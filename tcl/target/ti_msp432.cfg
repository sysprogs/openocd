#
# Texas Instruments MSP432 - ARM Cortex-M4F @ up to 48 MHz
#
# http://www.ti.com/MSP432
#

if { [info exists CHIPNAME] } {
	set _CHIPNAME $CHIPNAME
} else {
	set _CHIPNAME msp432
}

if { [info exists CPUTAPID] } {
	set _DAP_TAPID $CPUTAPID
} else {
	set _DAP_TAPID 0x4ba00477
}

if { [info exists DAP_SWD_ID] } {
	set _DAP_SWD_ID $DAP_SWD_ID
} else {
	set _DAP_SWD_ID 0x2ba01477
}

source [find target/swj-dp.tcl]

if { [using_jtag] } {
	set _DAP_ID $_DAP_TAPID
} else {
	set _DAP_ID $_DAP_SWD_ID
}

swj_newdap $_CHIPNAME cpu -irlen 4 -expected-id $_DAP_ID
dap create $_CHIPNAME.dap -chain-position $_CHIPNAME.cpu

set _TARGETNAME $_CHIPNAME.cpu
target create $_TARGETNAME cortex_m -dap $_CHIPNAME.dap

if { [info exists WORKAREASIZE] } {
	set _WORKAREASIZE $WORKAREASIZE
} else {
	set _WORKAREASIZE 0x4000
}

$_TARGETNAME configure -work-area-phys 0x20000000 -work-area-size $_WORKAREASIZE -work-area-backup 0

set _FLASHNAME $_CHIPNAME.flash
flash bank $_FLASHNAME msp432 0 0 0 0 $_TARGETNAME

<<<<<<< HEAD
#reset_config srst_only
#adapter_nsrst_delay 100
=======
reset_config srst_only
adapter srst delay 100
>>>>>>> 9ee9bdd2
<|MERGE_RESOLUTION|>--- conflicted
+++ resolved
@@ -47,10 +47,5 @@
 set _FLASHNAME $_CHIPNAME.flash
 flash bank $_FLASHNAME msp432 0 0 0 0 $_TARGETNAME
 
-<<<<<<< HEAD
-#reset_config srst_only
-#adapter_nsrst_delay 100
-=======
 reset_config srst_only
-adapter srst delay 100
->>>>>>> 9ee9bdd2
+adapter srst delay 100