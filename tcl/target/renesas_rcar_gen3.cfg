--- conflicted
+++ resolved
@@ -115,8 +115,7 @@
 set _DAPNAME $_CHIPNAME.dap
 
 # TAP and DAP
-source [find target/swj-dp.tcl]
-swj_newdap $_CHIPNAME cpu -irlen 4 -ircapture 0x01 -irmask 0x0f -expected-id $_DAP_TAPID
+jtag newtap $_CHIPNAME cpu -irlen 4 -ircapture 0x01 -irmask 0x0f -expected-id $_DAP_TAPID
 dap create $_DAPNAME -chain-position $_CHIPNAME.cpu
 
 set CA76_DBGBASE {0x81410000 0x81510000 0x81610000 0x81710000 0x81c10000 0x81d10000 0x81e10000 0x81f10000}
@@ -197,27 +196,4 @@
 source [find target/renesas_rcar_reset_common.cfg]
 
 eval "target smp $smp_targets"
-<<<<<<< HEAD
-
-proc core_state {} {
-	foreach core [target names] {
-		echo "$core : [$core curstate]"
-	}
-}
-
-# Allow access to all cores that skipped examination at initialization.
-proc core_up {} {
-	foreach core [target names] {
-		if {[string equal [$core curstate] "examine deferred"]} {
-			catch { $core arp_examine }
-		}
-	}
-	halt
-}
-
-set _TARGETNAME [lindex [target names] 0]
-$_TARGETNAME configure -event gdb-attach { core_up }
-$_TARGETNAME configure -event gdb-detach { resume }
-=======
-targets $_targets
->>>>>>> ae6de2f9
+targets $_targets