--- conflicted
+++ resolved
@@ -1,179 +1,88 @@
-<<<<<<< HEAD
-# script for stm32g0x family
-
-#
-# stm32g0 devices support SWD transports only.
-#
-source [find target/swj-dp.tcl]
-source [find mem_helper.tcl]
-
-if { [info exists CHIPNAME] } {
-	set _CHIPNAME $CHIPNAME
-} else {
-	set _CHIPNAME stm32g0x
-}
-
-set _ENDIAN little
-
-# Work-area is a space in RAM used for flash programming
-# Smallest proposed target has 8kB ram, use 4kB by default to avoid surprises
-if { [info exists WORKAREASIZE] } {
-	set _WORKAREASIZE $WORKAREASIZE
-} else {
-	set _WORKAREASIZE 0x1000
-}
-
-#jtag scan chain
-if { [info exists CPUTAPID] } {
-	set _CPUTAPID $CPUTAPID
-} else {
-	# Section 37.5.5 - corresponds to Cortex-M0+
-	set _CPUTAPID 0x0bc11477
-}
-
-swj_newdap $_CHIPNAME cpu -irlen 4 -ircapture 0x1 -irmask 0xf -expected-id $_CPUTAPID
-dap create $_CHIPNAME.dap -chain-position $_CHIPNAME.cpu
-
-set _TARGETNAME $_CHIPNAME.cpu
-target create $_TARGETNAME cortex_m -endian $_ENDIAN -dap $_CHIPNAME.dap
-
-$_TARGETNAME configure -work-area-phys 0x20000000 -work-area-size $_WORKAREASIZE -work-area-backup 0
-
-set _FLASHNAME $_CHIPNAME.flash
-flash bank $_FLASHNAME stm32l4x 0 0 0 0 $_TARGETNAME
-
-# reasonable default
-adapter speed 2000
-
-adapter srst delay 100
-if {[using_jtag]} {
-	jtag_ntrst_delay 100
-}
-
-reset_config srst_nogate
-
-if {![using_hla]} {
-	# if srst is not fitted use SYSRESETREQ to
-	# perform a soft reset
-	cortex_m reset_config sysresetreq
-}
-
-proc stm32g0x_default_reset_start {} {
-	# Reset clock is HSI16 (16 MHz)
-	adapter speed 2000
-}
-
-proc stm32g0x_default_examine_end {} {
-	# DBGMCU_CR |= DBG_STANDBY | DBG_STOP
-	mmw 0x40015804 0x00000006 0
-
-	# Stop watchdog counters during halt
-	# DBGMCU_APB1_FZ |= DBG_IWDG_STOP | DBG_WWDG_STOP
-	mmw 0x40015808 0x00001800 0
-}
-
-proc stm32g0x_default_reset_init {} {
-	# Increase clock to 64 Mhz
-	mmw 0x40022000 0x00000002 0x00000005	;# FLASH_ACR: Latency = 2
-	mww 0x4002100C 0x30000802				;# RCC_PLLCFGR = PLLR=/2, PLLN=8, PLLM=/1, PLLSRC=0x2
-	mmw 0x40021000 0x01000000 0x00000000	;# RCC_CR |= PLLON
-	mmw 0x40021008 0x00000002 0x00000005	;# RCC_CFGR: SW=PLLRCLK
-
-	# Boost JTAG frequency
-	adapter speed 4000
-}
-
-# Default hooks
-$_TARGETNAME configure -event examine-end { stm32g0x_default_examine_end }
-$_TARGETNAME configure -event reset-start { stm32g0x_default_reset_start }
-$_TARGETNAME configure -event reset-init { stm32g0x_default_reset_init }
-=======
-# script for stm32g0x family
-
-#
-# stm32g0 devices support SWD transports only.
-#
-source [find target/swj-dp.tcl]
-source [find mem_helper.tcl]
-
-if { [info exists CHIPNAME] } {
-	set _CHIPNAME $CHIPNAME
-} else {
-	set _CHIPNAME stm32g0x
-}
-
-set _ENDIAN little
-
-# Work-area is a space in RAM used for flash programming
-# Smallest proposed target has 8kB ram, use 4kB by default to avoid surprises
-if { [info exists WORKAREASIZE] } {
-	set _WORKAREASIZE $WORKAREASIZE
-} else {
-	set _WORKAREASIZE 0x1000
-}
-
-#jtag scan chain
-if { [info exists CPUTAPID] } {
-	set _CPUTAPID $CPUTAPID
-} else {
-	# Section 37.5.5 - corresponds to Cortex-M0+
-	set _CPUTAPID 0x0bc11477
-}
-
-swj_newdap $_CHIPNAME cpu -irlen 4 -ircapture 0x1 -irmask 0xf -expected-id $_CPUTAPID
-dap create $_CHIPNAME.dap -chain-position $_CHIPNAME.cpu
-
-set _TARGETNAME $_CHIPNAME.cpu
-target create $_TARGETNAME cortex_m -endian $_ENDIAN -dap $_CHIPNAME.dap
-
-$_TARGETNAME configure -work-area-phys 0x20000000 -work-area-size $_WORKAREASIZE -work-area-backup 0
-
-flash bank $_CHIPNAME.flash stm32l4x 0x08000000 0 0 0 $_TARGETNAME
-flash bank $_CHIPNAME.otp   stm32l4x 0x1fff7000 0 0 0 $_TARGETNAME
-
-# reasonable default
-adapter speed 2000
-
-adapter srst delay 100
-if {[using_jtag]} {
-	jtag_ntrst_delay 100
-}
-
-reset_config srst_nogate
-
-if {![using_hla]} {
-	# if srst is not fitted use SYSRESETREQ to
-	# perform a soft reset
-	cortex_m reset_config sysresetreq
-}
-
-proc stm32g0x_default_reset_start {} {
-	# Reset clock is HSI16 (16 MHz)
-	adapter speed 2000
-}
-
-proc stm32g0x_default_examine_end {} {
-	# DBGMCU_CR |= DBG_STANDBY | DBG_STOP
-	mmw 0x40015804 0x00000006 0
-
-	# Stop watchdog counters during halt
-	# DBGMCU_APB1_FZ |= DBG_IWDG_STOP | DBG_WWDG_STOP
-	mmw 0x40015808 0x00001800 0
-}
-
-proc stm32g0x_default_reset_init {} {
-	# Increase clock to 64 Mhz
-	mmw 0x40022000 0x00000002 0x00000005	;# FLASH_ACR: Latency = 2
-	mww 0x4002100C 0x30000802				;# RCC_PLLCFGR = PLLR=/2, PLLN=8, PLLM=/1, PLLSRC=0x2
-	mmw 0x40021000 0x01000000 0x00000000	;# RCC_CR |= PLLON
-	mmw 0x40021008 0x00000002 0x00000005	;# RCC_CFGR: SW=PLLRCLK
-
-	# Boost JTAG frequency
-	adapter speed 4000
-}
-
-# Default hooks
-$_TARGETNAME configure -event examine-end { stm32g0x_default_examine_end }
-$_TARGETNAME configure -event reset-start { stm32g0x_default_reset_start }
-$_TARGETNAME configure -event reset-init { stm32g0x_default_reset_init }
->>>>>>> 6405d35f
+# script for stm32g0x family
+
+#
+# stm32g0 devices support SWD transports only.
+#
+source [find target/swj-dp.tcl]
+source [find mem_helper.tcl]
+
+if { [info exists CHIPNAME] } {
+	set _CHIPNAME $CHIPNAME
+} else {
+	set _CHIPNAME stm32g0x
+}
+
+set _ENDIAN little
+
+# Work-area is a space in RAM used for flash programming
+# Smallest proposed target has 8kB ram, use 4kB by default to avoid surprises
+if { [info exists WORKAREASIZE] } {
+	set _WORKAREASIZE $WORKAREASIZE
+} else {
+	set _WORKAREASIZE 0x1000
+}
+
+#jtag scan chain
+if { [info exists CPUTAPID] } {
+	set _CPUTAPID $CPUTAPID
+} else {
+	# Section 37.5.5 - corresponds to Cortex-M0+
+	set _CPUTAPID 0x0bc11477
+}
+
+swj_newdap $_CHIPNAME cpu -irlen 4 -ircapture 0x1 -irmask 0xf -expected-id $_CPUTAPID
+dap create $_CHIPNAME.dap -chain-position $_CHIPNAME.cpu
+
+set _TARGETNAME $_CHIPNAME.cpu
+target create $_TARGETNAME cortex_m -endian $_ENDIAN -dap $_CHIPNAME.dap
+
+$_TARGETNAME configure -work-area-phys 0x20000000 -work-area-size $_WORKAREASIZE -work-area-backup 0
+
+flash bank $_CHIPNAME.flash stm32l4x 0x08000000 0 0 0 $_TARGETNAME
+flash bank $_CHIPNAME.otp   stm32l4x 0x1fff7000 0 0 0 $_TARGETNAME
+
+# reasonable default
+adapter speed 2000
+
+adapter srst delay 100
+if {[using_jtag]} {
+	jtag_ntrst_delay 100
+}
+
+reset_config srst_nogate
+
+if {![using_hla]} {
+	# if srst is not fitted use SYSRESETREQ to
+	# perform a soft reset
+	cortex_m reset_config sysresetreq
+}
+
+proc stm32g0x_default_reset_start {} {
+	# Reset clock is HSI16 (16 MHz)
+	adapter speed 2000
+}
+
+proc stm32g0x_default_examine_end {} {
+	# DBGMCU_CR |= DBG_STANDBY | DBG_STOP
+	mmw 0x40015804 0x00000006 0
+
+	# Stop watchdog counters during halt
+	# DBGMCU_APB1_FZ |= DBG_IWDG_STOP | DBG_WWDG_STOP
+	mmw 0x40015808 0x00001800 0
+}
+
+proc stm32g0x_default_reset_init {} {
+	# Increase clock to 64 Mhz
+	mmw 0x40022000 0x00000002 0x00000005	;# FLASH_ACR: Latency = 2
+	mww 0x4002100C 0x30000802				;# RCC_PLLCFGR = PLLR=/2, PLLN=8, PLLM=/1, PLLSRC=0x2
+	mmw 0x40021000 0x01000000 0x00000000	;# RCC_CR |= PLLON
+	mmw 0x40021008 0x00000002 0x00000005	;# RCC_CFGR: SW=PLLRCLK
+
+	# Boost JTAG frequency
+	adapter speed 4000
+}
+
+# Default hooks
+$_TARGETNAME configure -event examine-end { stm32g0x_default_examine_end }
+$_TARGETNAME configure -event reset-start { stm32g0x_default_reset_start }
+$_TARGETNAME configure -event reset-init { stm32g0x_default_reset_init }