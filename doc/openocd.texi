\input texinfo @c -*-texinfo-*-
@c %**start of header
@setfilename openocd.info
@settitle OpenOCD User's Guide
@dircategory Development
@direntry
* OpenOCD: (openocd).      OpenOCD User's Guide
@end direntry
@paragraphindent 0
@c %**end of header

@include version.texi

@copying

This User's Guide documents
release @value{VERSION},
dated @value{UPDATED},
of the Open On-Chip Debugger (OpenOCD).

@itemize @bullet
@item Copyright @copyright{} 2008 The OpenOCD Project
@item Copyright @copyright{} 2007-2008 Spencer Oliver @email{spen@@spen-soft.co.uk}
@item Copyright @copyright{} 2008-2010 Oyvind Harboe @email{oyvind.harboe@@zylin.com}
@item Copyright @copyright{} 2008 Duane Ellis @email{openocd@@duaneellis.com}
@item Copyright @copyright{} 2009-2010 David Brownell
@end itemize

@quotation
Permission is granted to copy, distribute and/or modify this document
under the terms of the GNU Free Documentation License, Version 1.2 or
any later version published by the Free Software Foundation; with no
Invariant Sections, no Front-Cover Texts, and no Back-Cover Texts. A
copy of the license is included in the section entitled ``GNU Free
Documentation License''.
@end quotation
@end copying

@titlepage
@titlefont{@emph{Open On-Chip Debugger:}}
@sp 1
@title OpenOCD User's Guide
@subtitle for release @value{VERSION}
@subtitle @value{UPDATED}

@page
@vskip 0pt plus 1filll
@insertcopying
@end titlepage

@summarycontents
@contents

@ifnottex
@node Top
@top OpenOCD User's Guide

@insertcopying
@end ifnottex

@menu
* About::                            About OpenOCD
* Developers::                       OpenOCD Developer Resources
* Debug Adapter Hardware::           Debug Adapter Hardware
* About Jim-Tcl::                    About Jim-Tcl
* Running::                          Running OpenOCD
* OpenOCD Project Setup::            OpenOCD Project Setup
* Config File Guidelines::           Config File Guidelines
* Server Configuration::             Server Configuration
* Debug Adapter Configuration::      Debug Adapter Configuration
* Reset Configuration::              Reset Configuration
* TAP Declaration::                  TAP Declaration
* CPU Configuration::                CPU Configuration
* Flash Commands::                   Flash Commands
* Flash Programming::                Flash Programming
* PLD/FPGA Commands::                PLD/FPGA Commands
* General Commands::                 General Commands
* Architecture and Core Commands::   Architecture and Core Commands
* JTAG Commands::                    JTAG Commands
* Boundary Scan Commands::           Boundary Scan Commands
* Utility Commands::                 Utility Commands
* GDB and OpenOCD::                  Using GDB and OpenOCD
* Tcl Scripting API::                Tcl Scripting API
* FAQ::                              Frequently Asked Questions
* Tcl Crash Course::                 Tcl Crash Course
* License::                          GNU Free Documentation License

@comment DO NOT use the plain word ``Index'', reason: CYGWIN filename
@comment case issue with ``Index.html'' and ``index.html''
@comment Occurs when creating ``--html --no-split'' output
@comment This fix is based on: http://sourceware.org/ml/binutils/2006-05/msg00215.html
* OpenOCD Concept Index::            Concept Index
* Command and Driver Index::         Command and Driver Index
@end menu

@node About
@unnumbered About
@cindex about

OpenOCD was created by Dominic Rath as part of a 2005 diploma thesis written
at the University of Applied Sciences Augsburg (@uref{http://www.hs-augsburg.de}).
Since that time, the project has grown into an active open-source project,
supported by a diverse community of software and hardware developers from
around the world.

@section What is OpenOCD?
@cindex TAP
@cindex JTAG

The Open On-Chip Debugger (OpenOCD) aims to provide debugging,
in-system programming and boundary-scan testing for embedded target
devices.

It does so with the assistance of a @dfn{debug adapter}, which is
a small hardware module which helps provide the right kind of
electrical signaling to the target being debugged. These are
required since the debug host (on which OpenOCD runs) won't
usually have native support for such signaling, or the connector
needed to hook up to the target.

Such debug adapters support one or more @dfn{transport} protocols,
each of which involves different electrical signaling (and uses
different messaging protocols on top of that signaling). There
are many types of debug adapter, and little uniformity in what
they are called. (There are also product naming differences.)

These adapters are sometimes packaged as discrete dongles, which
may generically be called @dfn{hardware interface dongles}.
Some development boards also integrate them directly, which may
let the development board connect directly to the debug
host over USB (and sometimes also to power it over USB).

For example, a @dfn{JTAG Adapter} supports JTAG
signaling, and is used to communicate
with JTAG (IEEE 1149.1) compliant TAPs on your target board.
A @dfn{TAP} is a ``Test Access Port'', a module which processes
special instructions and data. TAPs are daisy-chained within and
between chips and boards. JTAG supports debugging and boundary
scan operations.

There are also @dfn{SWD Adapters} that support Serial Wire Debug (SWD)
signaling to communicate with some newer ARM cores, as well as debug
adapters which support both JTAG and SWD transports. SWD supports only
debugging, whereas JTAG also supports boundary scan operations.

For some chips, there are also @dfn{Programming Adapters} supporting
special transports used only to write code to flash memory, without
support for on-chip debugging or boundary scan.
(At this writing, OpenOCD does not support such non-debug adapters.)


@b{Dongles:} OpenOCD currently supports many types of hardware dongles:
USB-based, parallel port-based, and other standalone boxes that run
OpenOCD internally. @xref{Debug Adapter Hardware}.

@b{GDB Debug:} It allows ARM7 (ARM7TDMI and ARM720t), ARM9 (ARM920T,
ARM922T, ARM926EJ--S, ARM966E--S), XScale (PXA25x, IXP42x), Cortex-M3
(Stellaris LM3, STMicroelectronics STM32 and Energy Micro EFM32) and
Intel Quark (x10xx) based cores to be debugged via the GDB protocol.

@b{Flash Programming:} Flash writing is supported for external
CFI-compatible NOR flashes (Intel and AMD/Spansion command set) and several
internal flashes (LPC1700, LPC1800, LPC2000, LPC4300, AT91SAM7, AT91SAM3U,
STR7x, STR9x, LM3, STM32x and EFM32). Preliminary support for various NAND flash
controllers (LPC3180, Orion, S3C24xx, more) is included.

@section OpenOCD Web Site

The OpenOCD web site provides the latest public news from the community:

@uref{http://openocd.org/}

@section Latest User's Guide:

The user's guide you are now reading may not be the latest one
available. A version for more recent code may be available.
Its HTML form is published regularly at:

@uref{http://openocd.org/doc/html/index.html}

PDF form is likewise published at:

@uref{http://openocd.org/doc/pdf/openocd.pdf}

@section OpenOCD User's Forum

There is an OpenOCD forum (phpBB) hosted by SparkFun,
which might be helpful to you. Note that if you want
anything to come to the attention of developers, you
should post it to the OpenOCD Developer Mailing List
instead of this forum.

@uref{http://forum.sparkfun.com/viewforum.php?f=18}

@section OpenOCD User's Mailing List

The OpenOCD User Mailing List provides the primary means of
communication between users:

@uref{https://lists.sourceforge.net/mailman/listinfo/openocd-user}

@section OpenOCD IRC

Support can also be found on irc:
@uref{irc://irc.freenode.net/openocd}

@node Developers
@chapter OpenOCD Developer Resources
@cindex developers

If you are interested in improving the state of OpenOCD's debugging and
testing support, new contributions will be welcome. Motivated developers
can produce new target, flash or interface drivers, improve the
documentation, as well as more conventional bug fixes and enhancements.

The resources in this chapter are available for developers wishing to explore
or expand the OpenOCD source code.

@section OpenOCD Git Repository

During the 0.3.x release cycle, OpenOCD switched from Subversion to
a Git repository hosted at SourceForge. The repository URL is:

@uref{git://git.code.sf.net/p/openocd/code}

or via http

@uref{http://git.code.sf.net/p/openocd/code}

You may prefer to use a mirror and the HTTP protocol:

@uref{http://repo.or.cz/r/openocd.git}

With standard Git tools, use @command{git clone} to initialize
a local repository, and @command{git pull} to update it.
There are also gitweb pages letting you browse the repository
with a web browser, or download arbitrary snapshots without
needing a Git client:

@uref{http://repo.or.cz/w/openocd.git}

The @file{README} file contains the instructions for building the project
from the repository or a snapshot.

Developers that want to contribute patches to the OpenOCD system are
@b{strongly} encouraged to work against mainline.
Patches created against older versions may require additional
work from their submitter in order to be updated for newer releases.

@section Doxygen Developer Manual

During the 0.2.x release cycle, the OpenOCD project began
providing a Doxygen reference manual. This document contains more
technical information about the software internals, development
processes, and similar documentation:

@uref{http://openocd.org/doc/doxygen/html/index.html}

This document is a work-in-progress, but contributions would be welcome
to fill in the gaps. All of the source files are provided in-tree,
listed in the Doxyfile configuration at the top of the source tree.

@section Gerrit Review System

All changes in the OpenOCD Git repository go through the web-based Gerrit
Code Review System:

@uref{http://openocd.zylin.com/}

After a one-time registration and repository setup, anyone can push commits
from their local Git repository directly into Gerrit.
All users and developers are encouraged to review, test, discuss and vote
for changes in Gerrit. The feedback provides the basis for a maintainer to
eventually submit the change to the main Git repository.

The @file{HACKING} file, also available as the Patch Guide in the Doxygen
Developer Manual, contains basic information about how to connect a
repository to Gerrit, prepare and push patches. Patch authors are expected to
maintain their changes while they're in Gerrit, respond to feedback and if
necessary rework and push improved versions of the change.

@section OpenOCD Developer Mailing List

The OpenOCD Developer Mailing List provides the primary means of
communication between developers:

@uref{https://lists.sourceforge.net/mailman/listinfo/openocd-devel}

@section OpenOCD Bug Tracker

The OpenOCD Bug Tracker is hosted on SourceForge:

@uref{http://bugs.openocd.org/}


@node Debug Adapter Hardware
@chapter Debug Adapter Hardware
@cindex dongles
@cindex FTDI
@cindex wiggler
@cindex printer port
@cindex USB Adapter
@cindex RTCK

Defined: @b{dongle}: A small device that plugs into a computer and serves as
an adapter .... [snip]

In the OpenOCD case, this generally refers to @b{a small adapter} that
attaches to your computer via USB or the parallel port.


@section Choosing a Dongle

There are several things you should keep in mind when choosing a dongle.

@enumerate
@item @b{Transport} Does it support the kind of communication that you need?
OpenOCD focusses mostly on JTAG. Your version may also support
other ways to communicate with target devices.
@item @b{Voltage} What voltage is your target - 1.8, 2.8, 3.3, or 5V?
Does your dongle support it? You might need a level converter.
@item @b{Pinout} What pinout does your target board use?
Does your dongle support it? You may be able to use jumper
wires, or an "octopus" connector, to convert pinouts.
@item @b{Connection} Does your computer have the USB, parallel, or
Ethernet port needed?
@item @b{RTCK} Do you expect to use it with ARM chips and boards with
RTCK support (also known as ``adaptive clocking'')?
@end enumerate

@section USB FT2232 Based

There are many USB JTAG dongles on the market, many of them based
on a chip from ``Future Technology Devices International'' (FTDI)
known as the FTDI FT2232; this is a USB full speed (12 Mbps) chip.
See: @url{http://www.ftdichip.com} for more information.
In summer 2009, USB high speed (480 Mbps) versions of these FTDI
chips started to become available in JTAG adapters. Around 2012, a new
variant appeared - FT232H - this is a single-channel version of FT2232H.
(Adapters using those high speed FT2232H or FT232H chips may support adaptive
clocking.)

The FT2232 chips are flexible enough to support some other
transport options, such as SWD or the SPI variants used to
program some chips. They have two communications channels,
and one can be used for a UART adapter at the same time the
other one is used to provide a debug adapter.

Also, some development boards integrate an FT2232 chip to serve as
a built-in low-cost debug adapter and USB-to-serial solution.

@itemize @bullet
@item @b{usbjtag}
@* Link @url{http://elk.informatik.fh-augsburg.de/hhweb/doc/openocd/usbjtag/usbjtag.html}
@item @b{jtagkey}
@* See: @url{http://www.amontec.com/jtagkey.shtml}
@item @b{jtagkey2}
@* See: @url{http://www.amontec.com/jtagkey2.shtml}
@item @b{oocdlink}
@* See: @url{http://www.oocdlink.com} By Joern Kaipf
@item @b{signalyzer}
@* See: @url{http://www.signalyzer.com}
@item @b{Stellaris Eval Boards}
@* See: @url{http://www.ti.com} - The Stellaris eval boards
bundle FT2232-based JTAG and SWD support, which can be used to debug
the Stellaris chips. Using separate JTAG adapters is optional.
These boards can also be used in a "pass through" mode as JTAG adapters
to other target boards, disabling the Stellaris chip.
@item @b{TI/Luminary ICDI}
@* See: @url{http://www.ti.com} - TI/Luminary In-Circuit Debug
Interface (ICDI) Boards are included in Stellaris LM3S9B9x
Evaluation Kits. Like the non-detachable FT2232 support on the other
Stellaris eval boards, they can be used to debug other target boards.
@item @b{olimex-jtag}
@* See: @url{http://www.olimex.com}
@item @b{Flyswatter/Flyswatter2}
@* See: @url{http://www.tincantools.com}
@item @b{turtelizer2}
@* See:
@uref{http://www.ethernut.de/en/hardware/turtelizer/index.html, Turtelizer 2}, or
@url{http://www.ethernut.de}
@item @b{comstick}
@* Link: @url{http://www.hitex.com/index.php?id=383}
@item @b{stm32stick}
@* Link @url{http://www.hitex.com/stm32-stick}
@item @b{axm0432_jtag}
@* Axiom AXM-0432 Link @url{http://www.axman.com} - NOTE: This JTAG does not appear
to be available anymore as of April 2012.
@item @b{cortino}
@* Link @url{http://www.hitex.com/index.php?id=cortino}
@item @b{dlp-usb1232h}
@* Link @url{http://www.dlpdesign.com/usb/usb1232h.shtml}
@item @b{digilent-hs1}
@* Link @url{http://www.digilentinc.com/Products/Detail.cfm?Prod=JTAG-HS1}
@item @b{opendous}
@* Link @url{http://code.google.com/p/opendous/wiki/JTAG} FT2232H-based
(OpenHardware).
@item @b{JTAG-lock-pick Tiny 2}
@* Link @url{http://www.distortec.com/jtag-lock-pick-tiny-2} FT232H-based

@item @b{GW16042}
@* Link: @url{http://shop.gateworks.com/index.php?route=product/product&path=70_80&product_id=64}
FT2232H-based

@end itemize
@section USB-JTAG / Altera USB-Blaster compatibles

These devices also show up as FTDI devices, but are not
protocol-compatible with the FT2232 devices. They are, however,
protocol-compatible among themselves. USB-JTAG devices typically consist
of a FT245 followed by a CPLD that understands a particular protocol,
or emulates this protocol using some other hardware.

They may appear under different USB VID/PID depending on the particular
product. The driver can be configured to search for any VID/PID pair
(see the section on driver commands).

@itemize
@item @b{USB-JTAG} Kolja Waschk's USB Blaster-compatible adapter
@* Link: @url{http://ixo-jtag.sourceforge.net/}
@item @b{Altera USB-Blaster}
@* Link: @url{http://www.altera.com/literature/ug/ug_usb_blstr.pdf}
@end itemize

@section USB J-Link based
There are several OEM versions of the SEGGER @b{J-Link} adapter. It is
an example of a microcontroller based JTAG adapter, it uses an
AT91SAM764 internally.

@itemize @bullet
@item @b{SEGGER J-Link}
@* Link: @url{http://www.segger.com/jlink.html}
@item @b{Atmel SAM-ICE} (Only works with Atmel chips!)
@* Link: @url{http://www.atmel.com/tools/atmelsam-ice.aspx}
@item @b{IAR J-Link}
@end itemize

@section USB RLINK based
Raisonance has an adapter called @b{RLink}. It exists in a stripped-down form on the STM32 Primer,
permanently attached to the JTAG lines. It also exists on the STM32 Primer2, but that is wired for
SWD and not JTAG, thus not supported.

@itemize @bullet
@item @b{Raisonance RLink}
@* Link: @url{http://www.mcu-raisonance.com/~rlink-debugger-programmer__@/microcontrollers__tool~tool__T018:4cn9ziz4bnx6.html}
@item @b{STM32 Primer}
@* Link: @url{http://www.stm32circle.com/resources/stm32primer.php}
@item @b{STM32 Primer2}
@* Link: @url{http://www.stm32circle.com/resources/stm32primer2.php}
@end itemize

@section USB ST-LINK based
STMicroelectronics has an adapter called @b{ST-LINK}.
They only work with STMicroelectronics chips, notably STM32 and STM8.

@itemize @bullet
@item @b{ST-LINK}
@* This is available standalone and as part of some kits, eg. STM32VLDISCOVERY.
@* Link: @url{http://www.st.com/internet/evalboard/product/219866.jsp}
@item @b{ST-LINK/V2}
@* This is available standalone and as part of some kits, eg. STM32F4DISCOVERY.
@* Link: @url{http://www.st.com/internet/evalboard/product/251168.jsp}
@item @b{STLINK-V3}
@* This is available standalone and as part of some kits.
@* Link: @url{http://www.st.com/stlink-v3}
@end itemize

For info the original ST-LINK enumerates using the mass storage usb class; however,
its implementation is completely broken. The result is this causes issues under Linux.
The simplest solution is to get Linux to ignore the ST-LINK using one of the following methods:
@itemize @bullet
@item modprobe -r usb-storage && modprobe usb-storage quirks=483:3744:i
@item add "options usb-storage quirks=483:3744:i" to /etc/modprobe.conf
@end itemize

@section USB TI/Stellaris ICDI based
Texas Instruments has an adapter called @b{ICDI}.
It is not to be confused with the FTDI based adapters that were originally fitted to their
evaluation boards. This is the adapter fitted to the Stellaris LaunchPad.

@section USB Nuvoton Nu-Link
Nuvoton has an adapter called @b{Nu-Link}.
It is available either as stand-alone dongle and embedded on development boards.
It supports SWD, serial port bridge and mass storage for firmware update.
Both Nu-Link v1 and v2 are supported.

@section USB CMSIS-DAP based
ARM has released a interface standard called CMSIS-DAP that simplifies connecting
debuggers to ARM Cortex based targets @url{http://www.keil.com/support/man/docs/dapdebug/dapdebug_introduction.htm}.

@section USB Other
@itemize @bullet
@item @b{USBprog}
@* Link: @url{http://shop.embedded-projects.net/} - which uses an Atmel MEGA32 and a UBN9604

@item @b{USB - Presto}
@* Link: @url{http://tools.asix.net/prg_presto.htm}

@item @b{Versaloon-Link}
@* Link: @url{http://www.versaloon.com}

@item @b{ARM-JTAG-EW}
@* Link: @url{http://www.olimex.com/dev/arm-jtag-ew.html}

@item @b{Buspirate}
@* Link: @url{http://dangerousprototypes.com/bus-pirate-manual/}

@item @b{opendous}
@* Link: @url{http://code.google.com/p/opendous-jtag/} - which uses an AT90USB162

@item @b{estick}
@* Link: @url{http://code.google.com/p/estick-jtag/}

@item @b{Keil ULINK v1}
@* Link: @url{http://www.keil.com/ulink1/}

@item @b{TI XDS110 Debug Probe}
@* Link: @url{https://software-dl.ti.com/ccs/esd/documents/xdsdebugprobes/emu_xds110.html}
@* Link: @url{https://software-dl.ti.com/ccs/esd/documents/xdsdebugprobes/emu_xds_software_package_download.html#xds110-support-utilities}
@end itemize

@section IBM PC Parallel Printer Port Based

The two well-known ``JTAG Parallel Ports'' cables are the Xilinx DLC5
and the Macraigor Wiggler. There are many clones and variations of
these on the market.

Note that parallel ports are becoming much less common, so if you
have the choice you should probably avoid these adapters in favor
of USB-based ones.

@itemize @bullet

@item @b{Wiggler} - There are many clones of this.
@* Link: @url{http://www.macraigor.com/wiggler.htm}

@item @b{DLC5} - From XILINX - There are many clones of this
@* Link: Search the web for: ``XILINX DLC5'' - it is no longer
produced, PDF schematics are easily found and it is easy to make.

@item @b{Amontec - JTAG Accelerator}
@* Link: @url{http://www.amontec.com/jtag_accelerator.shtml}

@item @b{Wiggler2}
@* Link: @url{http://www.ccac.rwth-aachen.de/~michaels/index.php/hardware/armjtag}

@item @b{Wiggler_ntrst_inverted}
@* Yet another variation - See the source code, src/jtag/parport.c

@item @b{old_amt_wiggler}
@* Unknown - probably not on the market today

@item @b{arm-jtag}
@* Link: Most likely @url{http://www.olimex.com/dev/arm-jtag.html} [another wiggler clone]

@item @b{chameleon}
@* Link: @url{http://www.amontec.com/chameleon.shtml}

@item @b{Triton}
@* Unknown.

@item @b{Lattice}
@* ispDownload from Lattice Semiconductor
@url{http://www.latticesemi.com/lit/docs/@/devtools/dlcable.pdf}

@item @b{flashlink}
@* From STMicroelectronics;
@* Link: @url{http://www.st.com/internet/com/TECHNICAL_RESOURCES/TECHNICAL_LITERATURE/DATA_BRIEF/DM00039500.pdf}

@end itemize

@section Other...
@itemize @bullet

@item @b{ep93xx}
@* An EP93xx based Linux machine using the GPIO pins directly.

@item @b{at91rm9200}
@* Like the EP93xx - but an ATMEL AT91RM9200 based solution using the GPIO pins on the chip.

@item @b{bcm2835gpio}
@* A BCM2835-based board (e.g. Raspberry Pi) using the GPIO pins of the expansion header.

@item @b{imx_gpio}
@* A NXP i.MX-based board (e.g. Wandboard) using the GPIO pins (should work on any i.MX processor).

@item @b{jtag_vpi}
@* A JTAG driver acting as a client for the JTAG VPI server interface.
@* Link: @url{http://github.com/fjullien/jtag_vpi}

@item @b{jtag_dpi}
@* A JTAG driver acting as a client for the SystemVerilog Direct Programming
Interface (DPI) for JTAG devices. DPI allows OpenOCD to connect to the JTAG
interface of a hardware model written in SystemVerilog, for example, on an
emulation model of target hardware.

@item @b{xlnx_pcie_xvc}
@* A JTAG driver exposing Xilinx Virtual Cable over PCI Express to OpenOCD as JTAG/SWD interface.

@item @b{linuxgpiod}
@* A bitbang JTAG driver using Linux GPIO through library libgpiod.

@item @b{sysfsgpio}
@* A bitbang JTAG driver using Linux legacy sysfs GPIO.
This is deprecated from Linux v5.3; prefer using @b{linuxgpiod}.

@end itemize

@node About Jim-Tcl
@chapter About Jim-Tcl
@cindex Jim-Tcl
@cindex tcl

OpenOCD uses a small ``Tcl Interpreter'' known as Jim-Tcl.
This programming language provides a simple and extensible
command interpreter.

All commands presented in this Guide are extensions to Jim-Tcl.
You can use them as simple commands, without needing to learn
much of anything about Tcl.
Alternatively, you can write Tcl programs with them.

You can learn more about Jim at its website, @url{http://jim.tcl.tk}.
There is an active and responsive community, get on the mailing list
if you have any questions. Jim-Tcl maintainers also lurk on the
OpenOCD mailing list.

@itemize @bullet
@item @b{Jim vs. Tcl}
@* Jim-Tcl is a stripped down version of the well known Tcl language,
which can be found here: @url{http://www.tcl.tk}. Jim-Tcl has far
fewer features. Jim-Tcl is several dozens of .C files and .H files and
implements the basic Tcl command set. In contrast: Tcl 8.6 is a
4.2 MB .zip file containing 1540 files.

@item @b{Missing Features}
@* Our practice has been: Add/clone the real Tcl feature if/when
needed. We welcome Jim-Tcl improvements, not bloat. Also there
are a large number of optional Jim-Tcl features that are not
enabled in OpenOCD.

@item @b{Scripts}
@* OpenOCD configuration scripts are Jim-Tcl Scripts. OpenOCD's
command interpreter today is a mixture of (newer)
Jim-Tcl commands, and the (older) original command interpreter.

@item @b{Commands}
@* At the OpenOCD telnet command line (or via the GDB monitor command) one
can type a Tcl for() loop, set variables, etc.
Some of the commands documented in this guide are implemented
as Tcl scripts, from a @file{startup.tcl} file internal to the server.

@item @b{Historical Note}
@* Jim-Tcl was introduced to OpenOCD in spring 2008. Fall 2010,
before OpenOCD 0.5 release, OpenOCD switched to using Jim-Tcl
as a Git submodule, which greatly simplified upgrading Jim-Tcl
to benefit from new features and bugfixes in Jim-Tcl.

@item @b{Need a crash course in Tcl?}
@*@xref{Tcl Crash Course}.
@end itemize

@node Running
@chapter Running
@cindex command line options
@cindex logfile
@cindex directory search

Properly installing OpenOCD sets up your operating system to grant it access
to the debug adapters. On Linux, this usually involves installing a file
in @file{/etc/udev/rules.d,} so OpenOCD has permissions. An example rules file
that works for many common adapters is shipped with OpenOCD in the
@file{contrib} directory. MS-Windows needs
complex and confusing driver configuration for every peripheral. Such issues
are unique to each operating system, and are not detailed in this User's Guide.

Then later you will invoke the OpenOCD server, with various options to
tell it how each debug session should work.
The @option{--help} option shows:
@verbatim
bash$ openocd --help

--help       | -h       display this help
--version    | -v       display OpenOCD version
--file       | -f       use configuration file <name>
--search     | -s       dir to search for config files and scripts
--debug      | -d       set debug level to 3
             | -d<n>    set debug level to <level>
--log_output | -l       redirect log output to file <name>
--command    | -c       run <command>
@end verbatim

If you don't give any @option{-f} or @option{-c} options,
OpenOCD tries to read the configuration file @file{openocd.cfg}.
To specify one or more different
configuration files, use @option{-f} options. For example:

@example
openocd -f config1.cfg -f config2.cfg -f config3.cfg
@end example

Configuration files and scripts are searched for in
@enumerate
@item the current directory,
@item any search dir specified on the command line using the @option{-s} option,
@item any search dir specified using the @command{add_script_search_dir} command,
@item a directory in the @env{OPENOCD_SCRIPTS} environment variable (if set),
@item @file{%APPDATA%/OpenOCD} (only on Windows),
@item @file{$HOME/Library/Preferences/org.openocd} (only on Darwin),
@item @file{$XDG_CONFIG_HOME/openocd} (@env{$XDG_CONFIG_HOME} defaults to @file{$HOME/.config}),
@item @file{$HOME/.openocd},
@item the site wide script library @file{$pkgdatadir/site} and
@item the OpenOCD-supplied script library @file{$pkgdatadir/scripts}.
@end enumerate
The first found file with a matching file name will be used.

@quotation Note
Don't try to use configuration script names or paths which
include the "#" character. That character begins Tcl comments.
@end quotation

@section Simple setup, no customization

In the best case, you can use two scripts from one of the script
libraries, hook up your JTAG adapter, and start the server ... and
your JTAG setup will just work "out of the box". Always try to
start by reusing those scripts, but assume you'll need more
customization even if this works. @xref{OpenOCD Project Setup}.

If you find a script for your JTAG adapter, and for your board or
target, you may be able to hook up your JTAG adapter then start
the server with some variation of one of the following:

@example
openocd -f interface/ADAPTER.cfg -f board/MYBOARD.cfg
openocd -f interface/ftdi/ADAPTER.cfg -f board/MYBOARD.cfg
@end example

You might also need to configure which reset signals are present,
using @option{-c 'reset_config trst_and_srst'} or something similar.
If all goes well you'll see output something like

@example
Open On-Chip Debugger 0.4.0 (2010-01-14-15:06)
For bug reports, read
        http://openocd.org/doc/doxygen/bugs.html
Info : JTAG tap: lm3s.cpu tap/device found: 0x3ba00477
       (mfg: 0x23b, part: 0xba00, ver: 0x3)
@end example

Seeing that "tap/device found" message, and no warnings, means
the JTAG communication is working. That's a key milestone, but
you'll probably need more project-specific setup.

@section What OpenOCD does as it starts

OpenOCD starts by processing the configuration commands provided
on the command line or, if there were no @option{-c command} or
@option{-f file.cfg} options given, in @file{openocd.cfg}.
@xref{configurationstage,,Configuration Stage}.
At the end of the configuration stage it verifies the JTAG scan
chain defined using those commands; your configuration should
ensure that this always succeeds.
Normally, OpenOCD then starts running as a server.
Alternatively, commands may be used to terminate the configuration
stage early, perform work (such as updating some flash memory),
and then shut down without acting as a server.

Once OpenOCD starts running as a server, it waits for connections from
clients (Telnet, GDB, RPC) and processes the commands issued through
those channels.

If you are having problems, you can enable internal debug messages via
the @option{-d} option.

Also it is possible to interleave Jim-Tcl commands w/config scripts using the
@option{-c} command line switch.

To enable debug output (when reporting problems or working on OpenOCD
itself), use the @option{-d} command line switch. This sets the
@option{debug_level} to "3", outputting the most information,
including debug messages. The default setting is "2", outputting only
informational messages, warnings and errors. You can also change this
setting from within a telnet or gdb session using @command{debug_level<n>}
(@pxref{debuglevel,,debug_level}).

You can redirect all output from the server to a file using the
@option{-l <logfile>} switch.

Note! OpenOCD will launch the GDB & telnet server even if it can not
establish a connection with the target. In general, it is possible for
the JTAG controller to be unresponsive until the target is set up
correctly via e.g. GDB monitor commands in a GDB init script.

@node OpenOCD Project Setup
@chapter OpenOCD Project Setup

To use OpenOCD with your development projects, you need to do more than
just connect the JTAG adapter hardware (dongle) to your development board
and start the OpenOCD server.
You also need to configure your OpenOCD server so that it knows
about your adapter and board, and helps your work.
You may also want to connect OpenOCD to GDB, possibly
using Eclipse or some other GUI.

@section Hooking up the JTAG Adapter

Today's most common case is a dongle with a JTAG cable on one side
(such as a ribbon cable with a 10-pin or 20-pin IDC connector)
and a USB cable on the other.
Instead of USB, some dongles use Ethernet;
older ones may use a PC parallel port, or even a serial port.

@enumerate
@item @emph{Start with power to your target board turned off},
and nothing connected to your JTAG adapter.
If you're particularly paranoid, unplug power to the board.
It's important to have the ground signal properly set up,
unless you are using a JTAG adapter which provides
galvanic isolation between the target board and the
debugging host.

@item @emph{Be sure it's the right kind of JTAG connector.}
If your dongle has a 20-pin ARM connector, you need some kind
of adapter (or octopus, see below) to hook it up to
boards using 14-pin or 10-pin connectors ... or to 20-pin
connectors which don't use ARM's pinout.

In the same vein, make sure the voltage levels are compatible.
Not all JTAG adapters have the level shifters needed to work
with 1.2 Volt boards.

@item @emph{Be certain the cable is properly oriented} or you might
damage your board. In most cases there are only two possible
ways to connect the cable.
Connect the JTAG cable from your adapter to the board.
Be sure it's firmly connected.

In the best case, the connector is keyed to physically
prevent you from inserting it wrong.
This is most often done using a slot on the board's male connector
housing, which must match a key on the JTAG cable's female connector.
If there's no housing, then you must look carefully and
make sure pin 1 on the cable hooks up to pin 1 on the board.
Ribbon cables are frequently all grey except for a wire on one
edge, which is red. The red wire is pin 1.

Sometimes dongles provide cables where one end is an ``octopus'' of
color coded single-wire connectors, instead of a connector block.
These are great when converting from one JTAG pinout to another,
but are tedious to set up.
Use these with connector pinout diagrams to help you match up the
adapter signals to the right board pins.

@item @emph{Connect the adapter's other end} once the JTAG cable is connected.
A USB, parallel, or serial port connector will go to the host which
you are using to run OpenOCD.
For Ethernet, consult the documentation and your network administrator.

For USB-based JTAG adapters you have an easy sanity check at this point:
does the host operating system see the JTAG adapter? If you're running
Linux, try the @command{lsusb} command. If that host is an
MS-Windows host, you'll need to install a driver before OpenOCD works.

@item @emph{Connect the adapter's power supply, if needed.}
This step is primarily for non-USB adapters,
but sometimes USB adapters need extra power.

@item @emph{Power up the target board.}
Unless you just let the magic smoke escape,
you're now ready to set up the OpenOCD server
so you can use JTAG to work with that board.

@end enumerate

Talk with the OpenOCD server using
telnet (@code{telnet localhost 4444} on many systems) or GDB.
@xref{GDB and OpenOCD}.

@section Project Directory

There are many ways you can configure OpenOCD and start it up.

A simple way to organize them all involves keeping a
single directory for your work with a given board.
When you start OpenOCD from that directory,
it searches there first for configuration files, scripts,
files accessed through semihosting,
and for code you upload to the target board.
It is also the natural place to write files,
such as log files and data you download from the board.

@section Configuration Basics

There are two basic ways of configuring OpenOCD, and
a variety of ways you can mix them.
Think of the difference as just being how you start the server:

@itemize
@item Many @option{-f file} or @option{-c command} options on the command line
@item No options, but a @dfn{user config file}
in the current directory named @file{openocd.cfg}
@end itemize

Here is an example @file{openocd.cfg} file for a setup
using a Signalyzer FT2232-based JTAG adapter to talk to
a board with an Atmel AT91SAM7X256 microcontroller:

@example
source [find interface/ftdi/signalyzer.cfg]

# GDB can also flash my flash!
gdb_memory_map enable
gdb_flash_program enable

source [find target/sam7x256.cfg]
@end example

Here is the command line equivalent of that configuration:

@example
openocd -f interface/ftdi/signalyzer.cfg \
        -c "gdb_memory_map enable" \
        -c "gdb_flash_program enable" \
        -f target/sam7x256.cfg
@end example

You could wrap such long command lines in shell scripts,
each supporting a different development task.
One might re-flash the board with a specific firmware version.
Another might set up a particular debugging or run-time environment.

@quotation Important
At this writing (October 2009) the command line method has
problems with how it treats variables.
For example, after @option{-c "set VAR value"}, or doing the
same in a script, the variable @var{VAR} will have no value
that can be tested in a later script.
@end quotation

Here we will focus on the simpler solution: one user config
file, including basic configuration plus any TCL procedures
to simplify your work.

@section User Config Files
@cindex config file, user
@cindex user config file
@cindex config file, overview

A user configuration file ties together all the parts of a project
in one place.
One of the following will match your situation best:

@itemize
@item Ideally almost everything comes from configuration files
provided by someone else.
For example, OpenOCD distributes a @file{scripts} directory
(probably in @file{/usr/share/openocd/scripts} on Linux).
Board and tool vendors can provide these too, as can individual
user sites; the @option{-s} command line option lets you say
where to find these files. (@xref{Running}.)
The AT91SAM7X256 example above works this way.

Three main types of non-user configuration file each have their
own subdirectory in the @file{scripts} directory:

@enumerate
@item @b{interface} -- one for each different debug adapter;
@item @b{board} -- one for each different board
@item @b{target} -- the chips which integrate CPUs and other JTAG TAPs
@end enumerate

Best case: include just two files, and they handle everything else.
The first is an interface config file.
The second is board-specific, and it sets up the JTAG TAPs and
their GDB targets (by deferring to some @file{target.cfg} file),
declares all flash memory, and leaves you nothing to do except
meet your deadline:

@example
source [find interface/olimex-jtag-tiny.cfg]
source [find board/csb337.cfg]
@end example

Boards with a single microcontroller often won't need more
than the target config file, as in the AT91SAM7X256 example.
That's because there is no external memory (flash, DDR RAM), and
the board differences are encapsulated by application code.

@item Maybe you don't know yet what your board looks like to JTAG.
Once you know the @file{interface.cfg} file to use, you may
need help from OpenOCD to discover what's on the board.
Once you find the JTAG TAPs, you can just search for appropriate
target and board
configuration files ... or write your own, from the bottom up.
@xref{autoprobing,,Autoprobing}.

@item You can often reuse some standard config files but
need to write a few new ones, probably a @file{board.cfg} file.
You will be using commands described later in this User's Guide,
and working with the guidelines in the next chapter.

For example, there may be configuration files for your JTAG adapter
and target chip, but you need a new board-specific config file
giving access to your particular flash chips.
Or you might need to write another target chip configuration file
for a new chip built around the Cortex-M3 core.

@quotation Note
When you write new configuration files, please submit
them for inclusion in the next OpenOCD release.
For example, a @file{board/newboard.cfg} file will help the
next users of that board, and a @file{target/newcpu.cfg}
will help support users of any board using that chip.
@end quotation

@item
You may need to write some C code.
It may be as simple as supporting a new FT2232 or parport
based adapter; a bit more involved, like a NAND or NOR flash
controller driver; or a big piece of work like supporting
a new chip architecture.
@end itemize

Reuse the existing config files when you can.
Look first in the @file{scripts/boards} area, then @file{scripts/targets}.
You may find a board configuration that's a good example to follow.

When you write config files, separate the reusable parts
(things every user of that interface, chip, or board needs)
from ones specific to your environment and debugging approach.
@itemize

@item
For example, a @code{gdb-attach} event handler that invokes
the @command{reset init} command will interfere with debugging
early boot code, which performs some of the same actions
that the @code{reset-init} event handler does.

@item
Likewise, the @command{arm9 vector_catch} command (or
@cindex vector_catch
its siblings @command{xscale vector_catch}
and @command{cortex_m vector_catch}) can be a time-saver
during some debug sessions, but don't make everyone use that either.
Keep those kinds of debugging aids in your user config file,
along with messaging and tracing setup.
(@xref{softwaredebugmessagesandtracing,,Software Debug Messages and Tracing}.)

@item
You might need to override some defaults.
For example, you might need to move, shrink, or back up the target's
work area if your application needs much SRAM.

@item
TCP/IP port configuration is another example of something which
is environment-specific, and should only appear in
a user config file. @xref{tcpipports,,TCP/IP Ports}.
@end itemize

@section Project-Specific Utilities

A few project-specific utility
routines may well speed up your work.
Write them, and keep them in your project's user config file.

For example, if you are making a boot loader work on a
board, it's nice to be able to debug the ``after it's
loaded to RAM'' parts separately from the finicky early
code which sets up the DDR RAM controller and clocks.
A script like this one, or a more GDB-aware sibling,
may help:

@example
proc ramboot @{ @} @{
    # Reset, running the target's "reset-init" scripts
    # to initialize clocks and the DDR RAM controller.
    # Leave the CPU halted.
    reset init

    # Load CONFIG_SKIP_LOWLEVEL_INIT version into DDR RAM.
    load_image u-boot.bin 0x20000000

    # Start running.
    resume 0x20000000
@}
@end example

Then once that code is working you will need to make it
boot from NOR flash; a different utility would help.
Alternatively, some developers write to flash using GDB.
(You might use a similar script if you're working with a flash
based microcontroller application instead of a boot loader.)

@example
proc newboot @{ @} @{
    # Reset, leaving the CPU halted. The "reset-init" event
    # proc gives faster access to the CPU and to NOR flash;
    # "reset halt" would be slower.
    reset init

    # Write standard version of U-Boot into the first two
    # sectors of NOR flash ... the standard version should
    # do the same lowlevel init as "reset-init".
    flash protect 0 0 1 off
    flash erase_sector 0 0 1
    flash write_bank 0 u-boot.bin 0x0
    flash protect 0 0 1 on

    # Reboot from scratch using that new boot loader.
    reset run
@}
@end example

You may need more complicated utility procedures when booting
from NAND.
That often involves an extra bootloader stage,
running from on-chip SRAM to perform DDR RAM setup so it can load
the main bootloader code (which won't fit into that SRAM).

Other helper scripts might be used to write production system images,
involving considerably more than just a three stage bootloader.

@section Target Software Changes

Sometimes you may want to make some small changes to the software
you're developing, to help make JTAG debugging work better.
For example, in C or assembly language code you might
use @code{#ifdef JTAG_DEBUG} (or its converse) around code
handling issues like:

@itemize @bullet

@item @b{Watchdog Timers}...
Watchdog timers are typically used to automatically reset systems if
some application task doesn't periodically reset the timer. (The
assumption is that the system has locked up if the task can't run.)
When a JTAG debugger halts the system, that task won't be able to run
and reset the timer ... potentially causing resets in the middle of
your debug sessions.

It's rarely a good idea to disable such watchdogs, since their usage
needs to be debugged just like all other parts of your firmware.
That might however be your only option.

Look instead for chip-specific ways to stop the watchdog from counting
while the system is in a debug halt state. It may be simplest to set
that non-counting mode in your debugger startup scripts. You may however
need a different approach when, for example, a motor could be physically
damaged by firmware remaining inactive in a debug halt state. That might
involve a type of firmware mode where that "non-counting" mode is disabled
at the beginning then re-enabled at the end; a watchdog reset might fire
and complicate the debug session, but hardware (or people) would be
protected.@footnote{Note that many systems support a "monitor mode" debug
that is a somewhat cleaner way to address such issues. You can think of
it as only halting part of the system, maybe just one task,
instead of the whole thing.
At this writing, January 2010, OpenOCD based debugging does not support
monitor mode debug, only "halt mode" debug.}

@item @b{ARM Semihosting}...
@cindex ARM semihosting
When linked with a special runtime library provided with many
toolchains@footnote{See chapter 8 "Semihosting" in
@uref{http://infocenter.arm.com/help/topic/com.arm.doc.dui0203i/DUI0203I_rvct_developer_guide.pdf,
ARM DUI 0203I}, the "RealView Compilation Tools Developer Guide".
The CodeSourcery EABI toolchain also includes a semihosting library.},
your target code can use I/O facilities on the debug host. That library
provides a small set of system calls which are handled by OpenOCD.
It can let the debugger provide your system console and a file system,
helping with early debugging or providing a more capable environment
for sometimes-complex tasks like installing system firmware onto
NAND or SPI flash.

@item @b{ARM Wait-For-Interrupt}...
Many ARM chips synchronize the JTAG clock using the core clock.
Low power states which stop that core clock thus prevent JTAG access.
Idle loops in tasking environments often enter those low power states
via the @code{WFI} instruction (or its coprocessor equivalent, before ARMv7).

You may want to @emph{disable that instruction} in source code,
or otherwise prevent using that state,
to ensure you can get JTAG access at any time.@footnote{As a more
polite alternative, some processors have special debug-oriented
registers which can be used to change various features including
how the low power states are clocked while debugging.
The STM32 DBGMCU_CR register is an example; at the cost of extra
power consumption, JTAG can be used during low power states.}
For example, the OpenOCD @command{halt} command may not
work for an idle processor otherwise.

@item @b{Delay after reset}...
Not all chips have good support for debugger access
right after reset; many LPC2xxx chips have issues here.
Similarly, applications that reconfigure pins used for
JTAG access as they start will also block debugger access.

To work with boards like this, @emph{enable a short delay loop}
the first thing after reset, before "real" startup activities.
For example, one second's delay is usually more than enough
time for a JTAG debugger to attach, so that
early code execution can be debugged
or firmware can be replaced.

@item @b{Debug Communications Channel (DCC)}...
Some processors include mechanisms to send messages over JTAG.
Many ARM cores support these, as do some cores from other vendors.
(OpenOCD may be able to use this DCC internally, speeding up some
operations like writing to memory.)

Your application may want to deliver various debugging messages
over JTAG, by @emph{linking with a small library of code}
provided with OpenOCD and using the utilities there to send
various kinds of message.
@xref{softwaredebugmessagesandtracing,,Software Debug Messages and Tracing}.

@end itemize

@section Target Hardware Setup

Chip vendors often provide software development boards which
are highly configurable, so that they can support all options
that product boards may require. @emph{Make sure that any
jumpers or switches match the system configuration you are
working with.}

Common issues include:

@itemize @bullet

@item @b{JTAG setup} ...
Boards may support more than one JTAG configuration.
Examples include jumpers controlling pullups versus pulldowns
on the nTRST and/or nSRST signals, and choice of connectors
(e.g. which of two headers on the base board,
or one from a daughtercard).
For some Texas Instruments boards, you may need to jumper the
EMU0 and EMU1 signals (which OpenOCD won't currently control).

@item @b{Boot Modes} ...
Complex chips often support multiple boot modes, controlled
by external jumpers. Make sure this is set up correctly.
For example many i.MX boards from NXP need to be jumpered
to "ATX mode" to start booting using the on-chip ROM, when
using second stage bootloader code stored in a NAND flash chip.

Such explicit configuration is common, and not limited to
booting from NAND. You might also need to set jumpers to
start booting using code loaded from an MMC/SD card; external
SPI flash; Ethernet, UART, or USB links; NOR flash; OneNAND
flash; some external host; or various other sources.


@item @b{Memory Addressing} ...
Boards which support multiple boot modes may also have jumpers
to configure memory addressing. One board, for example, jumpers
external chipselect 0 (used for booting) to address either
a large SRAM (which must be pre-loaded via JTAG), NOR flash,
or NAND flash. When it's jumpered to address NAND flash, that
board must also be told to start booting from on-chip ROM.

Your @file{board.cfg} file may also need to be told this jumper
configuration, so that it can know whether to declare NOR flash
using @command{flash bank} or instead declare NAND flash with
@command{nand device}; and likewise which probe to perform in
its @code{reset-init} handler.

A closely related issue is bus width. Jumpers might need to
distinguish between 8 bit or 16 bit bus access for the flash
used to start booting.

@item @b{Peripheral Access} ...
Development boards generally provide access to every peripheral
on the chip, sometimes in multiple modes (such as by providing
multiple audio codec chips).
This interacts with software
configuration of pin multiplexing, where for example a
given pin may be routed either to the MMC/SD controller
or the GPIO controller. It also often interacts with
configuration jumpers. One jumper may be used to route
signals to an MMC/SD card slot or an expansion bus (which
might in turn affect booting); others might control which
audio or video codecs are used.

@end itemize

Plus you should of course have @code{reset-init} event handlers
which set up the hardware to match that jumper configuration.
That includes in particular any oscillator or PLL used to clock
the CPU, and any memory controllers needed to access external
memory and peripherals. Without such handlers, you won't be
able to access those resources without working target firmware
which can do that setup ... this can be awkward when you're
trying to debug that target firmware. Even if there's a ROM
bootloader which handles a few issues, it rarely provides full
access to all board-specific capabilities.


@node Config File Guidelines
@chapter Config File Guidelines

This chapter is aimed at any user who needs to write a config file,
including developers and integrators of OpenOCD and any user who
needs to get a new board working smoothly.
It provides guidelines for creating those files.

You should find the following directories under
@t{$(INSTALLDIR)/scripts}, with config files maintained upstream. Use
them as-is where you can; or as models for new files.
@itemize @bullet
@item @file{interface} ...
These are for debug adapters. Files that specify configuration to use
specific JTAG, SWD and other adapters go here.
@item @file{board} ...
Think Circuit Board, PWA, PCB, they go by many names. Board files
contain initialization items that are specific to a board.

They reuse target configuration files, since the same
microprocessor chips are used on many boards,
but support for external parts varies widely. For
example, the SDRAM initialization sequence for the board, or the type
of external flash and what address it uses. Any initialization
sequence to enable that external flash or SDRAM should be found in the
board file. Boards may also contain multiple targets: two CPUs; or
a CPU and an FPGA.
@item @file{target} ...
Think chip. The ``target'' directory represents the JTAG TAPs
on a chip
which OpenOCD should control, not a board. Two common types of targets
are ARM chips and FPGA or CPLD chips.
When a chip has multiple TAPs (maybe it has both ARM and DSP cores),
the target config file defines all of them.
@item @emph{more} ... browse for other library files which may be useful.
For example, there are various generic and CPU-specific utilities.
@end itemize

The @file{openocd.cfg} user config
file may override features in any of the above files by
setting variables before sourcing the target file, or by adding
commands specific to their situation.

@section Interface Config Files

The user config file
should be able to source one of these files with a command like this:

@example
source [find interface/FOOBAR.cfg]
@end example

A preconfigured interface file should exist for every debug adapter
in use today with OpenOCD.
That said, perhaps some of these config files
have only been used by the developer who created it.

A separate chapter gives information about how to set these up.
@xref{Debug Adapter Configuration}.
Read the OpenOCD source code (and Developer's Guide)
if you have a new kind of hardware interface
and need to provide a driver for it.

@section Board Config Files
@cindex config file, board
@cindex board config file

The user config file
should be able to source one of these files with a command like this:

@example
source [find board/FOOBAR.cfg]
@end example

The point of a board config file is to package everything
about a given board that user config files need to know.
In summary the board files should contain (if present)

@enumerate
@item One or more @command{source [find target/...cfg]} statements
@item NOR flash configuration (@pxref{norconfiguration,,NOR Configuration})
@item NAND flash configuration (@pxref{nandconfiguration,,NAND Configuration})
@item Target @code{reset} handlers for SDRAM and I/O configuration
@item JTAG adapter reset configuration (@pxref{Reset Configuration})
@item All things that are not ``inside a chip''
@end enumerate

Generic things inside target chips belong in target config files,
not board config files. So for example a @code{reset-init} event
handler should know board-specific oscillator and PLL parameters,
which it passes to target-specific utility code.

The most complex task of a board config file is creating such a
@code{reset-init} event handler.
Define those handlers last, after you verify the rest of the board
configuration works.

@subsection Communication Between Config files

In addition to target-specific utility code, another way that
board and target config files communicate is by following a
convention on how to use certain variables.

The full Tcl/Tk language supports ``namespaces'', but Jim-Tcl does not.
Thus the rule we follow in OpenOCD is this: Variables that begin with
a leading underscore are temporary in nature, and can be modified and
used at will within a target configuration file.

Complex board config files can do the things like this,
for a board with three chips:

@example
# Chip #1: PXA270 for network side, big endian
set CHIPNAME network
set ENDIAN big
source [find target/pxa270.cfg]
# on return: _TARGETNAME = network.cpu
# other commands can refer to the "network.cpu" target.
$_TARGETNAME configure .... events for this CPU..

# Chip #2: PXA270 for video side, little endian
set CHIPNAME video
set ENDIAN little
source [find target/pxa270.cfg]
# on return: _TARGETNAME = video.cpu
# other commands can refer to the "video.cpu" target.
$_TARGETNAME configure .... events for this CPU..

# Chip #3: Xilinx FPGA for glue logic
set CHIPNAME xilinx
unset ENDIAN
source [find target/spartan3.cfg]
@end example

That example is oversimplified because it doesn't show any flash memory,
or the @code{reset-init} event handlers to initialize external DRAM
or (assuming it needs it) load a configuration into the FPGA.
Such features are usually needed for low-level work with many boards,
where ``low level'' implies that the board initialization software may
not be working. (That's a common reason to need JTAG tools. Another
is to enable working with microcontroller-based systems, which often
have no debugging support except a JTAG connector.)

Target config files may also export utility functions to board and user
config files. Such functions should use name prefixes, to help avoid
naming collisions.

Board files could also accept input variables from user config files.
For example, there might be a @code{J4_JUMPER} setting used to identify
what kind of flash memory a development board is using, or how to set
up other clocks and peripherals.

@subsection Variable Naming Convention
@cindex variable names

Most boards have only one instance of a chip.
However, it should be easy to create a board with more than
one such chip (as shown above).
Accordingly, we encourage these conventions for naming
variables associated with different @file{target.cfg} files,
to promote consistency and
so that board files can override target defaults.

Inputs to target config files include:

@itemize @bullet
@item @code{CHIPNAME} ...
This gives a name to the overall chip, and is used as part of
tap identifier dotted names.
While the default is normally provided by the chip manufacturer,
board files may need to distinguish between instances of a chip.
@item @code{ENDIAN} ...
By default @option{little} - although chips may hard-wire @option{big}.
Chips that can't change endianness don't need to use this variable.
@item @code{CPUTAPID} ...
When OpenOCD examines the JTAG chain, it can be told verify the
chips against the JTAG IDCODE register.
The target file will hold one or more defaults, but sometimes the
chip in a board will use a different ID (perhaps a newer revision).
@end itemize

Outputs from target config files include:

@itemize @bullet
@item @code{_TARGETNAME} ...
By convention, this variable is created by the target configuration
script. The board configuration file may make use of this variable to
configure things like a ``reset init'' script, or other things
specific to that board and that target.
If the chip has 2 targets, the names are @code{_TARGETNAME0},
@code{_TARGETNAME1}, ... etc.
@end itemize

@subsection The reset-init Event Handler
@cindex event, reset-init
@cindex reset-init handler

Board config files run in the OpenOCD configuration stage;
they can't use TAPs or targets, since they haven't been
fully set up yet.
This means you can't write memory or access chip registers;
you can't even verify that a flash chip is present.
That's done later in event handlers, of which the target @code{reset-init}
handler is one of the most important.

Except on microcontrollers, the basic job of @code{reset-init} event
handlers is setting up flash and DRAM, as normally handled by boot loaders.
Microcontrollers rarely use boot loaders; they run right out of their
on-chip flash and SRAM memory. But they may want to use one of these
handlers too, if just for developer convenience.

@quotation Note
Because this is so very board-specific, and chip-specific, no examples
are included here.
Instead, look at the board config files distributed with OpenOCD.
If you have a boot loader, its source code will help; so will
configuration files for other JTAG tools
(@pxref{translatingconfigurationfiles,,Translating Configuration Files}).
@end quotation

Some of this code could probably be shared between different boards.
For example, setting up a DRAM controller often doesn't differ by
much except the bus width (16 bits or 32?) and memory timings, so a
reusable TCL procedure loaded by the @file{target.cfg} file might take
those as parameters.
Similarly with oscillator, PLL, and clock setup;
and disabling the watchdog.
Structure the code cleanly, and provide comments to help
the next developer doing such work.
(@emph{You might be that next person} trying to reuse init code!)

The last thing normally done in a @code{reset-init} handler is probing
whatever flash memory was configured. For most chips that needs to be
done while the associated target is halted, either because JTAG memory
access uses the CPU or to prevent conflicting CPU access.

@subsection JTAG Clock Rate

Before your @code{reset-init} handler has set up
the PLLs and clocking, you may need to run with
a low JTAG clock rate.
@xref{jtagspeed,,JTAG Speed}.
Then you'd increase that rate after your handler has
made it possible to use the faster JTAG clock.
When the initial low speed is board-specific, for example
because it depends on a board-specific oscillator speed, then
you should probably set it up in the board config file;
if it's target-specific, it belongs in the target config file.

For most ARM-based processors the fastest JTAG clock@footnote{A FAQ
@uref{http://www.arm.com/support/faqdev/4170.html} gives details.}
is one sixth of the CPU clock; or one eighth for ARM11 cores.
Consult chip documentation to determine the peak JTAG clock rate,
which might be less than that.

@quotation Warning
On most ARMs, JTAG clock detection is coupled to the core clock, so
software using a @option{wait for interrupt} operation blocks JTAG access.
Adaptive clocking provides a partial workaround, but a more complete
solution just avoids using that instruction with JTAG debuggers.
@end quotation

If both the chip and the board support adaptive clocking,
use the @command{jtag_rclk}
command, in case your board is used with JTAG adapter which
also supports it. Otherwise use @command{adapter speed}.
Set the slow rate at the beginning of the reset sequence,
and the faster rate as soon as the clocks are at full speed.

@anchor{theinitboardprocedure}
@subsection The init_board procedure
@cindex init_board procedure

The concept of @code{init_board} procedure is very similar to @code{init_targets}
(@xref{theinittargetsprocedure,,The init_targets procedure}.) - it's a replacement of ``linear''
configuration scripts. This procedure is meant to be executed when OpenOCD enters run stage
(@xref{enteringtherunstage,,Entering the Run Stage},) after @code{init_targets}. The idea to have
separate @code{init_targets} and @code{init_board} procedures is to allow the first one to configure
everything target specific (internal flash, internal RAM, etc.) and the second one to configure
everything board specific (reset signals, chip frequency, reset-init event handler, external memory, etc.).
Additionally ``linear'' board config file will most likely fail when target config file uses
@code{init_targets} scheme (``linear'' script is executed before @code{init} and @code{init_targets} - after),
so separating these two configuration stages is very convenient, as the easiest way to overcome this
problem is to convert board config file to use @code{init_board} procedure. Board config scripts don't
need to override @code{init_targets} defined in target config files when they only need to add some specifics.

Just as @code{init_targets}, the @code{init_board} procedure can be overridden by ``next level'' script (which sources
the original), allowing greater code reuse.

@example
### board_file.cfg ###

# source target file that does most of the config in init_targets
source [find target/target.cfg]

proc enable_fast_clock @{@} @{
    # enables fast on-board clock source
    # configures the chip to use it
@}

# initialize only board specifics - reset, clock, adapter frequency
proc init_board @{@} @{
    reset_config trst_and_srst trst_pulls_srst

    $_TARGETNAME configure -event reset-start @{
        adapter speed 100
    @}

    $_TARGETNAME configure -event reset-init @{
        enable_fast_clock
        adapter speed 10000
    @}
@}
@end example

@section Target Config Files
@cindex config file, target
@cindex target config file

Board config files communicate with target config files using
naming conventions as described above, and may source one or
more target config files like this:

@example
source [find target/FOOBAR.cfg]
@end example

The point of a target config file is to package everything
about a given chip that board config files need to know.
In summary the target files should contain

@enumerate
@item Set defaults
@item Add TAPs to the scan chain
@item Add CPU targets (includes GDB support)
@item CPU/Chip/CPU-Core specific features
@item On-Chip flash
@end enumerate

As a rule of thumb, a target file sets up only one chip.
For a microcontroller, that will often include a single TAP,
which is a CPU needing a GDB target, and its on-chip flash.

More complex chips may include multiple TAPs, and the target
config file may need to define them all before OpenOCD
can talk to the chip.
For example, some phone chips have JTAG scan chains that include
an ARM core for operating system use, a DSP,
another ARM core embedded in an image processing engine,
and other processing engines.

@subsection Default Value Boiler Plate Code

All target configuration files should start with code like this,
letting board config files express environment-specific
differences in how things should be set up.

@example
# Boards may override chip names, perhaps based on role,
# but the default should match what the vendor uses
if @{ [info exists CHIPNAME] @} @{
   set  _CHIPNAME $CHIPNAME
@} else @{
   set  _CHIPNAME sam7x256
@}

# ONLY use ENDIAN with targets that can change it.
if @{ [info exists ENDIAN] @} @{
   set  _ENDIAN $ENDIAN
@} else @{
   set  _ENDIAN little
@}

# TAP identifiers may change as chips mature, for example with
# new revision fields (the "3" here). Pick a good default; you
# can pass several such identifiers to the "jtag newtap" command.
if @{ [info exists CPUTAPID ] @} @{
   set _CPUTAPID $CPUTAPID
@} else @{
   set _CPUTAPID 0x3f0f0f0f
@}
@end example
@c but 0x3f0f0f0f is for an str73x part ...

@emph{Remember:} Board config files may include multiple target
config files, or the same target file multiple times
(changing at least @code{CHIPNAME}).

Likewise, the target configuration file should define
@code{_TARGETNAME} (or @code{_TARGETNAME0} etc) and
use it later on when defining debug targets:

@example
set _TARGETNAME $_CHIPNAME.cpu
target create $_TARGETNAME arm7tdmi -chain-position $_TARGETNAME
@end example

@subsection Adding TAPs to the Scan Chain
After the ``defaults'' are set up,
add the TAPs on each chip to the JTAG scan chain.
@xref{TAP Declaration}, and the naming convention
for taps.

In the simplest case the chip has only one TAP,
probably for a CPU or FPGA.
The config file for the Atmel AT91SAM7X256
looks (in part) like this:

@example
jtag newtap $_CHIPNAME cpu -irlen 4 -expected-id $_CPUTAPID
@end example

A board with two such at91sam7 chips would be able
to source such a config file twice, with different
values for @code{CHIPNAME}, so
it adds a different TAP each time.

If there are nonzero @option{-expected-id} values,
OpenOCD attempts to verify the actual tap id against those values.
It will issue error messages if there is mismatch, which
can help to pinpoint problems in OpenOCD configurations.

@example
JTAG tap: sam7x256.cpu tap/device found: 0x3f0f0f0f
                (Manufacturer: 0x787, Part: 0xf0f0, Version: 0x3)
ERROR: Tap: sam7x256.cpu - Expected id: 0x12345678, Got: 0x3f0f0f0f
ERROR: expected: mfg: 0x33c, part: 0x2345, ver: 0x1
ERROR:      got: mfg: 0x787, part: 0xf0f0, ver: 0x3
@end example

There are more complex examples too, with chips that have
multiple TAPs. Ones worth looking at include:

@itemize
@item @file{target/omap3530.cfg} -- with disabled ARM and DSP,
plus a JRC to enable them
@item @file{target/str912.cfg} -- with flash, CPU, and boundary scan
@item @file{target/ti_dm355.cfg} -- with ETM, ARM, and JRC (this JRC
is not currently used)
@end itemize

@subsection Add CPU targets

After adding a TAP for a CPU, you should set it up so that
GDB and other commands can use it.
@xref{CPU Configuration}.
For the at91sam7 example above, the command can look like this;
note that @code{$_ENDIAN} is not needed, since OpenOCD defaults
to little endian, and this chip doesn't support changing that.

@example
set _TARGETNAME $_CHIPNAME.cpu
target create $_TARGETNAME arm7tdmi -chain-position $_TARGETNAME
@end example

Work areas are small RAM areas associated with CPU targets.
They are used by OpenOCD to speed up downloads,
and to download small snippets of code to program flash chips.
If the chip includes a form of ``on-chip-ram'' - and many do - define
a work area if you can.
Again using the at91sam7 as an example, this can look like:

@example
$_TARGETNAME configure -work-area-phys 0x00200000 \
             -work-area-size 0x4000 -work-area-backup 0
@end example

@anchor{definecputargetsworkinginsmp}
@subsection Define CPU targets working in SMP
@cindex SMP
After setting targets, you can define a list of targets working in SMP.

@example
set _TARGETNAME_1 $_CHIPNAME.cpu1
set _TARGETNAME_2 $_CHIPNAME.cpu2
target create $_TARGETNAME_1 cortex_a -chain-position $_CHIPNAME.dap \
-coreid 0 -dbgbase $_DAP_DBG1
target create $_TARGETNAME_2 cortex_a -chain-position $_CHIPNAME.dap \
-coreid 1 -dbgbase $_DAP_DBG2
#define 2 targets working in smp.
target smp $_CHIPNAME.cpu2 $_CHIPNAME.cpu1
@end example
In the above example on cortex_a, 2 cpus are working in SMP.
In SMP only one GDB instance is created and :
@itemize @bullet
@item a set of hardware breakpoint sets the same breakpoint on all targets in the list.
@item halt command triggers the halt of all targets in the list.
@item resume command triggers the write context and the restart of all targets in the list.
@item following a breakpoint: the target stopped by the breakpoint is displayed to the GDB session.
@item dedicated GDB serial protocol packets are implemented for switching/retrieving the target
displayed by the GDB session @pxref{usingopenocdsmpwithgdb,,Using OpenOCD SMP with GDB}.
@end itemize

The SMP behaviour can be disabled/enabled dynamically. On cortex_a following
command have been implemented.
@itemize @bullet
@item cortex_a smp on : enable SMP mode, behaviour is as described above.
@item cortex_a smp off : disable SMP mode, the current target is the one
displayed in the GDB session, only this target is now controlled by GDB
session. This behaviour is useful during system boot up.
@item cortex_a smp : display current SMP mode.
@item cortex_a smp_gdb : display/fix the core id displayed in GDB session see
following example.
@end itemize

@example
>cortex_a smp_gdb
gdb coreid  0 -> -1
#0 : coreid 0 is displayed to GDB ,
#-> -1 : next resume triggers a real resume
> cortex_a smp_gdb 1
gdb coreid  0 -> 1
#0 :coreid 0 is displayed to GDB ,
#->1  : next resume displays coreid 1 to GDB
> resume
> cortex_a smp_gdb
gdb coreid  1 -> 1
#1 :coreid 1 is displayed to GDB ,
#->1 : next resume displays coreid 1 to GDB
> cortex_a smp_gdb -1
gdb coreid  1 -> -1
#1 :coreid 1 is displayed to GDB,
#->-1 : next resume triggers a real resume
@end example


@subsection Chip Reset Setup

As a rule, you should put the @command{reset_config} command
into the board file. Most things you think you know about a
chip can be tweaked by the board.

Some chips have specific ways the TRST and SRST signals are
managed. In the unusual case that these are @emph{chip specific}
and can never be changed by board wiring, they could go here.
For example, some chips can't support JTAG debugging without
both signals.

Provide a @code{reset-assert} event handler if you can.
Such a handler uses JTAG operations to reset the target,
letting this target config be used in systems which don't
provide the optional SRST signal, or on systems where you
don't want to reset all targets at once.
Such a handler might write to chip registers to force a reset,
use a JRC to do that (preferable -- the target may be wedged!),
or force a watchdog timer to trigger.
(For Cortex-M targets, this is not necessary.  The target
driver knows how to use trigger an NVIC reset when SRST is
not available.)

Some chips need special attention during reset handling if
they're going to be used with JTAG.
An example might be needing to send some commands right
after the target's TAP has been reset, providing a
@code{reset-deassert-post} event handler that writes a chip
register to report that JTAG debugging is being done.
Another would be reconfiguring the watchdog so that it stops
counting while the core is halted in the debugger.

JTAG clocking constraints often change during reset, and in
some cases target config files (rather than board config files)
are the right places to handle some of those issues.
For example, immediately after reset most chips run using a
slower clock than they will use later.
That means that after reset (and potentially, as OpenOCD
first starts up) they must use a slower JTAG clock rate
than they will use later.
@xref{jtagspeed,,JTAG Speed}.

@quotation Important
When you are debugging code that runs right after chip
reset, getting these issues right is critical.
In particular, if you see intermittent failures when
OpenOCD verifies the scan chain after reset,
look at how you are setting up JTAG clocking.
@end quotation

@anchor{theinittargetsprocedure}
@subsection The init_targets procedure
@cindex init_targets procedure

Target config files can either be ``linear'' (script executed line-by-line when parsed in
configuration stage, @xref{configurationstage,,Configuration Stage},) or they can contain a special
procedure called @code{init_targets}, which will be executed when entering run stage
(after parsing all config files or after @code{init} command, @xref{enteringtherunstage,,Entering the Run Stage}.)
Such procedure can be overridden by ``next level'' script (which sources the original).
This concept facilitates code reuse when basic target config files provide generic configuration
procedures and @code{init_targets} procedure, which can then be sourced and enhanced or changed in
a ``more specific'' target config file. This is not possible with ``linear'' config scripts,
because sourcing them executes every initialization commands they provide.

@example
### generic_file.cfg ###

proc setup_my_chip @{chip_name flash_size ram_size@} @{
    # basic initialization procedure ...
@}

proc init_targets @{@} @{
    # initializes generic chip with 4kB of flash and 1kB of RAM
    setup_my_chip MY_GENERIC_CHIP 4096 1024
@}

### specific_file.cfg ###

source [find target/generic_file.cfg]

proc init_targets @{@} @{
    # initializes specific chip with 128kB of flash and 64kB of RAM
    setup_my_chip MY_CHIP_WITH_128K_FLASH_64KB_RAM 131072 65536
@}
@end example

The easiest way to convert ``linear'' config files to @code{init_targets} version is to
enclose every line of ``code'' (i.e. not @code{source} commands, procedures, etc.) in this procedure.

For an example of this scheme see LPC2000 target config files.

The @code{init_boards} procedure is a similar concept concerning board config files
(@xref{theinitboardprocedure,,The init_board procedure}.)

@anchor{theinittargeteventsprocedure}
@subsection The init_target_events procedure
@cindex init_target_events procedure

A special procedure called @code{init_target_events} is run just after
@code{init_targets} (@xref{theinittargetsprocedure,,The init_targets
procedure}.) and before @code{init_board}
(@xref{theinitboardprocedure,,The init_board procedure}.) It is used
to set up default target events for the targets that do not have those
events already assigned.

@subsection ARM Core Specific Hacks

If the chip has a DCC, enable it. If the chip is an ARM9 with some
special high speed download features - enable it.

If present, the MMU, the MPU and the CACHE should be disabled.

Some ARM cores are equipped with trace support, which permits
examination of the instruction and data bus activity. Trace
activity is controlled through an ``Embedded Trace Module'' (ETM)
on one of the core's scan chains. The ETM emits voluminous data
through a ``trace port''. (@xref{armhardwaretracing,,ARM Hardware Tracing}.)
If you are using an external trace port,
configure it in your board config file.
If you are using an on-chip ``Embedded Trace Buffer'' (ETB),
configure it in your target config file.

@example
etm config $_TARGETNAME 16 normal full etb
etb config $_TARGETNAME $_CHIPNAME.etb
@end example

@subsection Internal Flash Configuration

This applies @b{ONLY TO MICROCONTROLLERS} that have flash built in.

@b{Never ever} in the ``target configuration file'' define any type of
flash that is external to the chip. (For example a BOOT flash on
Chip Select 0.) Such flash information goes in a board file - not
the TARGET (chip) file.

Examples:
@itemize @bullet
@item at91sam7x256 - has 256K flash YES enable it.
@item str912 - has flash internal YES enable it.
@item imx27 - uses boot flash on CS0 - it goes in the board file.
@item pxa270 - again - CS0 flash - it goes in the board file.
@end itemize

@anchor{translatingconfigurationfiles}
@section Translating Configuration Files
@cindex translation
If you have a configuration file for another hardware debugger
or toolset (Abatron, BDI2000, BDI3000, CCS,
Lauterbach, SEGGER, Macraigor, etc.), translating
it into OpenOCD syntax is often quite straightforward. The most tricky
part of creating a configuration script is oftentimes the reset init
sequence where e.g. PLLs, DRAM and the like is set up.

One trick that you can use when translating is to write small
Tcl procedures to translate the syntax into OpenOCD syntax. This
can avoid manual translation errors and make it easier to
convert other scripts later on.

Example of transforming quirky arguments to a simple search and
replace job:

@example
#   Lauterbach syntax(?)
#
#       Data.Set c15:0x042f %long 0x40000015
#
#   OpenOCD syntax when using procedure below.
#
#       setc15 0x01 0x00050078

proc setc15 @{regs value@} @{
    global TARGETNAME

    echo [format "set p15 0x%04x, 0x%08x" $regs $value]

    arm mcr 15 [expr ($regs>>12)&0x7] \
        [expr ($regs>>0)&0xf] [expr ($regs>>4)&0xf] \
        [expr ($regs>>8)&0x7] $value
@}
@end example



@node Server Configuration
@chapter Server Configuration
@cindex initialization
The commands here are commonly found in the openocd.cfg file and are
used to specify what TCP/IP ports are used, and how GDB should be
supported.

@anchor{configurationstage}
@section Configuration Stage
@cindex configuration stage
@cindex config command

When the OpenOCD server process starts up, it enters a
@emph{configuration stage} which is the only time that
certain commands, @emph{configuration commands}, may be issued.
Normally, configuration commands are only available
inside startup scripts.

In this manual, the definition of a configuration command is
presented as a @emph{Config Command}, not as a @emph{Command}
which may be issued interactively.
The runtime @command{help} command also highlights configuration
commands, and those which may be issued at any time.

Those configuration commands include declaration of TAPs,
flash banks,
the interface used for JTAG communication,
and other basic setup.
The server must leave the configuration stage before it
may access or activate TAPs.
After it leaves this stage, configuration commands may no
longer be issued.

@anchor{enteringtherunstage}
@section Entering the Run Stage

The first thing OpenOCD does after leaving the configuration
stage is to verify that it can talk to the scan chain
(list of TAPs) which has been configured.
It will warn if it doesn't find TAPs it expects to find,
or finds TAPs that aren't supposed to be there.
You should see no errors at this point.
If you see errors, resolve them by correcting the
commands you used to configure the server.
Common errors include using an initial JTAG speed that's too
fast, and not providing the right IDCODE values for the TAPs
on the scan chain.

Once OpenOCD has entered the run stage, a number of commands
become available.
A number of these relate to the debug targets you may have declared.
For example, the @command{mww} command will not be available until
a target has been successfully instantiated.
If you want to use those commands, you may need to force
entry to the run stage.

@deffn {Config Command} {init}
This command terminates the configuration stage and
enters the run stage. This helps when you need to have
the startup scripts manage tasks such as resetting the target,
programming flash, etc. To reset the CPU upon startup, add "init" and
"reset" at the end of the config script or at the end of the OpenOCD
command line using the @option{-c} command line switch.

If this command does not appear in any startup/configuration file
OpenOCD executes the command for you after processing all
configuration files and/or command line options.

@b{NOTE:} This command normally occurs at or near the end of your
openocd.cfg file to force OpenOCD to ``initialize'' and make the
targets ready. For example: If your openocd.cfg file needs to
read/write memory on your target, @command{init} must occur before
the memory read/write commands. This includes @command{nand probe}.
@end deffn

@deffn {Overridable Procedure} {jtag_init}
This is invoked at server startup to verify that it can talk
to the scan chain (list of TAPs) which has been configured.

The default implementation first tries @command{jtag arp_init},
which uses only a lightweight JTAG reset before examining the
scan chain.
If that fails, it tries again, using a harder reset
from the overridable procedure @command{init_reset}.

Implementations must have verified the JTAG scan chain before
they return.
This is done by calling @command{jtag arp_init}
(or @command{jtag arp_init-reset}).
@end deffn

@anchor{tcpipports}
@section TCP/IP Ports
@cindex TCP port
@cindex server
@cindex port
@cindex security
The OpenOCD server accepts remote commands in several syntaxes.
Each syntax uses a different TCP/IP port, which you may specify
only during configuration (before those ports are opened).

For reasons including security, you may wish to prevent remote
access using one or more of these ports.
In such cases, just specify the relevant port number as "disabled".
If you disable all access through TCP/IP, you will need to
use the command line @option{-pipe} option.

@anchor{gdb_port}
@deffn {Config Command} {gdb_port} [number]
@cindex GDB server
Normally gdb listens to a TCP/IP port, but GDB can also
communicate via pipes(stdin/out or named pipes). The name
"gdb_port" stuck because it covers probably more than 90% of
the normal use cases.

No arguments reports GDB port. "pipe" means listen to stdin
output to stdout, an integer is base port number, "disabled"
disables the gdb server.

When using "pipe", also use log_output to redirect the log
output to a file so as not to flood the stdin/out pipes.

Any other string is interpreted as named pipe to listen to.
Output pipe is the same name as input pipe, but with 'o' appended,
e.g. /var/gdb, /var/gdbo.

The GDB port for the first target will be the base port, the
second target will listen on gdb_port + 1, and so on.
When not specified during the configuration stage,
the port @var{number} defaults to 3333.
When @var{number} is not a numeric value, incrementing it to compute
the next port number does not work. In this case, specify the proper
@var{number} for each target by using the option @code{-gdb-port} of the
commands @command{target create} or @command{$target_name configure}.
@xref{gdbportoverride,,option -gdb-port}.

Note: when using "gdb_port pipe", increasing the default remote timeout in
gdb (with 'set remotetimeout') is recommended. An insufficient timeout may
cause initialization to fail with "Unknown remote qXfer reply: OK".
@end deffn

@deffn {Config Command} {tcl_port} [number]
Specify or query the port used for a simplified RPC
connection that can be used by clients to issue TCL commands and get the
output from the Tcl engine.
Intended as a machine interface.
When not specified during the configuration stage,
the port @var{number} defaults to 6666.
When specified as "disabled", this service is not activated.
@end deffn

@deffn {Config Command} {telnet_port} [number]
Specify or query the
port on which to listen for incoming telnet connections.
This port is intended for interaction with one human through TCL commands.
When not specified during the configuration stage,
the port @var{number} defaults to 4444.
When specified as "disabled", this service is not activated.
@end deffn

@anchor{gdbconfiguration}
@section GDB Configuration
@cindex GDB
@cindex GDB configuration
You can reconfigure some GDB behaviors if needed.
The ones listed here are static and global.
@xref{targetconfiguration,,Target Configuration}, about configuring individual targets.
@xref{targetevents,,Target Events}, about configuring target-specific event handling.

@anchor{gdbbreakpointoverride}
@deffn {Command} {gdb_breakpoint_override} [@option{hard}|@option{soft}|@option{disable}]
Force breakpoint type for gdb @command{break} commands.
This option supports GDB GUIs which don't
distinguish hard versus soft breakpoints, if the default OpenOCD and
GDB behaviour is not sufficient. GDB normally uses hardware
breakpoints if the memory map has been set up for flash regions.
@end deffn

@anchor{gdbflashprogram}
@deffn {Config Command} {gdb_flash_program} (@option{enable}|@option{disable})
Set to @option{enable} to cause OpenOCD to program the flash memory when a
vFlash packet is received.
The default behaviour is @option{enable}.
@end deffn

@deffn {Config Command} {gdb_memory_map} (@option{enable}|@option{disable})
Set to @option{enable} to cause OpenOCD to send the memory configuration to GDB when
requested. GDB will then know when to set hardware breakpoints, and program flash
using the GDB load command. @command{gdb_flash_program enable} must also be enabled
for flash programming to work.
Default behaviour is @option{enable}.
@xref{gdbflashprogram,,gdb_flash_program}.
@end deffn

@deffn {Config Command} {gdb_report_data_abort} (@option{enable}|@option{disable})
Specifies whether data aborts cause an error to be reported
by GDB memory read packets.
The default behaviour is @option{disable};
use @option{enable} see these errors reported.
@end deffn

@deffn {Config Command} {gdb_report_register_access_error} (@option{enable}|@option{disable})
Specifies whether register accesses requested by GDB register read/write
packets report errors or not.
The default behaviour is @option{disable};
use @option{enable} see these errors reported.
@end deffn

@deffn {Config Command} {gdb_target_description} (@option{enable}|@option{disable})
Set to @option{enable} to cause OpenOCD to send the target descriptions to gdb via qXfer:features:read packet.
The default behaviour is @option{enable}.
@end deffn

@deffn {Command} {gdb_save_tdesc}
Saves the target description file to the local file system.

The file name is @i{target_name}.xml.
@end deffn

@anchor{eventpolling}
@section Event Polling

Hardware debuggers are parts of asynchronous systems,
where significant events can happen at any time.
The OpenOCD server needs to detect some of these events,
so it can report them to through TCL command line
or to GDB.

Examples of such events include:

@itemize
@item One of the targets can stop running ... maybe it triggers
a code breakpoint or data watchpoint, or halts itself.
@item Messages may be sent over ``debug message'' channels ... many
targets support such messages sent over JTAG,
for receipt by the person debugging or tools.
@item Loss of power ... some adapters can detect these events.
@item Resets not issued through JTAG ... such reset sources
can include button presses or other system hardware, sometimes
including the target itself (perhaps through a watchdog).
@item Debug instrumentation sometimes supports event triggering
such as ``trace buffer full'' (so it can quickly be emptied)
or other signals (to correlate with code behavior).
@end itemize

None of those events are signaled through standard JTAG signals.
However, most conventions for JTAG connectors include voltage
level and system reset (SRST) signal detection.
Some connectors also include instrumentation signals, which
can imply events when those signals are inputs.

In general, OpenOCD needs to periodically check for those events,
either by looking at the status of signals on the JTAG connector
or by sending synchronous ``tell me your status'' JTAG requests
to the various active targets.
There is a command to manage and monitor that polling,
which is normally done in the background.

@deffn {Command} {poll} [@option{on}|@option{off}]
Poll the current target for its current state.
(Also, @pxref{targetcurstate,,target curstate}.)
If that target is in debug mode, architecture
specific information about the current state is printed.
An optional parameter
allows background polling to be enabled and disabled.

You could use this from the TCL command shell, or
from GDB using @command{monitor poll} command.
Leave background polling enabled while you're using GDB.
@example
> poll
background polling: on
target state: halted
target halted in ARM state due to debug-request, \
               current mode: Supervisor
cpsr: 0x800000d3 pc: 0x11081bfc
MMU: disabled, D-Cache: disabled, I-Cache: enabled
>
@end example
@end deffn

@node Debug Adapter Configuration
@chapter Debug Adapter Configuration
@cindex config file, interface
@cindex interface config file

Correctly installing OpenOCD includes making your operating system give
OpenOCD access to debug adapters. Once that has been done, Tcl commands
are used to select which one is used, and to configure how it is used.

@quotation Note
Because OpenOCD started out with a focus purely on JTAG, you may find
places where it wrongly presumes JTAG is the only transport protocol
in use. Be aware that recent versions of OpenOCD are removing that
limitation. JTAG remains more functional than most other transports.
Other transports do not support boundary scan operations, or may be
specific to a given chip vendor. Some might be usable only for
programming flash memory, instead of also for debugging.
@end quotation

Debug Adapters/Interfaces/Dongles are normally configured
through commands in an interface configuration
file which is sourced by your @file{openocd.cfg} file, or
through a command line @option{-f interface/....cfg} option.

@example
source [find interface/olimex-jtag-tiny.cfg]
@end example

These commands tell
OpenOCD what type of JTAG adapter you have, and how to talk to it.
A few cases are so simple that you only need to say what driver to use:

@example
# jlink interface
adapter driver jlink
@end example

Most adapters need a bit more configuration than that.


@section Adapter Configuration

The @command{adapter driver} command tells OpenOCD what type of debug adapter you are
using. Depending on the type of adapter, you may need to use one or
more additional commands to further identify or configure the adapter.

@deffn {Config Command} {adapter driver} name
Use the adapter driver @var{name} to connect to the
target.
@end deffn

@deffn {Command} {adapter list}
List the debug adapter drivers that have been built into
the running copy of OpenOCD.
@end deffn
@deffn {Config Command} {adapter transports} transport_name+
Specifies the transports supported by this debug adapter.
The adapter driver builds-in similar knowledge; use this only
when external configuration (such as jumpering) changes what
the hardware can support.
@end deffn



@deffn {Command} {adapter name}
Returns the name of the debug adapter driver being used.
@end deffn

@anchor{adapter_usb_location}
@deffn {Config Command} {adapter usb location} [<bus>-<port>[.<port>]...]
Displays or specifies the physical USB port of the adapter to use. The path
roots at @var{bus} and walks down the physical ports, with each
@var{port} option specifying a deeper level in the bus topology, the last
@var{port} denoting where the target adapter is actually plugged.
The USB bus topology can be queried with the command @emph{lsusb -t} or @emph{dmesg}.

This command is only available if your libusb1 is at least version 1.0.16.
@end deffn

@section Interface Drivers

Each of the interface drivers listed here must be explicitly
enabled when OpenOCD is configured, in order to be made
available at run time.

@deffn {Interface Driver} {amt_jtagaccel}
Amontec Chameleon in its JTAG Accelerator configuration,
connected to a PC's EPP mode parallel port.
This defines some driver-specific commands:

@deffn {Config Command} {parport_port} number
Specifies either the address of the I/O port (default: 0x378 for LPT1) or
the number of the @file{/dev/parport} device.
@end deffn

@deffn {Config Command} {rtck} [@option{enable}|@option{disable}]
Displays status of RTCK option.
Optionally sets that option first.
@end deffn
@end deffn

@deffn {Interface Driver} {arm-jtag-ew}
Olimex ARM-JTAG-EW USB adapter
This has one driver-specific command:

@deffn {Command} {armjtagew_info}
Logs some status
@end deffn
@end deffn

@deffn {Interface Driver} {at91rm9200}
Supports bitbanged JTAG from the local system,
presuming that system is an Atmel AT91rm9200
and a specific set of GPIOs is used.
@c command:	at91rm9200_device NAME
@c chooses among list of bit configs ... only one option
@end deffn

@deffn {Interface Driver} {cmsis-dap}
ARM CMSIS-DAP compliant based adapter v1 (USB HID based)
or v2 (USB bulk).

@deffn {Config Command} {cmsis_dap_vid_pid} [vid pid]+
The vendor ID and product ID of the CMSIS-DAP device. If not specified
the driver will attempt to auto detect the CMSIS-DAP device.
Currently, up to eight [@var{vid}, @var{pid}] pairs may be given, e.g.
@example
cmsis_dap_vid_pid 0xc251 0xf001 0x0d28 0x0204
@end example
@end deffn

@deffn {Config Command} {cmsis_dap_serial} [serial]
Specifies the @var{serial} of the CMSIS-DAP device to use.
If not specified, serial numbers are not considered.
@end deffn

@deffn {Config Command} {cmsis_dap_backend} [@option{auto}|@option{usb_bulk}|@option{hid}]
Specifies how to communicate with the adapter:

@itemize @minus
@item @option{hid} Use HID generic reports - CMSIS-DAP v1
@item @option{usb_bulk} Use USB bulk - CMSIS-DAP v2
@item @option{auto} First try USB bulk CMSIS-DAP v2, if not found try HID CMSIS-DAP v1.
This is the default if @command{cmsis_dap_backend} is not specified.
@end itemize
@end deffn

@deffn {Config Command} {cmsis_dap_usb interface} [number]
Specifies the @var{number} of the USB interface to use in v2 mode (USB bulk).
In most cases need not to be specified and interfaces are searched by
interface string or for user class interface.
@end deffn

@deffn {Command} {cmsis-dap info}
Display various device information, like hardware version, firmware version, current bus status.
@end deffn
@end deffn

@deffn {Interface Driver} {dummy}
A dummy software-only driver for debugging.
@end deffn

@deffn {Interface Driver} {ep93xx}
Cirrus Logic EP93xx based single-board computer bit-banging (in development)
@end deffn

@deffn {Interface Driver} {ftdi}
This driver is for adapters using the MPSSE (Multi-Protocol Synchronous Serial
Engine) mode built into many FTDI chips, such as the FT2232, FT4232 and FT232H.

The driver is using libusb-1.0 in asynchronous mode to talk to the FTDI device,
bypassing intermediate libraries like libftdi or D2XX.

Support for new FTDI based adapters can be added completely through
configuration files, without the need to patch and rebuild OpenOCD.

The driver uses a signal abstraction to enable Tcl configuration files to
define outputs for one or several FTDI GPIO. These outputs can then be
controlled using the @command{ftdi_set_signal} command. Special signal names
are reserved for nTRST, nSRST and LED (for blink) so that they, if defined,
will be used for their customary purpose. Inputs can be read using the
@command{ftdi_get_signal} command.

To support SWD, a signal named SWD_EN must be defined. It is set to 1 when the
SWD protocol is selected. When set, the adapter should route the SWDIO pin to
the data input. An SWDIO_OE signal, if defined, will be set to 1 or 0 as
required by the protocol, to tell the adapter to drive the data output onto
the SWDIO pin or keep the SWDIO pin Hi-Z, respectively.

Depending on the type of buffer attached to the FTDI GPIO, the outputs have to
be controlled differently. In order to support tristateable signals such as
nSRST, both a data GPIO and an output-enable GPIO can be specified for each
signal. The following output buffer configurations are supported:

@itemize @minus
@item Push-pull with one FTDI output as (non-)inverted data line
@item Open drain with one FTDI output as (non-)inverted output-enable
@item Tristate with one FTDI output as (non-)inverted data line and another
      FTDI output as (non-)inverted output-enable
@item Unbuffered, using the FTDI GPIO as a tristate output directly by
      switching data and direction as necessary
@end itemize

These interfaces have several commands, used to configure the driver
before initializing the JTAG scan chain:

@deffn {Config Command} {ftdi_vid_pid} [vid pid]+
The vendor ID and product ID of the adapter. Up to eight
[@var{vid}, @var{pid}] pairs may be given, e.g.
@example
ftdi_vid_pid 0x0403 0xcff8 0x15ba 0x0003
@end example
@end deffn

@deffn {Config Command} {ftdi_device_desc} description
Provides the USB device description (the @emph{iProduct string})
of the adapter. If not specified, the device description is ignored
during device selection.
@end deffn

@deffn {Config Command} {ftdi_serial} serial-number
Specifies the @var{serial-number} of the adapter to use,
in case the vendor provides unique IDs and more than one adapter
is connected to the host.
If not specified, serial numbers are not considered.
(Note that USB serial numbers can be arbitrary Unicode strings,
and are not restricted to containing only decimal digits.)
@end deffn

@deffn {Config Command} {ftdi_channel} channel
Selects the channel of the FTDI device to use for MPSSE operations. Most
adapters use the default, channel 0, but there are exceptions.
@end deffn

@deffn {Config Command} {ftdi_layout_init} data direction
Specifies the initial values of the FTDI GPIO data and direction registers.
Each value is a 16-bit number corresponding to the concatenation of the high
and low FTDI GPIO registers. The values should be selected based on the
schematics of the adapter, such that all signals are set to safe levels with
minimal impact on the target system. Avoid floating inputs, conflicting outputs
and initially asserted reset signals.
@end deffn

@deffn {Command} {ftdi_layout_signal} name [@option{-data}|@option{-ndata} data_mask] [@option{-input}|@option{-ninput} input_mask] [@option{-oe}|@option{-noe} oe_mask] [@option{-alias}|@option{-nalias} name]
Creates a signal with the specified @var{name}, controlled by one or more FTDI
GPIO pins via a range of possible buffer connections. The masks are FTDI GPIO
register bitmasks to tell the driver the connection and type of the output
buffer driving the respective signal. @var{data_mask} is the bitmask for the
pin(s) connected to the data input of the output buffer. @option{-ndata} is
used with inverting data inputs and @option{-data} with non-inverting inputs.
The @option{-oe} (or @option{-noe}) option tells where the output-enable (or
not-output-enable) input to the output buffer is connected. The options
@option{-input} and @option{-ninput} specify the bitmask for pins to be read
with the method @command{ftdi_get_signal}.

Both @var{data_mask} and @var{oe_mask} need not be specified. For example, a
simple open-collector transistor driver would be specified with @option{-oe}
only. In that case the signal can only be set to drive low or to Hi-Z and the
driver will complain if the signal is set to drive high. Which means that if
it's a reset signal, @command{reset_config} must be specified as
@option{srst_open_drain}, not @option{srst_push_pull}.

A special case is provided when @option{-data} and @option{-oe} is set to the
same bitmask. Then the FTDI pin is considered being connected straight to the
target without any buffer. The FTDI pin is then switched between output and
input as necessary to provide the full set of low, high and Hi-Z
characteristics. In all other cases, the pins specified in a signal definition
are always driven by the FTDI.

If @option{-alias} or @option{-nalias} is used, the signal is created
identical (or with data inverted) to an already specified signal
@var{name}.
@end deffn

@deffn {Command} {ftdi_set_signal} name @option{0}|@option{1}|@option{z}
Set a previously defined signal to the specified level.
@itemize @minus
@item @option{0}, drive low
@item @option{1}, drive high
@item @option{z}, set to high-impedance
@end itemize
@end deffn

@deffn {Command} {ftdi_get_signal} name
Get the value of a previously defined signal.
@end deffn

@deffn {Command} {ftdi_tdo_sample_edge} @option{rising}|@option{falling}
Configure TCK edge at which the adapter samples the value of the TDO signal

Due to signal propagation delays, sampling TDO on rising TCK can become quite
peculiar at high JTAG clock speeds. However, FTDI chips offer a possibility to sample
TDO on falling edge of TCK. With some board/adapter configurations, this may increase
stability at higher JTAG clocks.
@itemize @minus
@item @option{rising}, sample TDO on rising edge of TCK - this is the default
@item @option{falling}, sample TDO on falling edge of TCK
@end itemize
@end deffn

For example adapter definitions, see the configuration files shipped in the
@file{interface/ftdi} directory.

@end deffn

@deffn {Interface Driver} {ft232r}
This driver is implementing synchronous bitbang mode of an FTDI FT232R,
FT230X, FT231X and similar USB UART bridge ICs by reusing RS232 signals as GPIO.
It currently doesn't support using CBUS pins as GPIO.

List of connections (default physical pin numbers for FT232R in 28-pin SSOP package):
@itemize @minus
@item RXD(5) - TDI
@item TXD(1) - TCK
@item RTS(3) - TDO
@item CTS(11) - TMS
@item DTR(2) - TRST
@item DCD(10) - SRST
@end itemize

User can change default pinout by supplying configuration
commands with GPIO numbers or RS232 signal names.
GPIO numbers correspond to bit numbers in FTDI GPIO register.
They differ from physical pin numbers.
For details see actual FTDI chip datasheets.
Every JTAG line must be configured to unique GPIO number
different than any other JTAG line, even those lines
that are sometimes not used like TRST or SRST.

FT232R
@itemize @minus
@item bit 7 - RI
@item bit 6 - DCD
@item bit 5 - DSR
@item bit 4 - DTR
@item bit 3 - CTS
@item bit 2 - RTS
@item bit 1 - RXD
@item bit 0 - TXD
@end itemize

These interfaces have several commands, used to configure the driver
before initializing the JTAG scan chain:

@deffn {Config Command} {ft232r_vid_pid} @var{vid} @var{pid}
The vendor ID and product ID of the adapter. If not specified, default
0x0403:0x6001 is used.
@end deffn

@deffn {Config Command} {ft232r_serial_desc} @var{serial}
Specifies the @var{serial} of the adapter to use, in case the
vendor provides unique IDs and more than one adapter is connected to
the host. If not specified, serial numbers are not considered.
@end deffn

@deffn {Config Command} {ft232r_jtag_nums} @var{tck} @var{tms} @var{tdi} @var{tdo}
Set four JTAG GPIO numbers at once.
If not specified, default 0 3 1 2 or TXD CTS RXD RTS is used.
@end deffn

@deffn {Config Command} {ft232r_tck_num} @var{tck}
Set TCK GPIO number. If not specified, default 0 or TXD is used.
@end deffn

@deffn {Config Command} {ft232r_tms_num} @var{tms}
Set TMS GPIO number. If not specified, default 3 or CTS is used.
@end deffn

@deffn {Config Command} {ft232r_tdi_num} @var{tdi}
Set TDI GPIO number. If not specified, default 1 or RXD is used.
@end deffn

@deffn {Config Command} {ft232r_tdo_num} @var{tdo}
Set TDO GPIO number. If not specified, default 2 or RTS is used.
@end deffn

@deffn {Config Command} {ft232r_trst_num} @var{trst}
Set TRST GPIO number. If not specified, default 4 or DTR is used.
@end deffn

@deffn {Config Command} {ft232r_srst_num} @var{srst}
Set SRST GPIO number. If not specified, default 6 or DCD is used.
@end deffn

@deffn {Config Command} {ft232r_restore_serial} @var{word}
Restore serial port after JTAG. This USB bitmode control word
(16-bit) will be sent before quit. Lower byte should
set GPIO direction register to a "sane" state:
0x15 for TXD RTS DTR as outputs (1), others as inputs (0). Higher
byte is usually 0 to disable bitbang mode.
When kernel driver reattaches, serial port should continue to work.
Value 0xFFFF disables sending control word and serial port,
then kernel driver will not reattach.
If not specified, default 0xFFFF is used.
@end deffn

@end deffn

@deffn {Interface Driver} {remote_bitbang}
Drive JTAG from a remote process. This sets up a UNIX or TCP socket connection
with a remote process and sends ASCII encoded bitbang requests to that process
instead of directly driving JTAG.

The remote_bitbang driver is useful for debugging software running on
processors which are being simulated.

@deffn {Config Command} {remote_bitbang_port} number
Specifies the TCP port of the remote process to connect to or 0 to use UNIX
sockets instead of TCP.
@end deffn

@deffn {Config Command} {remote_bitbang_host} hostname
Specifies the hostname of the remote process to connect to using TCP, or the
name of the UNIX socket to use if remote_bitbang_port is 0.
@end deffn

For example, to connect remotely via TCP to the host foobar you might have
something like:

@example
adapter driver remote_bitbang
remote_bitbang_port 3335
remote_bitbang_host foobar
@end example

To connect to another process running locally via UNIX sockets with socket
named mysocket:

@example
adapter driver remote_bitbang
remote_bitbang_port 0
remote_bitbang_host mysocket
@end example
@end deffn

@deffn {Interface Driver} {usb_blaster}
USB JTAG/USB-Blaster compatibles over one of the userspace libraries
for FTDI chips. These interfaces have several commands, used to
configure the driver before initializing the JTAG scan chain:

@deffn {Config Command} {usb_blaster_device_desc} description
Provides the USB device description (the @emph{iProduct string})
of the FTDI FT245 device. If not
specified, the FTDI default value is used. This setting is only valid
if compiled with FTD2XX support.
@end deffn

@deffn {Config Command} {usb_blaster_vid_pid} vid pid
The vendor ID and product ID of the FTDI FT245 device. If not specified,
default values are used.
Currently, only one @var{vid}, @var{pid} pair may be given, e.g. for
Altera USB-Blaster (default):
@example
usb_blaster_vid_pid 0x09FB 0x6001
@end example
The following VID/PID is for Kolja Waschk's USB JTAG:
@example
usb_blaster_vid_pid 0x16C0 0x06AD
@end example
@end deffn

@deffn {Command} {usb_blaster_pin} (@option{pin6}|@option{pin8}) (@option{0}|@option{1}|@option{s}|@option{t})
Sets the state or function of the unused GPIO pins on USB-Blasters
(pins 6 and 8 on the female JTAG header). These pins can be used as
SRST and/or TRST provided the appropriate connections are made on the
target board.

For example, to use pin 6 as SRST:
@example
usb_blaster_pin pin6 s
reset_config srst_only
@end example
@end deffn

@deffn {Config Command} {usb_blaster_lowlevel_driver} (@option{ftdi}|@option{ublast2})
Chooses the low level access method for the adapter. If not specified,
@option{ftdi} is selected unless it wasn't enabled during the
configure stage. USB-Blaster II needs @option{ublast2}.
@end deffn

@deffn {Config Command} {usb_blaster_firmware} @var{path}
This command specifies @var{path} to access USB-Blaster II firmware
image. To be used with USB-Blaster II only.
@end deffn

@end deffn

@deffn {Interface Driver} {gw16012}
Gateworks GW16012 JTAG programmer.
This has one driver-specific command:

@deffn {Config Command} {parport_port} [port_number]
Display either the address of the I/O port
(default: 0x378 for LPT1) or the number of the @file{/dev/parport} device.
If a parameter is provided, first switch to use that port.
This is a write-once setting.
@end deffn
@end deffn

@deffn {Interface Driver} {jlink}
SEGGER J-Link family of USB adapters. It currently supports JTAG and SWD
transports.

@quotation Compatibility Note
SEGGER released many firmware versions for the many hardware versions they
produced. OpenOCD was extensively tested and intended to run on all of them,
but some combinations were reported as incompatible. As a general
recommendation, it is advisable to use the latest firmware version
available for each hardware version. However the current V8 is a moving
target, and SEGGER firmware versions released after the OpenOCD was
released may not be compatible. In such cases it is recommended to
revert to the last known functional version. For 0.5.0, this is from
"Feb  8 2012 14:30:39", packed with 4.42c. For 0.6.0, the last known
version is from "May  3 2012 18:36:22", packed with 4.46f.
@end quotation

@deffn {Command} {jlink hwstatus}
Display various hardware related information, for example target voltage and pin
states.
@end deffn
@deffn {Command} {jlink freemem}
Display free device internal memory.
@end deffn
@deffn {Command} {jlink jtag} [@option{2}|@option{3}]
Set the JTAG command version to be used. Without argument, show the actual JTAG
command version.
@end deffn
@deffn {Command} {jlink config}
Display the device configuration.
@end deffn
@deffn {Command} {jlink config targetpower} [@option{on}|@option{off}]
Set the target power state on JTAG-pin 19. Without argument, show the target
power state.
@end deffn
@deffn {Command} {jlink config mac} [@option{ff:ff:ff:ff:ff:ff}]
Set the MAC address of the device. Without argument, show the MAC address.
@end deffn
@deffn {Command} {jlink config ip} [@option{A.B.C.D}(@option{/E}|@option{F.G.H.I})]
Set the IP configuration of the device, where A.B.C.D is the IP address, E the
bit of the subnet mask and F.G.H.I the subnet mask. Without arguments, show the
IP configuration.
@end deffn
@deffn {Command} {jlink config usb} [@option{0} to @option{3}]
Set the USB address of the device. This will also change the USB Product ID
(PID) of the device. Without argument, show the USB address.
@end deffn
@deffn {Command} {jlink config reset}
Reset the current configuration.
@end deffn
@deffn {Command} {jlink config write}
Write the current configuration to the internal persistent storage.
@end deffn
@deffn {Command} {jlink emucom write <channel> <data>}
Write data to an EMUCOM channel. The data needs to be encoded as hexadecimal
pairs.

The following example shows how to write the three bytes 0xaa, 0x0b and 0x23 to
the EMUCOM channel 0x10:
@example
> jlink emucom write 0x10 aa0b23
@end example
@end deffn
@deffn {Command} {jlink emucom read <channel> <length>}
Read data from an EMUCOM channel. The read data is encoded as hexadecimal
pairs.

The following example shows how to read 4 bytes from the EMUCOM channel 0x0:
@example
> jlink emucom read 0x0 4
77a90000
@end example
@end deffn
@deffn {Config Command} {jlink usb} <@option{0} to @option{3}>
Set the USB address of the interface, in case more than one adapter is connected
to the host. If not specified, USB addresses are not considered. Device
selection via USB address is not always unambiguous. It is recommended to use
the serial number instead, if possible.

As a configuration command, it can be used only before 'init'.
@end deffn
@deffn {Config Command} {jlink serial} <serial number>
Set the serial number of the interface, in case more than one adapter is
connected to the host. If not specified, serial numbers are not considered.

As a configuration command, it can be used only before 'init'.
@end deffn
@end deffn

@deffn {Interface Driver} {kitprog}
This driver is for Cypress Semiconductor's KitProg adapters. The KitProg is an
SWD-only adapter that is designed to be used with Cypress's PSoC and PRoC device
families, but it is possible to use it with some other devices. If you are using
this adapter with a PSoC or a PRoC, you may need to add
@command{kitprog_init_acquire_psoc} or @command{kitprog acquire_psoc} to your
configuration script.

Note that this driver is for the proprietary KitProg protocol, not the CMSIS-DAP
mode introduced in firmware 2.14. If the KitProg is in CMSIS-DAP mode, it cannot
be used with this driver, and must either be used with the cmsis-dap driver or
switched back to KitProg mode. See the Cypress KitProg User Guide for
instructions on how to switch KitProg modes.

Known limitations:
@itemize @bullet
@item The frequency of SWCLK cannot be configured, and varies between 1.6 MHz
and 2.7 MHz.
@item For firmware versions below 2.14, "JTAG to SWD" sequences are replaced by
"SWD line reset" in the driver. This is for two reasons. First, the KitProg does
not support sending arbitrary SWD sequences, and only firmware 2.14 and later
implement both "JTAG to SWD" and "SWD line reset" in firmware. Earlier firmware
versions only implement "SWD line reset". Second, due to a firmware quirk, an
SWD sequence must be sent after every target reset in order to re-establish
communications with the target.
@item Due in part to the limitation above, KitProg devices with firmware below
version 2.14 will need to use @command{kitprog_init_acquire_psoc} in order to
communicate with PSoC 5LP devices. This is because, assuming debug is not
disabled on the PSoC, the PSoC 5LP needs its JTAG interface switched to SWD
mode before communication can begin, but prior to firmware 2.14, "JTAG to SWD"
could only be sent with an acquisition sequence.
@end itemize

@deffn {Config Command} {kitprog_init_acquire_psoc}
Indicate that a PSoC acquisition sequence needs to be run during adapter init.
Please be aware that the acquisition sequence hard-resets the target.
@end deffn

@deffn {Config Command} {kitprog_serial} serial
Select a KitProg device by its @var{serial}. If left unspecified, the first
device detected by OpenOCD will be used.
@end deffn

@deffn {Command} {kitprog acquire_psoc}
Run a PSoC acquisition sequence immediately. Typically, this should not be used
outside of the target-specific configuration scripts since it hard-resets the
target as a side-effect.
This is necessary for "reset halt" on some PSoC 4 series devices.
@end deffn

@deffn {Command} {kitprog info}
Display various adapter information, such as the hardware version, firmware
version, and target voltage.
@end deffn
@end deffn

@deffn {Interface Driver} {parport}
Supports PC parallel port bit-banging cables:
Wigglers, PLD download cable, and more.
These interfaces have several commands, used to configure the driver
before initializing the JTAG scan chain:

@deffn {Config Command} {parport_cable} name
Set the layout of the parallel port cable used to connect to the target.
This is a write-once setting.
Currently valid cable @var{name} values include:

@itemize @minus
@item @b{altium} Altium Universal JTAG cable.
@item @b{arm-jtag} Same as original wiggler except SRST and
TRST connections reversed and TRST is also inverted.
@item @b{chameleon} The Amontec Chameleon's CPLD when operated
in configuration mode. This is only used to
program the Chameleon itself, not a connected target.
@item @b{dlc5} The Xilinx Parallel cable III.
@item @b{flashlink} The ST Parallel cable.
@item @b{lattice} Lattice ispDOWNLOAD Cable
@item @b{old_amt_wiggler} The Wiggler configuration that comes with
some versions of
Amontec's Chameleon Programmer. The new version available from
the website uses the original Wiggler layout ('@var{wiggler}')
@item @b{triton} The parallel port adapter found on the
``Karo Triton 1 Development Board''.
This is also the layout used by the HollyGates design
(see @uref{http://www.lartmaker.nl/projects/jtag/}).
@item @b{wiggler} The original Wiggler layout, also supported by
several clones, such as the Olimex ARM-JTAG
@item @b{wiggler2} Same as original wiggler except an led is fitted on D5.
@item @b{wiggler_ntrst_inverted} Same as original wiggler except TRST is inverted.
@end itemize
@end deffn

@deffn {Config Command} {parport_port} [port_number]
Display either the address of the I/O port
(default: 0x378 for LPT1) or the number of the @file{/dev/parport} device.
If a parameter is provided, first switch to use that port.
This is a write-once setting.

When using PPDEV to access the parallel port, use the number of the parallel port:
@option{parport_port 0} (the default). If @option{parport_port 0x378} is specified
you may encounter a problem.
@end deffn

@deffn {Config Command} {parport_toggling_time} [nanoseconds]
Displays how many nanoseconds the hardware needs to toggle TCK;
the parport driver uses this value to obey the
@command{adapter speed} configuration.
When the optional @var{nanoseconds} parameter is given,
that setting is changed before displaying the current value.

The default setting should work reasonably well on commodity PC hardware.
However, you may want to calibrate for your specific hardware.
@quotation Tip
To measure the toggling time with a logic analyzer or a digital storage
oscilloscope, follow the procedure below:
@example
> parport_toggling_time 1000
> adapter speed 500
@end example
This sets the maximum JTAG clock speed of the hardware, but
the actual speed probably deviates from the requested 500 kHz.
Now, measure the time between the two closest spaced TCK transitions.
You can use @command{runtest 1000} or something similar to generate a
large set of samples.
Update the setting to match your measurement:
@example
> parport_toggling_time <measured nanoseconds>
@end example
Now the clock speed will be a better match for @command{adapter speed}
command given in OpenOCD scripts and event handlers.

You can do something similar with many digital multimeters, but note
that you'll probably need to run the clock continuously for several
seconds before it decides what clock rate to show. Adjust the
toggling time up or down until the measured clock rate is a good
match with the rate you specified in the @command{adapter speed} command;
be conservative.
@end quotation
@end deffn

@deffn {Config Command} {parport_write_on_exit} (@option{on}|@option{off})
This will configure the parallel driver to write a known
cable-specific value to the parallel interface on exiting OpenOCD.
@end deffn

For example, the interface configuration file for a
classic ``Wiggler'' cable on LPT2 might look something like this:

@example
adapter driver parport
parport_port 0x278
parport_cable wiggler
@end example
@end deffn

@deffn {Interface Driver} {presto}
ASIX PRESTO USB JTAG programmer.
@deffn {Config Command} {presto_serial} serial_string
Configures the USB serial number of the Presto device to use.
@end deffn
@end deffn

@deffn {Interface Driver} {rlink}
Raisonance RLink USB adapter
@end deffn

@deffn {Interface Driver} {usbprog}
usbprog is a freely programmable USB adapter.
@end deffn

@deffn {Interface Driver} {vsllink}
vsllink is part of Versaloon which is a versatile USB programmer.

@quotation Note
This defines quite a few driver-specific commands,
which are not currently documented here.
@end quotation
@end deffn

@anchor{hla_interface}
@deffn {Interface Driver} {hla}
This is a driver that supports multiple High Level Adapters.
This type of adapter does not expose some of the lower level api's
that OpenOCD would normally use to access the target.

Currently supported adapters include the STMicroelectronics ST-LINK, TI ICDI
and Nuvoton Nu-Link.
ST-LINK firmware version >= V2.J21.S4 recommended due to issues with earlier
versions of firmware where serial number is reset after first use.  Suggest
using ST firmware update utility to upgrade ST-LINK firmware even if current
version reported is V2.J21.S4.

@deffn {Config Command} {hla_device_desc} description
Currently Not Supported.
@end deffn

@deffn {Config Command} {hla_serial} serial
Specifies the serial number of the adapter.
@end deffn

@deffn {Config Command} {hla_layout} (@option{stlink}|@option{icdi}|@option{nulink})
Specifies the adapter layout to use.
@end deffn

@deffn {Config Command} {hla_vid_pid} [vid pid]+
Pairs of vendor IDs and product IDs of the device.
@end deffn

@deffn {Config Command} {hla_stlink_backend} (usb | tcp [port])
@emph{ST-Link only:} Choose between 'exclusive' USB communication (the default backend) or
'shared' mode using ST-Link TCP server (the default port is 7184).

@emph{Note:} ST-Link TCP server is a binary application provided by ST
available from @url{https://www.st.com/en/development-tools/st-link-server.html,
ST-LINK server software module}.
@end deffn

@deffn {Command} {hla_command} command
Execute a custom adapter-specific command. The @var{command} string is
passed as is to the underlying adapter layout handler.
@end deffn
@end deffn

@anchor{st_link_dap_interface}
@deffn {Interface Driver} {st-link}
This is a driver that supports STMicroelectronics adapters ST-LINK/V2
(from firmware V2J24) and STLINK-V3, thanks to a new API that provides
directly access the arm ADIv5 DAP.

The new API provide access to multiple AP on the same DAP, but the
maximum number of the AP port is limited by the specific firmware version
(e.g. firmware V2J29 has 3 as maximum AP number, while V2J32 has 8).
An error is returned for any AP number above the maximum allowed value.

@emph{Note:} Either these same adapters and their older versions are
also supported by @ref{hla_interface, the hla interface driver}.

@deffn {Config Command} {st-link backend} (usb | tcp [port])
Choose between 'exclusive' USB communication (the default backend) or
'shared' mode using ST-Link TCP server (the default port is 7184).

@emph{Note:} ST-Link TCP server is a binary application provided by ST
available from @url{https://www.st.com/en/development-tools/st-link-server.html,
ST-LINK server software module}.

@emph{Note:} ST-Link TCP server does not support the SWIM transport.
@end deffn

@deffn {Config Command} {st-link serial} serial
Specifies the serial number of the adapter.
@end deffn

@deffn {Config Command} {st-link vid_pid} [vid pid]+
Pairs of vendor IDs and product IDs of the device.
@end deffn
@end deffn

@deffn {Interface Driver} {opendous}
opendous-jtag is a freely programmable USB adapter.
@end deffn

@deffn {Interface Driver} {ulink}
This is the Keil ULINK v1 JTAG debugger.
@end deffn

@deffn {Interface Driver} {xds110}
The XDS110 is included as the embedded debug probe on many Texas Instruments
LaunchPad evaluation boards. The XDS110 is also available as a stand-alone USB
debug probe with the added capability to supply power to the target board. The
following commands are supported by the XDS110 driver:

@deffn {Config Command} {xds110 serial} serial_string
Specifies the serial number of which XDS110 probe to use. Otherwise, the first
XDS110 found will be used.
@end deffn

@deffn {Config Command} {xds110 supply} voltage_in_millivolts
Available only on the XDS110 stand-alone probe. Sets the voltage level of the
XDS110 power supply. A value of 0 leaves the supply off. Otherwise, the supply
can be set to any value in the range 1800 to 3600 millivolts.
@end deffn

@deffn {Command} {xds110 info}
Displays information about the connected XDS110 debug probe (e.g. firmware
version).
@end deffn
@end deffn

@deffn {Interface Driver} {xlnx_pcie_xvc}
This driver supports the Xilinx Virtual Cable (XVC) over PCI Express.
It is commonly found in Xilinx based PCI Express designs. It allows debugging
fabric based JTAG/SWD devices such as Cortex-M1/M3 microcontrollers. Access to this is
exposed via extended capability registers in the PCI Express configuration space.

For more information see Xilinx PG245 (Section on From_PCIE_to_JTAG mode).

@deffn {Config Command} {xlnx_pcie_xvc_config} device
Specifies the PCI Express device via parameter @var{device} to use.

The correct value for @var{device} can be obtained by looking at the output
of lscpi -D (first column) for the corresponding device.

The string will be of the format "DDDD:BB:SS.F" such as "0000:65:00.1".

@end deffn
@end deffn

@deffn {Interface Driver} {bcm2835gpio}
This SoC is present in Raspberry Pi which is a cheap single-board computer
exposing some GPIOs on its expansion header.

The driver accesses memory-mapped GPIO peripheral registers directly
for maximum performance, but the only possible race condition is for
the pins' modes/muxing (which is highly unlikely), so it should be
able to coexist nicely with both sysfs bitbanging and various
peripherals' kernel drivers. The driver restores the previous
configuration on exit.

See @file{interface/raspberrypi-native.cfg} for a sample config and
pinout.

@end deffn

@deffn {Interface Driver} {imx_gpio}
i.MX SoC is present in many community boards. Wandboard is an example
of the one which is most popular.

This driver is mostly the same as bcm2835gpio.

See @file{interface/imx-native.cfg} for a sample config and
pinout.

@end deffn


@deffn {Interface Driver} {linuxgpiod}
Linux provides userspace access to GPIO through libgpiod since Linux kernel version v4.6.
The driver emulates either JTAG and SWD transport through bitbanging.

See @file{interface/dln-2-gpiod.cfg} for a sample config.
@end deffn


@deffn {Interface Driver} {sysfsgpio}
Linux legacy userspace access to GPIO through sysfs is deprecated from Linux kernel version v5.3.
Prefer using @b{linuxgpiod}, instead.

See @file{interface/sysfsgpio-raspberrypi.cfg} for a sample config.
@end deffn


@deffn {Interface Driver} {openjtag}
OpenJTAG compatible USB adapter.
This defines some driver-specific commands:

@deffn {Config Command} {openjtag_variant} variant
Specifies the variant of the OpenJTAG adapter (see @uref{http://www.openjtag.org/}).
Currently valid @var{variant} values include:

@itemize @minus
@item @b{standard} Standard variant (default).
@item @b{cy7c65215} Cypress CY7C65215 Dual Channel USB-Serial Bridge Controller
(see @uref{http://www.cypress.com/?rID=82870}).
@end itemize
@end deffn

@deffn {Config Command} {openjtag_device_desc} string
The USB device description string of the adapter.
This value is only used with the standard variant.
@end deffn
@end deffn


@deffn {Interface Driver} {jtag_dpi}
SystemVerilog Direct Programming Interface (DPI) compatible driver for
JTAG devices in emulation. The driver acts as a client for the SystemVerilog
DPI server interface.

@deffn {Config Command} {jtag_dpi_set_port} port
Specifies the TCP/IP port number of the SystemVerilog DPI server interface.
@end deffn

@deffn {Config Command} {jtag_dpi_set_address} address
Specifies the TCP/IP address of the SystemVerilog DPI server interface.
@end deffn
@end deffn


@section Transport Configuration
@cindex Transport
As noted earlier, depending on the version of OpenOCD you use,
and the debug adapter you are using,
several transports may be available to
communicate with debug targets (or perhaps to program flash memory).
@deffn {Command} {transport list}
displays the names of the transports supported by this
version of OpenOCD.
@end deffn

@deffn {Command} {transport select} @option{transport_name}
Select which of the supported transports to use in this OpenOCD session.

When invoked with @option{transport_name}, attempts to select the named
transport.  The transport must be supported by the debug adapter
hardware and by the version of OpenOCD you are using (including the
adapter's driver).

If no transport has been selected and no @option{transport_name} is
provided, @command{transport select} auto-selects the first transport
supported by the debug adapter.

@command{transport select} always returns the name of the session's selected
transport, if any.
@end deffn

@subsection JTAG Transport
@cindex JTAG
JTAG is the original transport supported by OpenOCD, and most
of the OpenOCD commands support it.
JTAG transports expose a chain of one or more Test Access Points (TAPs),
each of which must be explicitly declared.
JTAG supports both debugging and boundary scan testing.
Flash programming support is built on top of debug support.

JTAG transport is selected with the command @command{transport select
jtag}. Unless your adapter uses either @ref{hla_interface,the hla interface
driver} (in which case the command is @command{transport select hla_jtag})
or @ref{st_link_dap_interface,the st-link interface driver} (in which case
the command is @command{transport select dapdirect_jtag}).

@subsection SWD Transport
@cindex SWD
@cindex Serial Wire Debug
SWD (Serial Wire Debug) is an ARM-specific transport which exposes one
Debug Access Point (DAP, which must be explicitly declared.
(SWD uses fewer signal wires than JTAG.)
SWD is debug-oriented, and does not support boundary scan testing.
Flash programming support is built on top of debug support.
(Some processors support both JTAG and SWD.)

SWD transport is selected with the command @command{transport select
swd}. Unless your adapter uses either @ref{hla_interface,the hla interface
driver} (in which case the command is @command{transport select hla_swd})
or @ref{st_link_dap_interface,the st-link interface driver} (in which case
the command is @command{transport select dapdirect_swd}).

@deffn {Config Command} {swd newdap} ...
Declares a single DAP which uses SWD transport.
Parameters are currently the same as "jtag newtap" but this is
expected to change.
@end deffn
@deffn {Command} {swd wcr trn prescale}
Updates TRN (turnaround delay) and prescaling.fields of the
Wire Control Register (WCR).
No parameters: displays current settings.
@end deffn

@subsection SPI Transport
@cindex SPI
@cindex Serial Peripheral Interface
The Serial Peripheral Interface (SPI) is a general purpose transport
which uses four wire signaling. Some processors use it as part of a
solution for flash programming.

@anchor{swimtransport}
@subsection SWIM Transport
@cindex SWIM
@cindex Single Wire Interface Module
The Single Wire Interface Module (SWIM) is a low-pin-count debug protocol used
by the STMicroelectronics MCU family STM8 and documented in the
@uref{https://www.st.com/resource/en/user_manual/cd00173911.pdf, User Manual UM470}.

SWIM does not support boundary scan testing nor multiple cores.

The SWIM transport is selected with the command @command{transport select swim}.

The concept of TAPs does not fit in the protocol since SWIM does not implement
a scan chain. Nevertheless, the current SW model of OpenOCD requires defining a
virtual SWIM TAP through the command @command{swim newtap basename tap_type}.
The TAP definition must precede the target definition command
@command{target create target_name stm8 -chain-position basename.tap_type}.

@anchor{jtagspeed}
@section JTAG Speed
JTAG clock setup is part of system setup.
It @emph{does not belong with interface setup} since any interface
only knows a few of the constraints for the JTAG clock speed.
Sometimes the JTAG speed is
changed during the target initialization process: (1) slow at
reset, (2) program the CPU clocks, (3) run fast.
Both the "slow" and "fast" clock rates are functions of the
oscillators used, the chip, the board design, and sometimes
power management software that may be active.

The speed used during reset, and the scan chain verification which
follows reset, can be adjusted using a @code{reset-start}
target event handler.
It can then be reconfigured to a faster speed by a
@code{reset-init} target event handler after it reprograms those
CPU clocks, or manually (if something else, such as a boot loader,
sets up those clocks).
@xref{targetevents,,Target Events}.
When the initial low JTAG speed is a chip characteristic, perhaps
because of a required oscillator speed, provide such a handler
in the target config file.
When that speed is a function of a board-specific characteristic
such as which speed oscillator is used, it belongs in the board
config file instead.
In both cases it's safest to also set the initial JTAG clock rate
to that same slow speed, so that OpenOCD never starts up using a
clock speed that's faster than the scan chain can support.

@example
jtag_rclk 3000
$_TARGET.cpu configure -event reset-start @{ jtag_rclk 3000 @}
@end example

If your system supports adaptive clocking (RTCK), configuring
JTAG to use that is probably the most robust approach.
However, it introduces delays to synchronize clocks; so it
may not be the fastest solution.

@b{NOTE:} Script writers should consider using @command{jtag_rclk}
instead of @command{adapter speed}, but only for (ARM) cores and boards
which support adaptive clocking.

@deffn {Command} {adapter speed} max_speed_kHz
A non-zero speed is in KHZ. Hence: 3000 is 3mhz.
JTAG interfaces usually support a limited number of
speeds. The speed actually used won't be faster
than the speed specified.

Chip data sheets generally include a top JTAG clock rate.
The actual rate is often a function of a CPU core clock,
and is normally less than that peak rate.
For example, most ARM cores accept at most one sixth of the CPU clock.

Speed 0 (khz) selects RTCK method.
@xref{faqrtck,,FAQ RTCK}.
If your system uses RTCK, you won't need to change the
JTAG clocking after setup.
Not all interfaces, boards, or targets support ``rtck''.
If the interface device can not
support it, an error is returned when you try to use RTCK.
@end deffn

@defun jtag_rclk fallback_speed_kHz
@cindex adaptive clocking
@cindex RTCK
This Tcl proc (defined in @file{startup.tcl}) attempts to enable RTCK/RCLK.
If that fails (maybe the interface, board, or target doesn't
support it), falls back to the specified frequency.
@example
# Fall back to 3mhz if RTCK is not supported
jtag_rclk 3000
@end example
@end defun

@node Reset Configuration
@chapter Reset Configuration
@cindex Reset Configuration

Every system configuration may require a different reset
configuration. This can also be quite confusing.
Resets also interact with @var{reset-init} event handlers,
which do things like setting up clocks and DRAM, and
JTAG clock rates. (@xref{jtagspeed,,JTAG Speed}.)
They can also interact with JTAG routers.
Please see the various board files for examples.

@quotation Note
To maintainers and integrators:
Reset configuration touches several things at once.
Normally the board configuration file
should define it and assume that the JTAG adapter supports
everything that's wired up to the board's JTAG connector.

However, the target configuration file could also make note
of something the silicon vendor has done inside the chip,
which will be true for most (or all) boards using that chip.
And when the JTAG adapter doesn't support everything, the
user configuration file will need to override parts of
the reset configuration provided by other files.
@end quotation

@section Types of Reset

There are many kinds of reset possible through JTAG, but
they may not all work with a given board and adapter.
That's part of why reset configuration can be error prone.

@itemize @bullet
@item
@emph{System Reset} ... the @emph{SRST} hardware signal
resets all chips connected to the JTAG adapter, such as processors,
power management chips, and I/O controllers. Normally resets triggered
with this signal behave exactly like pressing a RESET button.
@item
@emph{JTAG TAP Reset} ... the @emph{TRST} hardware signal resets
just the TAP controllers connected to the JTAG adapter.
Such resets should not be visible to the rest of the system; resetting a
device's TAP controller just puts that controller into a known state.
@item
@emph{Emulation Reset} ... many devices can be reset through JTAG
commands. These resets are often distinguishable from system
resets, either explicitly (a "reset reason" register says so)
or implicitly (not all parts of the chip get reset).
@item
@emph{Other Resets} ... system-on-chip devices often support
several other types of reset.
You may need to arrange that a watchdog timer stops
while debugging, preventing a watchdog reset.
There may be individual module resets.
@end itemize

In the best case, OpenOCD can hold SRST, then reset
the TAPs via TRST and send commands through JTAG to halt the
CPU at the reset vector before the 1st instruction is executed.
Then when it finally releases the SRST signal, the system is
halted under debugger control before any code has executed.
This is the behavior required to support the @command{reset halt}
and @command{reset init} commands; after @command{reset init} a
board-specific script might do things like setting up DRAM.
(@xref{resetcommand,,Reset Command}.)

@anchor{srstandtrstissues}
@section SRST and TRST Issues

Because SRST and TRST are hardware signals, they can have a
variety of system-specific constraints. Some of the most
common issues are:

@itemize @bullet

@item @emph{Signal not available} ... Some boards don't wire
SRST or TRST to the JTAG connector. Some JTAG adapters don't
support such signals even if they are wired up.
Use the @command{reset_config} @var{signals} options to say
when either of those signals is not connected.
When SRST is not available, your code might not be able to rely
on controllers having been fully reset during code startup.
Missing TRST is not a problem, since JTAG-level resets can
be triggered using with TMS signaling.

@item @emph{Signals shorted} ... Sometimes a chip, board, or
adapter will connect SRST to TRST, instead of keeping them separate.
Use the @command{reset_config} @var{combination} options to say
when those signals aren't properly independent.

@item @emph{Timing} ... Reset circuitry like a resistor/capacitor
delay circuit, reset supervisor, or on-chip features can extend
the effect of a JTAG adapter's reset for some time after the adapter
stops issuing the reset. For example, there may be chip or board
requirements that all reset pulses last for at least a
certain amount of time; and reset buttons commonly have
hardware debouncing.
Use the @command{adapter srst delay} and @command{jtag_ntrst_delay}
commands to say when extra delays are needed.

@item @emph{Drive type} ... Reset lines often have a pullup
resistor, letting the JTAG interface treat them as open-drain
signals. But that's not a requirement, so the adapter may need
to use push/pull output drivers.
Also, with weak pullups it may be advisable to drive
signals to both levels (push/pull) to minimize rise times.
Use the @command{reset_config} @var{trst_type} and
@var{srst_type} parameters to say how to drive reset signals.

@item @emph{Special initialization} ... Targets sometimes need
special JTAG initialization sequences to handle chip-specific
issues (not limited to errata).
For example, certain JTAG commands might need to be issued while
the system as a whole is in a reset state (SRST active)
but the JTAG scan chain is usable (TRST inactive).
Many systems treat combined assertion of SRST and TRST as a
trigger for a harder reset than SRST alone.
Such custom reset handling is discussed later in this chapter.
@end itemize

There can also be other issues.
Some devices don't fully conform to the JTAG specifications.
Trivial system-specific differences are common, such as
SRST and TRST using slightly different names.
There are also vendors who distribute key JTAG documentation for
their chips only to developers who have signed a Non-Disclosure
Agreement (NDA).

Sometimes there are chip-specific extensions like a requirement to use
the normally-optional TRST signal (precluding use of JTAG adapters which
don't pass TRST through), or needing extra steps to complete a TAP reset.

In short, SRST and especially TRST handling may be very finicky,
needing to cope with both architecture and board specific constraints.

@section Commands for Handling Resets

@deffn {Command} {adapter srst pulse_width} milliseconds
Minimum amount of time (in milliseconds) OpenOCD should wait
after asserting nSRST (active-low system reset) before
allowing it to be deasserted.
@end deffn

@deffn {Command} {adapter srst delay} milliseconds
How long (in milliseconds) OpenOCD should wait after deasserting
nSRST (active-low system reset) before starting new JTAG operations.
When a board has a reset button connected to SRST line it will
probably have hardware debouncing, implying you should use this.
@end deffn

@deffn {Command} {jtag_ntrst_assert_width} milliseconds
Minimum amount of time (in milliseconds) OpenOCD should wait
after asserting nTRST (active-low JTAG TAP reset) before
allowing it to be deasserted.
@end deffn

@deffn {Command} {jtag_ntrst_delay} milliseconds
How long (in milliseconds) OpenOCD should wait after deasserting
nTRST (active-low JTAG TAP reset) before starting new JTAG operations.
@end deffn

@anchor{reset_config}
@deffn {Command} {reset_config} mode_flag ...
This command displays or modifies the reset configuration
of your combination of JTAG board and target in target
configuration scripts.

Information earlier in this section describes the kind of problems
the command is intended to address (@pxref{srstandtrstissues,,SRST and TRST Issues}).
As a rule this command belongs only in board config files,
describing issues like @emph{board doesn't connect TRST};
or in user config files, addressing limitations derived
from a particular combination of interface and board.
(An unlikely example would be using a TRST-only adapter
with a board that only wires up SRST.)

The @var{mode_flag} options can be specified in any order, but only one
of each type -- @var{signals}, @var{combination}, @var{gates},
@var{trst_type}, @var{srst_type} and @var{connect_type}
-- may be specified at a time.
If you don't provide a new value for a given type, its previous
value (perhaps the default) is unchanged.
For example, this means that you don't need to say anything at all about
TRST just to declare that if the JTAG adapter should want to drive SRST,
it must explicitly be driven high (@option{srst_push_pull}).

@itemize
@item
@var{signals} can specify which of the reset signals are connected.
For example, If the JTAG interface provides SRST, but the board doesn't
connect that signal properly, then OpenOCD can't use it.
Possible values are @option{none} (the default), @option{trst_only},
@option{srst_only} and @option{trst_and_srst}.

@quotation Tip
If your board provides SRST and/or TRST through the JTAG connector,
you must declare that so those signals can be used.
@end quotation

@item
The @var{combination} is an optional value specifying broken reset
signal implementations.
The default behaviour if no option given is @option{separate},
indicating everything behaves normally.
@option{srst_pulls_trst} states that the
test logic is reset together with the reset of the system (e.g. NXP
LPC2000, "broken" board layout), @option{trst_pulls_srst} says that
the system is reset together with the test logic (only hypothetical, I
haven't seen hardware with such a bug, and can be worked around).
@option{combined} implies both @option{srst_pulls_trst} and
@option{trst_pulls_srst}.

@item
The @var{gates} tokens control flags that describe some cases where
JTAG may be unavailable during reset.
@option{srst_gates_jtag} (default)
indicates that asserting SRST gates the
JTAG clock. This means that no communication can happen on JTAG
while SRST is asserted.
Its converse is @option{srst_nogate}, indicating that JTAG commands
can safely be issued while SRST is active.

@item
The @var{connect_type} tokens control flags that describe some cases where
SRST is asserted while connecting to the target. @option{srst_nogate}
is required to use this option.
@option{connect_deassert_srst} (default)
indicates that SRST will not be asserted while connecting to the target.
Its converse is @option{connect_assert_srst}, indicating that SRST will
be asserted before any target connection.
Only some targets support this feature, STM32 and STR9 are examples.
This feature is useful if you are unable to connect to your target due
to incorrect options byte config or illegal program execution.
@end itemize

The optional @var{trst_type} and @var{srst_type} parameters allow the
driver mode of each reset line to be specified. These values only affect
JTAG interfaces with support for different driver modes, like the Amontec
JTAGkey and JTAG Accelerator. Also, they are necessarily ignored if the
relevant signal (TRST or SRST) is not connected.

@itemize
@item
Possible @var{trst_type} driver modes for the test reset signal (TRST)
are the default @option{trst_push_pull}, and @option{trst_open_drain}.
Most boards connect this signal to a pulldown, so the JTAG TAPs
never leave reset unless they are hooked up to a JTAG adapter.

@item
Possible @var{srst_type} driver modes for the system reset signal (SRST)
are the default @option{srst_open_drain}, and @option{srst_push_pull}.
Most boards connect this signal to a pullup, and allow the
signal to be pulled low by various events including system
power-up and pressing a reset button.
@end itemize
@end deffn

@section Custom Reset Handling
@cindex events

OpenOCD has several ways to help support the various reset
mechanisms provided by chip and board vendors.
The commands shown in the previous section give standard parameters.
There are also @emph{event handlers} associated with TAPs or Targets.
Those handlers are Tcl procedures you can provide, which are invoked
at particular points in the reset sequence.

@emph{When SRST is not an option} you must set
up a @code{reset-assert} event handler for your target.
For example, some JTAG adapters don't include the SRST signal;
and some boards have multiple targets, and you won't always
want to reset everything at once.

After configuring those mechanisms, you might still
find your board doesn't start up or reset correctly.
For example, maybe it needs a slightly different sequence
of SRST and/or TRST manipulations, because of quirks that
the @command{reset_config} mechanism doesn't address;
or asserting both might trigger a stronger reset, which
needs special attention.

Experiment with lower level operations, such as
@command{adapter assert}, @command{adapter deassert}
and the @command{jtag arp_*} operations shown here,
to find a sequence of operations that works.
@xref{JTAG Commands}.
When you find a working sequence, it can be used to override
@command{jtag_init}, which fires during OpenOCD startup
(@pxref{configurationstage,,Configuration Stage});
or @command{init_reset}, which fires during reset processing.

You might also want to provide some project-specific reset
schemes. For example, on a multi-target board the standard
@command{reset} command would reset all targets, but you
may need the ability to reset only one target at time and
thus want to avoid using the board-wide SRST signal.

@deffn {Overridable Procedure} {init_reset} mode
This is invoked near the beginning of the @command{reset} command,
usually to provide as much of a cold (power-up) reset as practical.
By default it is also invoked from @command{jtag_init} if
the scan chain does not respond to pure JTAG operations.
The @var{mode} parameter is the parameter given to the
low level reset command (@option{halt},
@option{init}, or @option{run}), @option{setup},
or potentially some other value.

The default implementation just invokes @command{jtag arp_init-reset}.
Replacements will normally build on low level JTAG
operations such as @command{adapter assert} and @command{adapter deassert}.
Operations here must not address individual TAPs
(or their associated targets)
until the JTAG scan chain has first been verified to work.

Implementations must have verified the JTAG scan chain before
they return.
This is done by calling @command{jtag arp_init}
(or @command{jtag arp_init-reset}).
@end deffn

@deffn {Command} {jtag arp_init}
This validates the scan chain using just the four
standard JTAG signals (TMS, TCK, TDI, TDO).
It starts by issuing a JTAG-only reset.
Then it performs checks to verify that the scan chain configuration
matches the TAPs it can observe.
Those checks include checking IDCODE values for each active TAP,
and verifying the length of their instruction registers using
TAP @code{-ircapture} and @code{-irmask} values.
If these tests all pass, TAP @code{setup} events are
issued to all TAPs with handlers for that event.
@end deffn

@deffn {Command} {jtag arp_init-reset}
This uses TRST and SRST to try resetting
everything on the JTAG scan chain
(and anything else connected to SRST).
It then invokes the logic of @command{jtag arp_init}.
@end deffn


@node TAP Declaration
@chapter TAP Declaration
@cindex TAP declaration
@cindex TAP configuration

@emph{Test Access Ports} (TAPs) are the core of JTAG.
TAPs serve many roles, including:

@itemize @bullet
@item @b{Debug Target} A CPU TAP can be used as a GDB debug target.
@item @b{Flash Programming} Some chips program the flash directly via JTAG.
Others do it indirectly, making a CPU do it.
@item @b{Program Download} Using the same CPU support GDB uses,
you can initialize a DRAM controller, download code to DRAM, and then
start running that code.
@item @b{Boundary Scan} Most chips support boundary scan, which
helps test for board assembly problems like solder bridges
and missing connections.
@end itemize

OpenOCD must know about the active TAPs on your board(s).
Setting up the TAPs is the core task of your configuration files.
Once those TAPs are set up, you can pass their names to code
which sets up CPUs and exports them as GDB targets,
probes flash memory, performs low-level JTAG operations, and more.

@section Scan Chains
@cindex scan chain

TAPs are part of a hardware @dfn{scan chain},
which is a daisy chain of TAPs.
They also need to be added to
OpenOCD's software mirror of that hardware list,
giving each member a name and associating other data with it.
Simple scan chains, with a single TAP, are common in
systems with a single microcontroller or microprocessor.
More complex chips may have several TAPs internally.
Very complex scan chains might have a dozen or more TAPs:
several in one chip, more in the next, and connecting
to other boards with their own chips and TAPs.

You can display the list with the @command{scan_chain} command.
(Don't confuse this with the list displayed by the @command{targets}
command, presented in the next chapter.
That only displays TAPs for CPUs which are configured as
debugging targets.)
Here's what the scan chain might look like for a chip more than one TAP:

@verbatim
   TapName            Enabled IdCode     Expected   IrLen IrCap IrMask
-- ------------------ ------- ---------- ---------- ----- ----- ------
 0 omap5912.dsp          Y    0x03df1d81 0x03df1d81    38 0x01  0x03
 1 omap5912.arm          Y    0x0692602f 0x0692602f     4 0x01  0x0f
 2 omap5912.unknown      Y    0x00000000 0x00000000     8 0x01  0x03
@end verbatim

OpenOCD can detect some of that information, but not all
of it. @xref{autoprobing,,Autoprobing}.
Unfortunately, those TAPs can't always be autoconfigured,
because not all devices provide good support for that.
JTAG doesn't require supporting IDCODE instructions, and
chips with JTAG routers may not link TAPs into the chain
until they are told to do so.

The configuration mechanism currently supported by OpenOCD
requires explicit configuration of all TAP devices using
@command{jtag newtap} commands, as detailed later in this chapter.
A command like this would declare one tap and name it @code{chip1.cpu}:

@example
jtag newtap chip1 cpu -irlen 4 -expected-id 0x3ba00477
@end example

Each target configuration file lists the TAPs provided
by a given chip.
Board configuration files combine all the targets on a board,
and so forth.
Note that @emph{the order in which TAPs are declared is very important.}
That declaration order must match the order in the JTAG scan chain,
both inside a single chip and between them.
@xref{faqtaporder,,FAQ TAP Order}.

For example, the STMicroelectronics STR912 chip has
three separate TAPs@footnote{See the ST
document titled: @emph{STR91xFAxxx, Section 3.15 Jtag Interface, Page:
28/102, Figure 3: JTAG chaining inside the STR91xFA}.
@url{http://eu.st.com/stonline/products/literature/ds/13495.pdf}}.
To configure those taps, @file{target/str912.cfg}
includes commands something like this:

@example
jtag newtap str912 flash ... params ...
jtag newtap str912 cpu ... params ...
jtag newtap str912 bs ... params ...
@end example

Actual config files typically use a variable such as @code{$_CHIPNAME}
instead of literals like @option{str912}, to support more than one chip
of each type.  @xref{Config File Guidelines}.

@deffn {Command} {jtag names}
Returns the names of all current TAPs in the scan chain.
Use @command{jtag cget} or @command{jtag tapisenabled}
to examine attributes and state of each TAP.
@example
foreach t [jtag names] @{
    puts [format "TAP: %s\n" $t]
@}
@end example
@end deffn

@deffn {Command} {scan_chain}
Displays the TAPs in the scan chain configuration,
and their status.
The set of TAPs listed by this command is fixed by
exiting the OpenOCD configuration stage,
but systems with a JTAG router can
enable or disable TAPs dynamically.
@end deffn

@c FIXME! "jtag cget" should be able to return all TAP
@c attributes, like "$target_name cget" does for targets.

@c Probably want "jtag eventlist", and a "tap-reset" event
@c (on entry to RESET state).

@section TAP Names
@cindex dotted name

When TAP objects are declared with @command{jtag newtap},
a @dfn{dotted.name} is created for the TAP, combining the
name of a module (usually a chip) and a label for the TAP.
For example: @code{xilinx.tap}, @code{str912.flash},
@code{omap3530.jrc}, @code{dm6446.dsp}, or @code{stm32.cpu}.
Many other commands use that dotted.name to manipulate or
refer to the TAP. For example, CPU configuration uses the
name, as does declaration of NAND or NOR flash banks.

The components of a dotted name should follow ``C'' symbol
name rules: start with an alphabetic character, then numbers
and underscores are OK; while others (including dots!) are not.

@section TAP Declaration Commands

@deffn {Config Command} {jtag newtap} chipname tapname configparams...
Declares a new TAP with the dotted name @var{chipname}.@var{tapname},
and configured according to the various @var{configparams}.

The @var{chipname} is a symbolic name for the chip.
Conventionally target config files use @code{$_CHIPNAME},
defaulting to the model name given by the chip vendor but
overridable.

@cindex TAP naming convention
The @var{tapname} reflects the role of that TAP,
and should follow this convention:

@itemize @bullet
@item @code{bs} -- For boundary scan if this is a separate TAP;
@item @code{cpu} -- The main CPU of the chip, alternatively
@code{arm} and @code{dsp} on chips with both ARM and DSP CPUs,
@code{arm1} and @code{arm2} on chips with two ARMs, and so forth;
@item @code{etb} -- For an embedded trace buffer (example: an ARM ETB11);
@item @code{flash} -- If the chip has a flash TAP, like the str912;
@item @code{jrc} -- For JTAG route controller (example: the ICEPick modules
on many Texas Instruments chips, like the OMAP3530 on Beagleboards);
@item @code{tap} -- Should be used only for FPGA- or CPLD-like devices
with a single TAP;
@item @code{unknownN} -- If you have no idea what the TAP is for (N is a number);
@item @emph{when in doubt} -- Use the chip maker's name in their data sheet.
For example, the Freescale i.MX31 has a SDMA (Smart DMA) with
a JTAG TAP; that TAP should be named @code{sdma}.
@end itemize

Every TAP requires at least the following @var{configparams}:

@itemize @bullet
@item @code{-irlen} @var{NUMBER}
@*The length in bits of the
instruction register, such as 4 or 5 bits.
@end itemize

A TAP may also provide optional @var{configparams}:

@itemize @bullet
@item @code{-disable} (or @code{-enable})
@*Use the @code{-disable} parameter to flag a TAP which is not
linked into the scan chain after a reset using either TRST
or the JTAG state machine's @sc{reset} state.
You may use @code{-enable} to highlight the default state
(the TAP is linked in).
@xref{enablinganddisablingtaps,,Enabling and Disabling TAPs}.
@item @code{-expected-id} @var{NUMBER}
@*A non-zero @var{number} represents a 32-bit IDCODE
which you expect to find when the scan chain is examined.
These codes are not required by all JTAG devices.
@emph{Repeat the option} as many times as required if more than one
ID code could appear (for example, multiple versions).
Specify @var{number} as zero to suppress warnings about IDCODE
values that were found but not included in the list.

Provide this value if at all possible, since it lets OpenOCD
tell when the scan chain it sees isn't right. These values
are provided in vendors' chip documentation, usually a technical
reference manual. Sometimes you may need to probe the JTAG
hardware to find these values.
@xref{autoprobing,,Autoprobing}.
@item @code{-ignore-version}
@*Specify this to ignore the JTAG version field in the @code{-expected-id}
option. When vendors put out multiple versions of a chip, or use the same
JTAG-level ID for several largely-compatible chips, it may be more practical
to ignore the version field than to update config files to handle all of
the various chip IDs. The version field is defined as bit 28-31 of the IDCODE.
@item @code{-ircapture} @var{NUMBER}
@*The bit pattern loaded by the TAP into the JTAG shift register
on entry to the @sc{ircapture} state, such as 0x01.
JTAG requires the two LSBs of this value to be 01.
By default, @code{-ircapture} and @code{-irmask} are set
up to verify that two-bit value. You may provide
additional bits if you know them, or indicate that
a TAP doesn't conform to the JTAG specification.
@item @code{-irmask} @var{NUMBER}
@*A mask used with @code{-ircapture}
to verify that instruction scans work correctly.
Such scans are not used by OpenOCD except to verify that
there seems to be no problems with JTAG scan chain operations.
@item @code{-ignore-syspwrupack}
@*Specify this to ignore the CSYSPWRUPACK bit in the ARM DAP DP CTRL/STAT
register during initial examination and when checking the sticky error bit.
This bit is normally checked after setting the CSYSPWRUPREQ bit, but some
devices do not set the ack bit until sometime later.
@end itemize
@end deffn

@section Other TAP commands

@deffn {Command} {jtag cget} dotted.name @option{-idcode}
Get the value of the IDCODE found in hardware.
@end deffn

@deffn {Command} {jtag cget} dotted.name @option{-event} event_name
@deffnx {Command} {jtag configure} dotted.name @option{-event} event_name handler
At this writing this TAP attribute
mechanism is limited and used mostly for event handling.
(It is not a direct analogue of the @code{cget}/@code{configure}
mechanism for debugger targets.)
See the next section for information about the available events.

The @code{configure} subcommand assigns an event handler,
a TCL string which is evaluated when the event is triggered.
The @code{cget} subcommand returns that handler.
@end deffn

@section TAP Events
@cindex events
@cindex TAP events

OpenOCD includes two event mechanisms.
The one presented here applies to all JTAG TAPs.
The other applies to debugger targets,
which are associated with certain TAPs.

The TAP events currently defined are:

@itemize @bullet
@item @b{post-reset}
@* The TAP has just completed a JTAG reset.
The tap may still be in the JTAG @sc{reset} state.
Handlers for these events might perform initialization sequences
such as issuing TCK cycles, TMS sequences to ensure
exit from the ARM SWD mode, and more.

Because the scan chain has not yet been verified, handlers for these events
@emph{should not issue commands which scan the JTAG IR or DR registers}
of any particular target.
@b{NOTE:} As this is written (September 2009), nothing prevents such access.
@item @b{setup}
@* The scan chain has been reset and verified.
This handler may enable TAPs as needed.
@item @b{tap-disable}
@* The TAP needs to be disabled. This handler should
implement @command{jtag tapdisable}
by issuing the relevant JTAG commands.
@item @b{tap-enable}
@* The TAP needs to be enabled. This handler should
implement @command{jtag tapenable}
by issuing the relevant JTAG commands.
@end itemize

If you need some action after each JTAG reset which isn't actually
specific to any TAP (since you can't yet trust the scan chain's
contents to be accurate), you might:

@example
jtag configure CHIP.jrc -event post-reset @{
  echo "JTAG Reset done"
  ... non-scan jtag operations to be done after reset
@}
@end example


@anchor{enablinganddisablingtaps}
@section Enabling and Disabling TAPs
@cindex JTAG Route Controller
@cindex jrc

In some systems, a @dfn{JTAG Route Controller} (JRC)
is used to enable and/or disable specific JTAG TAPs.
Many ARM-based chips from Texas Instruments include
an ``ICEPick'' module, which is a JRC.
Such chips include DaVinci and OMAP3 processors.

A given TAP may not be visible until the JRC has been
told to link it into the scan chain; and if the JRC
has been told to unlink that TAP, it will no longer
be visible.
Such routers address problems that JTAG ``bypass mode''
ignores, such as:

@itemize
@item The scan chain can only go as fast as its slowest TAP.
@item Having many TAPs slows instruction scans, since all
TAPs receive new instructions.
@item TAPs in the scan chain must be powered up, which wastes
power and prevents debugging some power management mechanisms.
@end itemize

The IEEE 1149.1 JTAG standard has no concept of a ``disabled'' tap,
as implied by the existence of JTAG routers.
However, the upcoming IEEE 1149.7 framework (layered on top of JTAG)
does include a kind of JTAG router functionality.

@c (a) currently the event handlers don't seem to be able to
@c     fail in a way that could lead to no-change-of-state.

In OpenOCD, tap enabling/disabling is invoked by the Tcl commands
shown below, and is implemented using TAP event handlers.
So for example, when defining a TAP for a CPU connected to
a JTAG router, your @file{target.cfg} file
should define TAP event handlers using
code that looks something like this:

@example
jtag configure CHIP.cpu -event tap-enable @{
  ... jtag operations using CHIP.jrc
@}
jtag configure CHIP.cpu -event tap-disable @{
  ... jtag operations using CHIP.jrc
@}
@end example

Then you might want that CPU's TAP enabled almost all the time:

@example
jtag configure $CHIP.jrc -event setup "jtag tapenable $CHIP.cpu"
@end example

Note how that particular setup event handler declaration
uses quotes to evaluate @code{$CHIP} when the event is configured.
Using brackets @{ @} would cause it to be evaluated later,
at runtime, when it might have a different value.

@deffn {Command} {jtag tapdisable} dotted.name
If necessary, disables the tap
by sending it a @option{tap-disable} event.
Returns the string "1" if the tap
specified by @var{dotted.name} is enabled,
and "0" if it is disabled.
@end deffn

@deffn {Command} {jtag tapenable} dotted.name
If necessary, enables the tap
by sending it a @option{tap-enable} event.
Returns the string "1" if the tap
specified by @var{dotted.name} is enabled,
and "0" if it is disabled.
@end deffn

@deffn {Command} {jtag tapisenabled} dotted.name
Returns the string "1" if the tap
specified by @var{dotted.name} is enabled,
and "0" if it is disabled.

@quotation Note
Humans will find the @command{scan_chain} command more helpful
for querying the state of the JTAG taps.
@end quotation
@end deffn

@anchor{autoprobing}
@section Autoprobing
@cindex autoprobe
@cindex JTAG autoprobe

TAP configuration is the first thing that needs to be done
after interface and reset configuration. Sometimes it's
hard finding out what TAPs exist, or how they are identified.
Vendor documentation is not always easy to find and use.

To help you get past such problems, OpenOCD has a limited
@emph{autoprobing} ability to look at the scan chain, doing
a @dfn{blind interrogation} and then reporting the TAPs it finds.
To use this mechanism, start the OpenOCD server with only data
that configures your JTAG interface, and arranges to come up
with a slow clock (many devices don't support fast JTAG clocks
right when they come out of reset).

For example, your @file{openocd.cfg} file might have:

@example
source [find interface/olimex-arm-usb-tiny-h.cfg]
reset_config trst_and_srst
jtag_rclk 8
@end example

When you start the server without any TAPs configured, it will
attempt to autoconfigure the TAPs. There are two parts to this:

@enumerate
@item @emph{TAP discovery} ...
After a JTAG reset (sometimes a system reset may be needed too),
each TAP's data registers will hold the contents of either the
IDCODE or BYPASS register.
If JTAG communication is working, OpenOCD will see each TAP,
and report what @option{-expected-id} to use with it.
@item @emph{IR Length discovery} ...
Unfortunately JTAG does not provide a reliable way to find out
the value of the @option{-irlen} parameter to use with a TAP
that is discovered.
If OpenOCD can discover the length of a TAP's instruction
register, it will report it.
Otherwise you may need to consult vendor documentation, such
as chip data sheets or BSDL files.
@end enumerate

In many cases your board will have a simple scan chain with just
a single device. Here's what OpenOCD reported with one board
that's a bit more complex:

@example
clock speed 8 kHz
There are no enabled taps. AUTO PROBING MIGHT NOT WORK!!
AUTO auto0.tap - use "jtag newtap auto0 tap -expected-id 0x2b900f0f ..."
AUTO auto1.tap - use "jtag newtap auto1 tap -expected-id 0x07926001 ..."
AUTO auto2.tap - use "jtag newtap auto2 tap -expected-id 0x0b73b02f ..."
AUTO auto0.tap - use "... -irlen 4"
AUTO auto1.tap - use "... -irlen 4"
AUTO auto2.tap - use "... -irlen 6"
no gdb ports allocated as no target has been specified
@end example

Given that information, you should be able to either find some existing
config files to use, or create your own. If you create your own, you
would configure from the bottom up: first a @file{target.cfg} file
with these TAPs, any targets associated with them, and any on-chip
resources; then a @file{board.cfg} with off-chip resources, clocking,
and so forth.

@anchor{dapdeclaration}
@section DAP declaration (ARMv6-M, ARMv7 and ARMv8 targets)
@cindex DAP declaration

Since OpenOCD version 0.11.0, the Debug Access Port (DAP) is
no longer implicitly created together with the target. It must be
explicitly declared using the @command{dap create} command. For all ARMv6-M, ARMv7
and ARMv8 targets, the option "@option{-dap} @var{dap_name}" has to be used
instead of "@option{-chain-position} @var{dotted.name}" when the target is created.

The @command{dap} command group supports the following sub-commands:

@deffn {Command} {dap create} dap_name @option{-chain-position} dotted.name configparams...
Declare a DAP instance named @var{dap_name} linked to the JTAG tap
@var{dotted.name}. This also creates a new command (@command{dap_name})
which is used for various purposes including additional configuration.
There can only be one DAP for each JTAG tap in the system.

A DAP may also provide optional @var{configparams}:

@itemize @bullet
@item @code{-ignore-syspwrupack}
@*Specify this to ignore the CSYSPWRUPACK bit in the ARM DAP DP CTRL/STAT
register during initial examination and when checking the sticky error bit.
This bit is normally checked after setting the CSYSPWRUPREQ bit, but some
devices do not set the ack bit until sometime later.
@end itemize
@end deffn

@deffn {Command} {dap names}
This command returns a list of all registered DAP objects. It it useful mainly
for TCL scripting.
@end deffn

@deffn {Command} {dap info} [num]
Displays the ROM table for MEM-AP @var{num},
defaulting to the currently selected AP of the currently selected target.
@end deffn

@deffn {Command} {dap init}
Initialize all registered DAPs. This command is used internally
during initialization. It can be issued at any time after the
initialization, too.
@end deffn

The following commands exist as subcommands of DAP instances:

@deffn {Command} {$dap_name info} [num]
Displays the ROM table for MEM-AP @var{num},
defaulting to the currently selected AP.
@end deffn

@deffn {Command} {$dap_name apid} [num]
Displays ID register from AP @var{num}, defaulting to the currently selected AP.
@end deffn

@anchor{DAP subcommand apreg}
@deffn {Command} {$dap_name apreg} ap_num reg [value]
Displays content of a register @var{reg} from AP @var{ap_num}
or set a new value @var{value}.
@var{reg} is byte address of a word register, 0, 4, 8 ... 0xfc.
@end deffn

@deffn {Command} {$dap_name apsel} [num]
Select AP @var{num}, defaulting to 0.
@end deffn

@deffn {Command} {$dap_name dpreg} reg [value]
Displays the content of DP register at address @var{reg}, or set it to a new
value @var{value}.

In case of SWD, @var{reg} is a value in packed format
@math{dpbanksel << 4 | addr} and assumes values 0, 4, 8 ... 0xfc.
In case of JTAG it only assumes values 0, 4, 8 and 0xc.

@emph{Note:} Consider using @command{poll off} to avoid any disturbing
background activity by OpenOCD while you are operating at such low-level.
@end deffn

@deffn {Command} {$dap_name baseaddr} [num]
Displays debug base address from MEM-AP @var{num},
defaulting to the currently selected AP.
@end deffn

@deffn {Command} {$dap_name memaccess} [value]
Displays the number of extra tck cycles in the JTAG idle to use for MEM-AP
memory bus access [0-255], giving additional time to respond to reads.
If @var{value} is defined, first assigns that.
@end deffn

@deffn {Command} {$dap_name apcsw} [value [mask]]
Displays or changes CSW bit pattern for MEM-AP transfers.

At the begin of each memory access the CSW pattern is extended (bitwise or-ed)
by @dfn{Size} and @dfn{AddrInc} bit-fields according to transfer requirements
and the result is written to the real CSW register. All bits except dynamically
updated fields @dfn{Size} and @dfn{AddrInc} can be changed by changing
the CSW pattern. Refer to ARM ADI v5 manual chapter 7.6.4 and appendix A
for details.

Use @var{value} only syntax if you want to set the new CSW pattern as a whole.
The example sets HPROT1 bit (required by Cortex-M) and clears the rest of
the pattern:
@example
kx.dap apcsw 0x2000000
@end example

If @var{mask} is also used, the CSW pattern is changed only on bit positions
where the mask bit is 1. The following example sets HPROT3 (cacheable)
and leaves the rest of the pattern intact. It configures memory access through
DCache on Cortex-M7.
@example
set CSW_HPROT3_CACHEABLE [expr 1 << 27]
samv.dap apcsw $CSW_HPROT3_CACHEABLE $CSW_HPROT3_CACHEABLE
@end example

Another example clears SPROT bit and leaves the rest of pattern intact:
@example
set CSW_SPROT [expr 1 << 30]
samv.dap apcsw 0 $CSW_SPROT
@end example

@emph{Note:} If you want to check the real value of CSW, not CSW pattern, use
@code{xxx.dap apreg 0}. @xref{DAP subcommand apreg,,}.

@emph{Warning:} Some of the CSW bits are vital for working memory transfer.
If you set a wrong CSW pattern and MEM-AP stopped working, use the following
example with a proper dap name:
@example
xxx.dap apcsw default
@end example
@end deffn

@deffn {Config Command} {$dap_name ti_be_32_quirks} [@option{enable}]
Set/get quirks mode for TI TMS450/TMS570 processors
Disabled by default
@end deffn


@node CPU Configuration
@chapter CPU Configuration
@cindex GDB target

This chapter discusses how to set up GDB debug targets for CPUs.
You can also access these targets without GDB
(@pxref{Architecture and Core Commands},
and @ref{targetstatehandling,,Target State handling}) and
through various kinds of NAND and NOR flash commands.
If you have multiple CPUs you can have multiple such targets.

We'll start by looking at how to examine the targets you have,
then look at how to add one more target and how to configure it.

@section Target List
@cindex target, current
@cindex target, list

All targets that have been set up are part of a list,
where each member has a name.
That name should normally be the same as the TAP name.
You can display the list with the @command{targets}
(plural!) command.
This display often has only one CPU; here's what it might
look like with more than one:
@verbatim
    TargetName         Type       Endian TapName            State
--  ------------------ ---------- ------ ------------------ ------------
 0* at91rm9200.cpu     arm920t    little at91rm9200.cpu     running
 1  MyTarget           cortex_m   little mychip.foo         tap-disabled
@end verbatim

One member of that list is the @dfn{current target}, which
is implicitly referenced by many commands.
It's the one marked with a @code{*} near the target name.
In particular, memory addresses often refer to the address
space seen by that current target.
Commands like @command{mdw} (memory display words)
and @command{flash erase_address} (erase NOR flash blocks)
are examples; and there are many more.

Several commands let you examine the list of targets:

@deffn {Command} {target current}
Returns the name of the current target.
@end deffn

@deffn {Command} {target names}
Lists the names of all current targets in the list.
@example
foreach t [target names] @{
    puts [format "Target: %s\n" $t]
@}
@end example
@end deffn

@c yep, "target list" would have been better.
@c plus maybe "target setdefault".

@deffn {Command} {targets} [name]
@emph{Note: the name of this command is plural. Other target
command names are singular.}

With no parameter, this command displays a table of all known
targets in a user friendly form.

With a parameter, this command sets the current target to
the given target with the given @var{name}; this is
only relevant on boards which have more than one target.
@end deffn

@section Target CPU Types
@cindex target type
@cindex CPU type

Each target has a @dfn{CPU type}, as shown in the output of
the @command{targets} command. You need to specify that type
when calling @command{target create}.
The CPU type indicates more than just the instruction set.
It also indicates how that instruction set is implemented,
what kind of debug support it integrates,
whether it has an MMU (and if so, what kind),
what core-specific commands may be available
(@pxref{Architecture and Core Commands}),
and more.

It's easy to see what target types are supported,
since there's a command to list them.

@anchor{targettypes}
@deffn {Command} {target types}
Lists all supported target types.
At this writing, the supported CPU types are:

@itemize @bullet
@item @code{aarch64} -- this is an ARMv8-A core with an MMU.
@item @code{arm11} -- this is a generation of ARMv6 cores.
@item @code{arm720t} -- this is an ARMv4 core with an MMU.
@item @code{arm7tdmi} -- this is an ARMv4 core.
@item @code{arm920t} -- this is an ARMv4 core with an MMU.
@item @code{arm926ejs} -- this is an ARMv5 core with an MMU.
@item @code{arm946e} -- this is an ARMv5 core with an MMU.
@item @code{arm966e} -- this is an ARMv5 core.
@item @code{arm9tdmi} -- this is an ARMv4 core.
@item @code{avr} -- implements Atmel's 8-bit AVR instruction set.
(Support for this is preliminary and incomplete.)
@item @code{avr32_ap7k} -- this an AVR32 core.
@item @code{cortex_a} -- this is an ARMv7-A core with an MMU.
@item @code{cortex_m} -- this is an ARMv7-M core, supporting only the
compact Thumb2 instruction set. Supports also ARMv6-M and ARMv8-M cores
@item @code{cortex_r4} -- this is an ARMv7-R core.
@item @code{dragonite} -- resembles arm966e.
@item @code{dsp563xx} -- implements Freescale's 24-bit DSP.
(Support for this is still incomplete.)
@item @code{dsp5680xx} -- implements Freescale's 5680x DSP.
@item @code{esirisc} -- this is an EnSilica eSi-RISC core.
The current implementation supports eSi-32xx cores.
@item @code{fa526} -- resembles arm920 (w/o Thumb).
@item @code{feroceon} -- resembles arm926.
@item @code{hla_target} -- a Cortex-M alternative to work with HL adapters like ST-Link.
@item @code{ls1_sap} -- this is the SAP on NXP LS102x CPUs,
allowing access to physical memory addresses independently of CPU cores.
@item @code{mem_ap} -- this is an ARM debug infrastructure Access Port without
a CPU, through which bus read and write cycles can be generated; it may be
useful for working with non-CPU hardware behind an AP or during development of
support for new CPUs.
It's possible to connect a GDB client to this target (the GDB port has to be
specified, @xref{gdbportoverride,,option -gdb-port}.), and a fake ARM core will
be emulated to comply to GDB remote protocol.
@item @code{mips_m4k} -- a MIPS core.
@item @code{mips_mips64} -- a MIPS64 core.
@item @code{nds32_v2} -- this is an Andes NDS32 v2 core.
@item @code{nds32_v3} -- this is an Andes NDS32 v3 core.
@item @code{nds32_v3m} -- this is an Andes NDS32 v3m core.
@item @code{or1k} -- this is an OpenRISC 1000 core.
The current implementation supports three JTAG TAP cores:
@itemize @minus
@item @code{OpenCores TAP} (See: @url{http://opencores.org/project@comma{}jtag})
@item @code{Altera Virtual JTAG TAP} (See: @url{http://www.altera.com/literature/ug/ug_virtualjtag.pdf})
@item @code{Xilinx BSCAN_* virtual JTAG interface} (See: @url{http://www.xilinx.com/support/documentation/sw_manuals/xilinx14_2/spartan6_hdl.pdf})
@end itemize
And two debug interfaces cores:
@itemize @minus
@item @code{Advanced debug interface}
@*(See: @url{http://opencores.org/project@comma{}adv_debug_sys})
@item @code{SoC Debug Interface}
@*(See: @url{http://opencores.org/project@comma{}dbg_interface})
@end itemize
@item @code{quark_d20xx} -- an Intel Quark D20xx core.
@item @code{quark_x10xx} -- an Intel Quark X10xx core.
@item @code{riscv} -- a RISC-V core.
@item @code{stm8} -- implements an STM8 core.
@item @code{testee} -- a dummy target for cases without a real CPU, e.g. CPLD.
@item @code{xscale} -- this is actually an architecture,
not a CPU type. It is based on the ARMv5 architecture.
@end itemize
@end deffn

To avoid being confused by the variety of ARM based cores, remember
this key point: @emph{ARM is a technology licencing company}.
(See: @url{http://www.arm.com}.)
The CPU name used by OpenOCD will reflect the CPU design that was
licensed, not a vendor brand which incorporates that design.
Name prefixes like arm7, arm9, arm11, and cortex
reflect design generations;
while names like ARMv4, ARMv5, ARMv6, ARMv7 and ARMv8
reflect an architecture version implemented by a CPU design.

@anchor{targetconfiguration}
@section Target Configuration

Before creating a ``target'', you must have added its TAP to the scan chain.
When you've added that TAP, you will have a @code{dotted.name}
which is used to set up the CPU support.
The chip-specific configuration file will normally configure its CPU(s)
right after it adds all of the chip's TAPs to the scan chain.

Although you can set up a target in one step, it's often clearer if you
use shorter commands and do it in two steps: create it, then configure
optional parts.
All operations on the target after it's created will use a new
command, created as part of target creation.

The two main things to configure after target creation are
a work area, which usually has target-specific defaults even
if the board setup code overrides them later;
and event handlers (@pxref{targetevents,,Target Events}), which tend
to be much more board-specific.
The key steps you use might look something like this

@example
dap create mychip.dap -chain-position mychip.cpu
target create MyTarget cortex_m -dap mychip.dap
MyTarget configure -work-area-phys 0x08000 -work-area-size 8096
MyTarget configure -event reset-deassert-pre @{ jtag_rclk 5 @}
MyTarget configure -event reset-init @{ myboard_reinit @}
@end example

You should specify a working area if you can; typically it uses some
on-chip SRAM.
Such a working area can speed up many things, including bulk
writes to target memory;
flash operations like checking to see if memory needs to be erased;
GDB memory checksumming;
and more.

@quotation Warning
On more complex chips, the work area can become
inaccessible when application code
(such as an operating system)
enables or disables the MMU.
For example, the particular MMU context used to access the virtual
address will probably matter ... and that context might not have
easy access to other addresses needed.
At this writing, OpenOCD doesn't have much MMU intelligence.
@end quotation

It's often very useful to define a @code{reset-init} event handler.
For systems that are normally used with a boot loader,
common tasks include updating clocks and initializing memory
controllers.
That may be needed to let you write the boot loader into flash,
in order to ``de-brick'' your board; or to load programs into
external DDR memory without having run the boot loader.

@deffn {Config Command} {target create} target_name type configparams...
This command creates a GDB debug target that refers to a specific JTAG tap.
It enters that target into a list, and creates a new
command (@command{@var{target_name}}) which is used for various
purposes including additional configuration.

@itemize @bullet
@item @var{target_name} ... is the name of the debug target.
By convention this should be the same as the @emph{dotted.name}
of the TAP associated with this target, which must be specified here
using the @code{-chain-position @var{dotted.name}} configparam.

This name is also used to create the target object command,
referred to here as @command{$target_name},
and in other places the target needs to be identified.
@item @var{type} ... specifies the target type. @xref{targettypes,,target types}.
@item @var{configparams} ... all parameters accepted by
@command{$target_name configure} are permitted.
If the target is big-endian, set it here with @code{-endian big}.

You @emph{must} set the @code{-chain-position @var{dotted.name}} or
@code{-dap @var{dap_name}} here.
@end itemize
@end deffn

@deffn {Command} {$target_name configure} configparams...
The options accepted by this command may also be
specified as parameters to @command{target create}.
Their values can later be queried one at a time by
using the @command{$target_name cget} command.

@emph{Warning:} changing some of these after setup is dangerous.
For example, moving a target from one TAP to another;
and changing its endianness.

@itemize @bullet

@item @code{-chain-position} @var{dotted.name} -- names the TAP
used to access this target.

@item @code{-dap} @var{dap_name} -- names the DAP used to access
this target. @xref{dapdeclaration,,DAP declaration}, on how to
create and manage DAP instances.

@item @code{-endian} (@option{big}|@option{little}) -- specifies
whether the CPU uses big or little endian conventions

@item @code{-event} @var{event_name} @var{event_body} --
@xref{targetevents,,Target Events}.
Note that this updates a list of named event handlers.
Calling this twice with two different event names assigns
two different handlers, but calling it twice with the
same event name assigns only one handler.

Current target is temporarily overridden to the event issuing target
before handler code starts and switched back after handler is done.

@item @code{-work-area-backup} (@option{0}|@option{1}) -- says
whether the work area gets backed up; by default,
@emph{it is not backed up.}
When possible, use a working_area that doesn't need to be backed up,
since performing a backup slows down operations.
For example, the beginning of an SRAM block is likely to
be used by most build systems, but the end is often unused.

@item @code{-work-area-size} @var{size} -- specify work are size,
in bytes. The same size applies regardless of whether its physical
or virtual address is being used.

@item @code{-work-area-phys} @var{address} -- set the work area
base @var{address} to be used when no MMU is active.

@item @code{-work-area-virt} @var{address} -- set the work area
base @var{address} to be used when an MMU is active.
@emph{Do not specify a value for this except on targets with an MMU.}
The value should normally correspond to a static mapping for the
@code{-work-area-phys} address, set up by the current operating system.

@anchor{rtostype}
@item @code{-rtos} @var{rtos_type} -- enable rtos support for target,
@var{rtos_type} can be one of @option{auto}, @option{eCos},
@option{ThreadX}, @option{FreeRTOS}, @option{linux}, @option{ChibiOS},
@option{embKernel}, @option{mqx}, @option{uCOS-III}, @option{nuttx},
@option{RIOT}
@xref{gdbrtossupport,,RTOS Support}.

@item @code{-defer-examine} -- skip target examination at initial JTAG chain
scan and after a reset. A manual call to arp_examine is required to
access the target for debugging.

@item @code{-ap-num} @var{ap_number} -- set DAP access port for target,
@var{ap_number} is the numeric index of the DAP AP the target is connected to.
Use this option with systems where multiple, independent cores are connected
to separate access ports of the same DAP.

@item @code{-cti} @var{cti_name} -- set Cross-Trigger Interface (CTI) connected
to the target. Currently, only the @code{aarch64} target makes use of this option,
where it is a mandatory configuration for the target run control.
@xref{armcrosstrigger,,ARM Cross-Trigger Interface},
for instruction on how to declare and control a CTI instance.

@anchor{gdbportoverride}
@item @code{-gdb-port} @var{number} -- see command @command{gdb_port} for the
possible values of the parameter @var{number}, which are not only numeric values.
Use this option to override, for this target only, the global parameter set with
command @command{gdb_port}.
@xref{gdb_port,,command gdb_port}.

@item @code{-gdb-max-connections} @var{number} -- EXPERIMENTAL: set the maximum
number of GDB connections that are allowed for the target. Default is 1.
A negative value for @var{number} means unlimited connections.
See @xref{gdbmeminspect,,Using GDB as a non-intrusive memory inspector}.
@end itemize
@end deffn

@section Other $target_name Commands
@cindex object command

The Tcl/Tk language has the concept of object commands,
and OpenOCD adopts that same model for targets.

A good Tk example is a on screen button.
Once a button is created a button
has a name (a path in Tk terms) and that name is useable as a first
class command. For example in Tk, one can create a button and later
configure it like this:

@example
# Create
button .foobar -background red -command @{ foo @}
# Modify
.foobar configure -foreground blue
# Query
set x [.foobar cget -background]
# Report
puts [format "The button is %s" $x]
@end example

In OpenOCD's terms, the ``target'' is an object just like a Tcl/Tk
button, and its object commands are invoked the same way.

@example
str912.cpu    mww 0x1234 0x42
omap3530.cpu  mww 0x5555 123
@end example

The commands supported by OpenOCD target objects are:

@deffn {Command} {$target_name arp_examine} @option{allow-defer}
@deffnx {Command} {$target_name arp_halt}
@deffnx {Command} {$target_name arp_poll}
@deffnx {Command} {$target_name arp_reset}
@deffnx {Command} {$target_name arp_waitstate}
Internal OpenOCD scripts (most notably @file{startup.tcl})
use these to deal with specific reset cases.
They are not otherwise documented here.
@end deffn

@deffn {Command} {$target_name array2mem} arrayname width address count
@deffnx {Command} {$target_name mem2array} arrayname width address count
These provide an efficient script-oriented interface to memory.
The @code{array2mem} primitive writes bytes, halfwords, or words;
while @code{mem2array} reads them.
In both cases, the TCL side uses an array, and
the target side uses raw memory.

The efficiency comes from enabling the use of
bulk JTAG data transfer operations.
The script orientation comes from working with data
values that are packaged for use by TCL scripts;
@command{mdw} type primitives only print data they retrieve,
and neither store nor return those values.

@itemize
@item @var{arrayname} ... is the name of an array variable
@item @var{width} ... is 8/16/32 - indicating the memory access size
@item @var{address} ... is the target memory address
@item @var{count} ... is the number of elements to process
@end itemize
@end deffn

@deffn {Command} {$target_name cget} queryparm
Each configuration parameter accepted by
@command{$target_name configure}
can be individually queried, to return its current value.
The @var{queryparm} is a parameter name
accepted by that command, such as @code{-work-area-phys}.
There are a few special cases:

@itemize @bullet
@item @code{-event} @var{event_name} -- returns the handler for the
event named @var{event_name}.
This is a special case because setting a handler requires
two parameters.
@item @code{-type} -- returns the target type.
This is a special case because this is set using
@command{target create} and can't be changed
using @command{$target_name configure}.
@end itemize

For example, if you wanted to summarize information about
all the targets you might use something like this:

@example
foreach name [target names] @{
    set y [$name cget -endian]
    set z [$name cget -type]
    puts [format "Chip %d is %s, Endian: %s, type: %s" \
                 $x $name $y $z]
@}
@end example
@end deffn

@anchor{targetcurstate}
@deffn {Command} {$target_name curstate}
Displays the current target state:
@code{debug-running},
@code{halted},
@code{reset},
@code{running}, or @code{unknown}.
(Also, @pxref{eventpolling,,Event Polling}.)
@end deffn

@deffn {Command} {$target_name eventlist}
Displays a table listing all event handlers
currently associated with this target.
@xref{targetevents,,Target Events}.
@end deffn

@deffn {Command} {$target_name invoke-event} event_name
Invokes the handler for the event named @var{event_name}.
(This is primarily intended for use by OpenOCD framework
code, for example by the reset code in @file{startup.tcl}.)
@end deffn

@deffn {Command} {$target_name mdd} [phys] addr [count]
@deffnx {Command} {$target_name mdw} [phys] addr [count]
@deffnx {Command} {$target_name mdh} [phys] addr [count]
@deffnx {Command} {$target_name mdb} [phys] addr [count]
Display contents of address @var{addr}, as
64-bit doublewords (@command{mdd}),
32-bit words (@command{mdw}), 16-bit halfwords (@command{mdh}),
or 8-bit bytes (@command{mdb}).
When the current target has an MMU which is present and active,
@var{addr} is interpreted as a virtual address.
Otherwise, or if the optional @var{phys} flag is specified,
@var{addr} is interpreted as a physical address.
If @var{count} is specified, displays that many units.
(If you want to manipulate the data instead of displaying it,
see the @code{mem2array} primitives.)
@end deffn

@deffn {Command} {$target_name mwd} [phys] addr doubleword [count]
@deffnx {Command} {$target_name mww} [phys] addr word [count]
@deffnx {Command} {$target_name mwh} [phys] addr halfword [count]
@deffnx {Command} {$target_name mwb} [phys] addr byte [count]
Writes the specified @var{doubleword} (64 bits), @var{word} (32 bits),
@var{halfword} (16 bits), or @var{byte} (8-bit) value,
at the specified address @var{addr}.
When the current target has an MMU which is present and active,
@var{addr} is interpreted as a virtual address.
Otherwise, or if the optional @var{phys} flag is specified,
@var{addr} is interpreted as a physical address.
If @var{count} is specified, fills that many units of consecutive address.
@end deffn

@anchor{targetevents}
@section Target Events
@cindex target events
@cindex events
At various times, certain things can happen, or you want them to happen.
For example:
@itemize @bullet
@item What should happen when GDB connects? Should your target reset?
@item When GDB tries to flash the target, do you need to enable the flash via a special command?
@item Is using SRST appropriate (and possible) on your system?
Or instead of that, do you need to issue JTAG commands to trigger reset?
SRST usually resets everything on the scan chain, which can be inappropriate.
@item During reset, do you need to write to certain memory locations
to set up system clocks or
to reconfigure the SDRAM?
How about configuring the watchdog timer, or other peripherals,
to stop running while you hold the core stopped for debugging?
@end itemize

All of the above items can be addressed by target event handlers.
These are set up by @command{$target_name configure -event} or
@command{target create ... -event}.

The programmer's model matches the @code{-command} option used in Tcl/Tk
buttons and events. The two examples below act the same, but one creates
and invokes a small procedure while the other inlines it.

@example
proc my_init_proc @{ @} @{
    echo "Disabling watchdog..."
    mww 0xfffffd44 0x00008000
@}
mychip.cpu configure -event reset-init my_init_proc
mychip.cpu configure -event reset-init @{
    echo "Disabling watchdog..."
    mww 0xfffffd44 0x00008000
@}
@end example

The following target events are defined:

@itemize @bullet
@item @b{debug-halted}
@* The target has halted for debug reasons (i.e.: breakpoint)
@item @b{debug-resumed}
@* The target has resumed (i.e.: GDB said run)
@item @b{early-halted}
@* Occurs early in the halt process
@item @b{examine-start}
@* Before target examine is called.
@item @b{examine-end}
@* After target examine is called with no errors.
@item @b{examine-fail}
@* After target examine fails.
@item @b{gdb-attach}
@* When GDB connects. Issued before any GDB communication with the target
starts. GDB expects the target is halted during attachment.
@xref{gdbmeminspect,,GDB as a non-intrusive memory inspector}, how to
connect GDB to running target.
The event can be also used to set up the target so it is possible to probe flash.
Probing flash is necessary during GDB connect if you want to use
@pxref{programmingusinggdb,,programming using GDB}.
Another use of the flash memory map is for GDB to automatically choose
hardware or software breakpoints depending on whether the breakpoint
is in RAM or read only memory.
Default is @code{halt}
@item @b{gdb-detach}
@* When GDB disconnects
@item @b{gdb-end}
@* When the target has halted and GDB is not doing anything (see early halt)
@item @b{gdb-flash-erase-start}
@* Before the GDB flash process tries to erase the flash (default is
@code{reset init})
@item @b{gdb-flash-erase-end}
@* After the GDB flash process has finished erasing the flash
@item @b{gdb-flash-write-start}
@* Before GDB writes to the flash
@item @b{gdb-flash-write-end}
@* After GDB writes to the flash (default is @code{reset halt})
@item @b{gdb-start}
@* Before the target steps, GDB is trying to start/resume the target
@item @b{halted}
@* The target has halted
@item @b{reset-assert-pre}
@* Issued as part of @command{reset} processing
after @command{reset-start} was triggered
but before either SRST alone is asserted on the scan chain,
or @code{reset-assert} is triggered.
@item @b{reset-assert}
@* Issued as part of @command{reset} processing
after @command{reset-assert-pre} was triggered.
When such a handler is present, cores which support this event will use
it instead of asserting SRST.
This support is essential for debugging with JTAG interfaces which
don't include an SRST line (JTAG doesn't require SRST), and for
selective reset on scan chains that have multiple targets.
@item @b{reset-assert-post}
@* Issued as part of @command{reset} processing
after @code{reset-assert} has been triggered.
or the target asserted SRST on the entire scan chain.
@item @b{reset-deassert-pre}
@* Issued as part of @command{reset} processing
after @code{reset-assert-post} has been triggered.
@item @b{reset-deassert-post}
@* Issued as part of @command{reset} processing
after @code{reset-deassert-pre} has been triggered
and (if the target is using it) after SRST has been
released on the scan chain.
@item @b{reset-end}
@* Issued as the final step in @command{reset} processing.
@item @b{reset-init}
@* Used by @b{reset init} command for board-specific initialization.
This event fires after @emph{reset-deassert-post}.

This is where you would configure PLLs and clocking, set up DRAM so
you can download programs that don't fit in on-chip SRAM, set up pin
multiplexing, and so on.
(You may be able to switch to a fast JTAG clock rate here, after
the target clocks are fully set up.)
@item @b{reset-start}
@* Issued as the first step in @command{reset} processing
before @command{reset-assert-pre} is called.

This is the most robust place to use @command{jtag_rclk}
or @command{adapter speed} to switch to a low JTAG clock rate,
when reset disables PLLs needed to use a fast clock.
@item @b{resume-start}
@* Before any target is resumed
@item @b{resume-end}
@* After all targets have resumed
@item @b{resumed}
@* Target has resumed
@item @b{step-start}
@* Before a target is single-stepped
@item @b{step-end}
@* After single-step has completed
@item @b{trace-config}
@* After target hardware trace configuration was changed
@end itemize

@quotation Note
OpenOCD events are not supposed to be preempt by another event, but this
is not enforced in current code. Only the target event @b{resumed} is
executed with polling disabled; this avoids polling to trigger the event
@b{halted}, reversing the logical order of execution of their handlers.
Future versions of OpenOCD will prevent the event preemption and will
disable the schedule of polling during the event execution. Do not rely
on polling in any event handler; this means, don't expect the status of
a core to change during the execution of the handler. The event handler
will have to enable polling or use @command{$target_name arp_poll} to
check if the core has changed status.
@end quotation

@node Flash Commands
@chapter Flash Commands

OpenOCD has different commands for NOR and NAND flash;
the ``flash'' command works with NOR flash, while
the ``nand'' command works with NAND flash.
This partially reflects different hardware technologies:
NOR flash usually supports direct CPU instruction and data bus access,
while data from a NAND flash must be copied to memory before it can be
used. (SPI flash must also be copied to memory before use.)
However, the documentation also uses ``flash'' as a generic term;
for example, ``Put flash configuration in board-specific files''.

Flash Steps:
@enumerate
@item Configure via the command @command{flash bank}
@* Do this in a board-specific configuration file,
passing parameters as needed by the driver.
@item Operate on the flash via @command{flash subcommand}
@* Often commands to manipulate the flash are typed by a human, or run
via a script in some automated way. Common tasks include writing a
boot loader, operating system, or other data.
@item GDB Flashing
@* Flashing via GDB requires the flash be configured via ``flash
bank'', and the GDB flash features be enabled.
@xref{gdbconfiguration,,GDB Configuration}.
@end enumerate

Many CPUs have the ability to ``boot'' from the first flash bank.
This means that misprogramming that bank can ``brick'' a system,
so that it can't boot.
JTAG tools, like OpenOCD, are often then used to ``de-brick'' the
board by (re)installing working boot firmware.

@anchor{norconfiguration}
@section Flash Configuration Commands
@cindex flash configuration

@deffn {Config Command} {flash bank} name driver base size chip_width bus_width target [driver_options]
Configures a flash bank which provides persistent storage
for addresses from @math{base} to @math{base + size - 1}.
These banks will often be visible to GDB through the target's memory map.
In some cases, configuring a flash bank will activate extra commands;
see the driver-specific documentation.

@itemize @bullet
@item @var{name} ... may be used to reference the flash bank
in other flash commands. A number is also available.
@item @var{driver} ... identifies the controller driver
associated with the flash bank being declared.
This is usually @code{cfi} for external flash, or else
the name of a microcontroller with embedded flash memory.
@xref{flashdriverlist,,Flash Driver List}.
@item @var{base} ... Base address of the flash chip.
@item @var{size} ... Size of the chip, in bytes.
For some drivers, this value is detected from the hardware.
@item @var{chip_width} ... Width of the flash chip, in bytes;
ignored for most microcontroller drivers.
@item @var{bus_width} ... Width of the data bus used to access the
chip, in bytes; ignored for most microcontroller drivers.
@item @var{target} ... Names the target used to issue
commands to the flash controller.
@comment Actually, it's currently a controller-specific parameter...
@item @var{driver_options} ... drivers may support, or require,
additional parameters. See the driver-specific documentation
for more information.
@end itemize
@quotation Note
This command is not available after OpenOCD initialization has completed.
Use it in board specific configuration files, not interactively.
@end quotation
@end deffn

@comment less confusing would be: "flash list" (like "nand list")
@deffn {Command} {flash banks}
Prints a one-line summary of each device that was
declared using @command{flash bank}, numbered from zero.
Note that this is the @emph{plural} form;
the @emph{singular} form is a very different command.
@end deffn

@deffn {Command} {flash list}
Retrieves a list of associative arrays for each device that was
declared using @command{flash bank}, numbered from zero.
This returned list can be manipulated easily from within scripts.
@end deffn

@deffn {Command} {flash probe} num
Identify the flash, or validate the parameters of the configured flash. Operation
depends on the flash type.
The @var{num} parameter is a value shown by @command{flash banks}.
Most flash commands will implicitly @emph{autoprobe} the bank;
flash drivers can distinguish between probing and autoprobing,
but most don't bother.
@end deffn

@section Preparing a Target before Flash Programming

The target device should be in well defined state before the flash programming
begins.

@emph{Always issue} @command{reset init} before @ref{flashprogrammingcommands,,Flash Programming Commands}.
Do not issue another @command{reset} or @command{reset halt} or @command{resume}
until the programming session is finished.

If you use @ref{programmingusinggdb,,Programming using GDB},
the target is prepared automatically in the event gdb-flash-erase-start

The jimtcl script @command{program} calls @command{reset init} explicitly.

@section Erasing, Reading, Writing to Flash
@cindex flash erasing
@cindex flash reading
@cindex flash writing
@cindex flash programming
@anchor{flashprogrammingcommands}

One feature distinguishing NOR flash from NAND or serial flash technologies
is that for read access, it acts exactly like any other addressable memory.
This means you can use normal memory read commands like @command{mdw} or
@command{dump_image} with it, with no special @command{flash} subcommands.
@xref{memoryaccess,,Memory access}, and @ref{imageaccess,,Image access}.

Write access works differently. Flash memory normally needs to be erased
before it's written. Erasing a sector turns all of its bits to ones, and
writing can turn ones into zeroes. This is why there are special commands
for interactive erasing and writing, and why GDB needs to know which parts
of the address space hold NOR flash memory.

@quotation Note
Most of these erase and write commands leverage the fact that NOR flash
chips consume target address space. They implicitly refer to the current
JTAG target, and map from an address in that target's address space
back to a flash bank.
@comment In May 2009, those mappings may fail if any bank associated
@comment with that target doesn't successfully autoprobe ... bug worth fixing?
A few commands use abstract addressing based on bank and sector numbers,
and don't depend on searching the current target and its address space.
Avoid confusing the two command models.
@end quotation

Some flash chips implement software protection against accidental writes,
since such buggy writes could in some cases ``brick'' a system.
For such systems, erasing and writing may require sector protection to be
disabled first.
Examples include CFI flash such as ``Intel Advanced Bootblock flash'',
and AT91SAM7 on-chip flash.
@xref{flashprotect,,flash protect}.

@deffn {Command} {flash erase_sector} num first last
Erase sectors in bank @var{num}, starting at sector @var{first}
up to and including @var{last}.
Sector numbering starts at 0.
Providing a @var{last} sector of @option{last}
specifies "to the end of the flash bank".
The @var{num} parameter is a value shown by @command{flash banks}.
@end deffn

@deffn {Command} {flash erase_address} [@option{pad}] [@option{unlock}] address length
Erase sectors starting at @var{address} for @var{length} bytes.
Unless @option{pad} is specified, @math{address} must begin a
flash sector, and @math{address + length - 1} must end a sector.
Specifying @option{pad} erases extra data at the beginning and/or
end of the specified region, as needed to erase only full sectors.
The flash bank to use is inferred from the @var{address}, and
the specified length must stay within that bank.
As a special case, when @var{length} is zero and @var{address} is
the start of the bank, the whole flash is erased.
If @option{unlock} is specified, then the flash is unprotected
before erase starts.
@end deffn

@deffn {Command} {flash filld} address double-word length
@deffnx {Command} {flash fillw} address word length
@deffnx {Command} {flash fillh} address halfword length
@deffnx {Command} {flash fillb} address byte length
Fills flash memory with the specified @var{double-word} (64 bits), @var{word} (32 bits),
@var{halfword} (16 bits), or @var{byte} (8-bit) pattern,
starting at @var{address} and continuing
for @var{length} units (word/halfword/byte).
No erasure is done before writing; when needed, that must be done
before issuing this command.
Writes are done in blocks of up to 1024 bytes, and each write is
verified by reading back the data and comparing it to what was written.
The flash bank to use is inferred from the @var{address} of
each block, and the specified length must stay within that bank.
@end deffn
@comment no current checks for errors if fill blocks touch multiple banks!

@deffn {Command} {flash mdw} addr [count]
@deffnx {Command} {flash mdh} addr [count]
@deffnx {Command} {flash mdb} addr [count]
Display contents of address @var{addr}, as
32-bit words (@command{mdw}), 16-bit halfwords (@command{mdh}),
or 8-bit bytes (@command{mdb}).
If @var{count} is specified, displays that many units.
Reads from flash using the flash driver, therefore it enables reading
from a bank not mapped in target address space.
The flash bank to use is inferred from the @var{address} of
each block, and the specified length must stay within that bank.
@end deffn

@deffn {Command} {flash write_bank} num filename [offset]
Write the binary @file{filename} to flash bank @var{num},
starting at @var{offset} bytes from the beginning of the bank. If @var{offset}
is omitted, start at the beginning of the flash bank.
The @var{num} parameter is a value shown by @command{flash banks}.
@end deffn

@deffn {Command} {flash read_bank} num filename [offset [length]]
Read @var{length} bytes from the flash bank @var{num} starting at @var{offset}
and write the contents to the binary @file{filename}. If @var{offset} is
omitted, start at the beginning of the flash bank. If @var{length} is omitted,
read the remaining bytes from the flash bank.
The @var{num} parameter is a value shown by @command{flash banks}.
@end deffn

@deffn {Command} {flash verify_bank} num filename [offset]
Compare the contents of the binary file @var{filename} with the contents of the
flash bank @var{num} starting at @var{offset}. If @var{offset} is omitted,
start at the beginning of the flash bank. Fail if the contents do not match.
The @var{num} parameter is a value shown by @command{flash banks}.
@end deffn

@deffn {Command} {flash write_image} [erase] [unlock] filename [offset] [type]
Write the image @file{filename} to the current target's flash bank(s).
Only loadable sections from the image are written.
A relocation @var{offset} may be specified, in which case it is added
to the base address for each section in the image.
The file [@var{type}] can be specified
explicitly as @option{bin} (binary), @option{ihex} (Intel hex),
@option{elf} (ELF file), @option{s19} (Motorola s19).
@option{mem}, or @option{builder}.
The relevant flash sectors will be erased prior to programming
if the @option{erase} parameter is given. If @option{unlock} is
provided, then the flash banks are unlocked before erase and
program. The flash bank to use is inferred from the address of
each image section.

@quotation Warning
Be careful using the @option{erase} flag when the flash is holding
data you want to preserve.
Portions of the flash outside those described in the image's
sections might be erased with no notice.
@itemize
@item
When a section of the image being written does not fill out all the
sectors it uses, the unwritten parts of those sectors are necessarily
also erased, because sectors can't be partially erased.
@item
Data stored in sector "holes" between image sections are also affected.
For example, "@command{flash write_image erase ...}" of an image with
one byte at the beginning of a flash bank and one byte at the end
erases the entire bank -- not just the two sectors being written.
@end itemize
Also, when flash protection is important, you must re-apply it after
it has been removed by the @option{unlock} flag.
@end quotation

@end deffn

@deffn {Command} {flash verify_image} filename [offset] [type]
Verify the image @file{filename} to the current target's flash bank(s).
Parameters follow the description of 'flash write_image'.
In contrast to the 'verify_image' command, for banks with specific
verify method, that one is used instead of the usual target's read
memory methods. This is necessary for flash banks not readable by
ordinary memory reads.
This command gives only an overall good/bad result for each bank, not
addresses of individual failed bytes as it's intended only as quick
check for successful programming.
@end deffn

@section Other Flash commands
@cindex flash protection

@deffn {Command} {flash erase_check} num
Check erase state of sectors in flash bank @var{num},
and display that status.
The @var{num} parameter is a value shown by @command{flash banks}.
@end deffn

@deffn {Command} {flash info} num [sectors]
Print info about flash bank @var{num}, a list of protection blocks
and their status. Use @option{sectors} to show a list of sectors instead.

The @var{num} parameter is a value shown by @command{flash banks}.
This command will first query the hardware, it does not print cached
and possibly stale information.
@end deffn

@anchor{flashprotect}
@deffn {Command} {flash protect} num first last (@option{on}|@option{off})
Enable (@option{on}) or disable (@option{off}) protection of flash blocks
in flash bank @var{num}, starting at protection block @var{first}
and continuing up to and including @var{last}.
Providing a @var{last} block of @option{last}
specifies "to the end of the flash bank".
The @var{num} parameter is a value shown by @command{flash banks}.
The protection block is usually identical to a flash sector.
Some devices may utilize a protection block distinct from flash sector.
See @command{flash info} for a list of protection blocks.
@end deffn

@deffn {Command} {flash padded_value} num value
Sets the default value used for padding any image sections, This should
normally match the flash bank erased value. If not specified by this
command or the flash driver then it defaults to 0xff.
@end deffn

@anchor{program}
@deffn {Command} {program} filename [preverify] [verify] [reset] [exit] [offset]
This is a helper script that simplifies using OpenOCD as a standalone
programmer. The only required parameter is @option{filename}, the others are optional.
@xref{Flash Programming}.
@end deffn

@anchor{flashdriverlist}
@section Flash Driver List
As noted above, the @command{flash bank} command requires a driver name,
and allows driver-specific options and behaviors.
Some drivers also activate driver-specific commands.

@deffn {Flash Driver} {virtual}
This is a special driver that maps a previously defined bank to another
address. All bank settings will be copied from the master physical bank.

The @var{virtual} driver defines one mandatory parameters,

@itemize
@item @var{master_bank} The bank that this virtual address refers to.
@end itemize

So in the following example addresses 0xbfc00000 and 0x9fc00000 refer to
the flash bank defined at address 0x1fc00000. Any command executed on
the virtual banks is actually performed on the physical banks.
@example
flash bank $_FLASHNAME pic32mx 0x1fc00000 0 0 0 $_TARGETNAME
flash bank vbank0 virtual 0xbfc00000 0 0 0 \
           $_TARGETNAME $_FLASHNAME
flash bank vbank1 virtual 0x9fc00000 0 0 0 \
           $_TARGETNAME $_FLASHNAME
@end example
@end deffn

@subsection External Flash

@deffn {Flash Driver} {cfi}
@cindex Common Flash Interface
@cindex CFI
The ``Common Flash Interface'' (CFI) is the main standard for
external NOR flash chips, each of which connects to a
specific external chip select on the CPU.
Frequently the first such chip is used to boot the system.
Your board's @code{reset-init} handler might need to
configure additional chip selects using other commands (like: @command{mww} to
configure a bus and its timings), or
perhaps configure a GPIO pin that controls the ``write protect'' pin
on the flash chip.
The CFI driver can use a target-specific working area to significantly
speed up operation.

The CFI driver can accept the following optional parameters, in any order:

@itemize
@item @var{jedec_probe} ... is used to detect certain non-CFI flash ROMs,
like AM29LV010 and similar types.
@item @var{x16_as_x8} ... when a 16-bit flash is hooked up to an 8-bit bus.
@item @var{bus_swap} ... when data bytes in a 16-bit flash needs to be swapped.
@item @var{data_swap} ... when data bytes in a 16-bit flash needs to be
swapped when writing data values (i.e. not CFI commands).
@end itemize

To configure two adjacent banks of 16 MBytes each, both sixteen bits (two bytes)
wide on a sixteen bit bus:

@example
flash bank $_FLASHNAME cfi 0x00000000 0x01000000 2 2 $_TARGETNAME
flash bank $_FLASHNAME cfi 0x01000000 0x01000000 2 2 $_TARGETNAME
@end example

To configure one bank of 32 MBytes
built from two sixteen bit (two byte) wide parts wired in parallel
to create a thirty-two bit (four byte) bus with doubled throughput:

@example
flash bank $_FLASHNAME cfi 0x00000000 0x02000000 2 4 $_TARGETNAME
@end example

@c "cfi part_id" disabled
@end deffn

@deffn {Flash Driver} {jtagspi}
@cindex Generic JTAG2SPI driver
@cindex SPI
@cindex jtagspi
@cindex bscan_spi
Several FPGAs and CPLDs can retrieve their configuration (bitstream) from a
SPI flash connected to them. To access this flash from the host, the device
is first programmed with a special proxy bitstream that
exposes the SPI flash on the device's JTAG interface. The flash can then be
accessed through JTAG.

Since signaling between JTAG and SPI is compatible, all that is required for
a proxy bitstream is to connect TDI-MOSI, TDO-MISO, TCK-CLK and activate
the flash chip select when the JTAG state machine is in SHIFT-DR. Such
a bitstream for several Xilinx FPGAs can be found in
@file{contrib/loaders/flash/fpga/xilinx_bscan_spi.py}. It requires
@uref{https://github.com/m-labs/migen, migen} and a Xilinx toolchain to build.

This flash bank driver requires a target on a JTAG tap and will access that
tap directly. Since no support from the target is needed, the target can be a
"testee" dummy. Since the target does not expose the flash memory
mapping, target commands that would otherwise be expected to access the flash
will not work. These include all @command{*_image} and
@command{$target_name m*} commands as well as @command{program}. Equivalent
functionality is available through the @command{flash write_bank},
@command{flash read_bank}, and @command{flash verify_bank} commands.

@itemize
@item @var{ir} ... is loaded into the JTAG IR to map the flash as the JTAG DR.
For the bitstreams generated from @file{xilinx_bscan_spi.py} this is the
@var{USER1} instruction.
@end itemize

@example
target create $_TARGETNAME testee -chain-position $_CHIPNAME.fpga
set _XILINX_USER1 0x02
flash bank $_FLASHNAME spi 0x0 0 0 0 \
           $_TARGETNAME $_XILINX_USER1
@end example
@end deffn

@deffn {Flash Driver} {xcf}
@cindex Xilinx Platform flash driver
@cindex xcf
Xilinx FPGAs can be configured from specialized flash ICs named Platform Flash.
It is (almost) regular NOR flash with erase sectors, program pages, etc. The
only difference is special registers controlling its FPGA specific behavior.
They must be properly configured for successful FPGA loading using
additional @var{xcf} driver command:

@deffn {Command} {xcf ccb} <bank_id>
command accepts additional parameters:
@itemize
@item @var{external|internal} ... selects clock source.
@item @var{serial|parallel} ... selects serial or parallel data bus mode.
@item @var{slave|master} ... selects slave of master mode for flash device.
@item @var{40|20} ... selects clock frequency in MHz for internal clock
in master mode.
@end itemize
@example
xcf ccb 0 external parallel slave 40
@end example
All of them must be specified even if clock frequency is pointless
in slave mode. If only bank id specified than command prints current
CCB register value. Note: there is no need to write this register
every time you erase/program data sectors because it stores in
dedicated sector.
@end deffn

@deffn {Command} {xcf configure} <bank_id>
Initiates FPGA loading procedure. Useful if your board has no "configure"
button.
@example
xcf configure 0
@end example
@end deffn

Additional driver notes:
@itemize
@item Only single revision supported.
@item Driver automatically detects need of bit reverse, but
only "bin" (raw binary, do not confuse it with "bit") and "mcs"
(Intel hex) file types supported.
@item For additional info check xapp972.pdf and ug380.pdf.
@end itemize
@end deffn

@deffn {Flash Driver} {lpcspifi}
@cindex NXP SPI Flash Interface
@cindex SPIFI
@cindex lpcspifi
NXP's LPC43xx and LPC18xx families include a proprietary SPI
Flash Interface (SPIFI) peripheral that can drive and provide
memory mapped access to external SPI flash devices.

The lpcspifi driver initializes this interface and provides
program and erase functionality for these serial flash devices.
Use of this driver @b{requires} a working area of at least 1kB
to be configured on the target device; more than this will
significantly reduce flash programming times.

The setup command only requires the @var{base} parameter. All
other parameters are ignored, and the flash size and layout
are configured by the driver.

@example
flash bank $_FLASHNAME lpcspifi 0x14000000 0 0 0 $_TARGETNAME
@end example

@end deffn

@deffn {Flash Driver} {stmsmi}
@cindex STMicroelectronics Serial Memory Interface
@cindex SMI
@cindex stmsmi
Some devices from STMicroelectronics (e.g. STR75x MCU family,
SPEAr MPU family) include a proprietary
``Serial Memory Interface'' (SMI) controller able to drive external
SPI flash devices.
Depending on specific device and board configuration, up to 4 external
flash devices can be connected.

SMI makes the flash content directly accessible in the CPU address
space; each external device is mapped in a memory bank.
CPU can directly read data, execute code and boot from SMI banks.
Normal OpenOCD commands like @command{mdw} can be used to display
the flash content.

The setup command only requires the @var{base} parameter in order
to identify the memory bank.
All other parameters are ignored. Additional information, like
flash size, are detected automatically.

@example
flash bank $_FLASHNAME stmsmi 0xf8000000 0 0 0 $_TARGETNAME
@end example

@end deffn

@deffn {Flash Driver} {stmqspi}
@cindex STMicroelectronics QuadSPI/OctoSPI Interface
@cindex QuadSPI
@cindex OctoSPI
@cindex stmqspi
Some devices from STMicroelectronics include a proprietary ``QuadSPI Interface''
(e.g. STM32F4, STM32F7, STM32L4) or ``OctoSPI Interface'' (e.g. STM32L4+)
controller able to drive one or even two (dual mode) external SPI flash devices.
The OctoSPI is a superset of QuadSPI, its presence is detected automatically.
Currently only the regular command mode is supported, whereas the HyperFlash
mode is not.

QuadSPI/OctoSPI makes the flash contents directly accessible in the CPU address
space; in case of dual mode both devices must be of the same type and are
mapped in the same memory bank (even and odd addresses interleaved).
CPU can directly read data, execute code (but not boot) from QuadSPI bank.

The 'flash bank' command only requires the @var{base} parameter and the extra
parameter @var{io_base} in order to identify the memory bank. Both are fixed
by hardware, see datasheet or RM. All other parameters are ignored.

The controller must be initialized after each reset and properly configured
for memory-mapped read operation for the particular flash chip(s), for the full
list of available register settings cf. the controller's RM. This setup is quite
board specific (that's why booting from this memory is not possible). The
flash driver infers all parameters from current controller register values when
'flash probe @var{bank_id}' is executed.

Normal OpenOCD commands like @command{mdw} can be used to display the flash content,
but only after proper controller initialization as decribed above. However,
due to a silicon bug in some devices, attempting to access the very last word
should be avoided.

It is possible to use two (even different) flash chips alternatingly, if individual
bank chip selects are available. For some package variants, this is not the case
due to limited pin count. To switch from one to another, adjust FSEL bit accordingly
and re-issue 'flash probe bank_id'. Note that the bank base address will @emph{not}
change, so the address spaces of both devices will overlap. In dual flash mode
both chips must be identical regarding size and most other properties.

Block or sector protection internal to the flash chip is not handled by this
driver at all, but can be dealt with manually by the 'cmd' command, see below.
The sector protection via 'flash protect' command etc. is completely internal to
openocd, intended only to prevent accidental erase or overwrite and it does not
persist across openocd invocations.

OpenOCD contains a hardcoded list of flash devices with their properties,
these are auto-detected. If a device is not included in this list, SFDP discovery
is attempted. If this fails or gives inappropriate results, manual setting is
required (see 'set' command).

@example
flash bank $_FLASHNAME stmqspi 0x90000000 0 0 0 \
           $_TARGETNAME 0xA0001000
flash bank $_FLASHNAME stmqspi 0x70000000 0 0 0 \
           $_TARGETNAME 0xA0001400
@end example

There are three specific commands
@deffn {Command} {stmqspi mass_erase} bank_id
Clears sector protections and performs a mass erase. Works only if there is no
chip specific write protection engaged.
@end deffn

@deffn {Command} {stmqspi set} bank_id name total_size page_size read_cmd fread_cmd pprg_cmd mass_erase_cmd sector_size sector_erase_cmd
Set flash parameters: @var{name} human readable string, @var{total_size} size
in bytes, @var{page_size} is write page size. @var{read_cmd}, @var{fread_cmd} and @var{pprg_cmd}
are commands for reading and page programming. @var{fread_cmd} is used in DPI and QPI modes,
@var{read_cmd} in normal SPI (single line) mode. @var{mass_erase_cmd}, @var{sector_size}
and @var{sector_erase_cmd} are optional.

This command is required if chip id is not hardcoded yet and e.g. for EEPROMs or FRAMs
which don't support an id command.

In dual mode parameters of both chips are set identically. The parameters refer to
a single chip, so the whole bank gets twice the specified capacity etc.
@end deffn

@deffn {Command} {stmqspi cmd} bank_id resp_num cmd_byte ...
If @var{resp_num} is zero, sends command @var{cmd_byte} and following data
bytes. In dual mode command byte is sent to @emph{both} chips but data bytes are
sent @emph{alternatingly} to chip 1 and 2, first to flash 1, second to flash 2, etc.,
i.e. the total number of bytes (including cmd_byte) must be odd.

If @var{resp_num} is not zero, cmd and at most four following data bytes are
sent, in dual mode @emph{simultaneously} to both chips. Then @var{resp_num} bytes
are read interleaved from both chips starting with chip 1. In this case
@var{resp_num} must be even.

Note the hardware dictated subtle difference of those two cases in dual-flash mode.

To check basic communication settings, issue
@example
stmqspi cmd bank_id 0 0x04; stmqspi cmd bank_id 1 0x05
stmqspi cmd bank_id 0 0x06; stmqspi cmd bank_id 1 0x05
@end example
for single flash mode or
@example
stmqspi cmd bank_id 0 0x04; stmqspi cmd bank_id 2 0x05
stmqspi cmd bank_id 0 0x06; stmqspi cmd bank_id 2 0x05
@end example
for dual flash mode. This should return the status register contents.

In 8-line mode, @var{cmd_byte} is sent twice - first time as given, second time
complemented. Additionally, in 8-line mode only, some commands (e.g. Read Status)
need a dummy address, e.g.
@example
stmqspi cmd bank_id 1 0x05 0x00 0x00 0x00 0x00
@end example
should return the status register contents.

@end deffn

@end deffn

@deffn {Flash Driver} {mrvlqspi}
This driver supports QSPI flash controller of Marvell's Wireless
Microcontroller platform.

The flash size is autodetected based on the table of known JEDEC IDs
hardcoded in the OpenOCD sources.

@example
flash bank $_FLASHNAME mrvlqspi 0x0 0 0 0 $_TARGETNAME 0x46010000
@end example

@end deffn

@deffn {Flash Driver} {ath79}
@cindex Atheros ath79 SPI driver
@cindex ath79
Members of ATH79 SoC family from Atheros include a SPI interface with 3
chip selects.
On reset a SPI flash connected to the first chip select (CS0) is made
directly read-accessible in the CPU address space (up to 16MBytes)
and is usually used to store the bootloader and operating system.
Normal OpenOCD commands like @command{mdw} can be used to display
the flash content while it is in memory-mapped mode (only the first
4MBytes are accessible without additional configuration on reset).

The setup command only requires the @var{base} parameter in order
to identify the memory bank. The actual value for the base address
is not otherwise used by the driver. However the mapping is passed
to gdb. Thus for the memory mapped flash (chipselect CS0) the base
address should be the actual memory mapped base address. For unmapped
chipselects (CS1 and CS2) care should be taken to use a base address
that does not overlap with real memory regions.
Additional information, like flash size, are detected automatically.
An optional additional parameter sets the chipselect for the bank,
with the default CS0.
CS1 and CS2 require additional GPIO setup before they can be used
since the alternate function must be enabled on the GPIO pin
CS1/CS2 is routed to on the given SoC.

@example
flash bank $_FLASHNAME ath79 0xbf000000 0 0 0 $_TARGETNAME

# When using multiple chipselects the base should be different
# for each, otherwise the write_image command is not able to
# distinguish the banks.
flash bank flash0 ath79 0xbf000000 0 0 0 $_TARGETNAME cs0
flash bank flash1 ath79 0x10000000 0 0 0 $_TARGETNAME cs1
flash bank flash2 ath79 0x20000000 0 0 0 $_TARGETNAME cs2
@end example

@end deffn

@deffn {Flash Driver} {fespi}
@cindex Freedom E SPI
@cindex fespi

SiFive's Freedom E SPI controller, used in HiFive and other boards.

@example
flash bank $_FLASHNAME fespi 0x20000000 0 0 0 $_TARGETNAME
@end example
@end deffn

@subsection Internal Flash (Microcontrollers)

@deffn {Flash Driver} {aduc702x}
The ADUC702x analog microcontrollers from Analog Devices
include internal flash and use ARM7TDMI cores.
The aduc702x flash driver works with models ADUC7019 through ADUC7028.
The setup command only requires the @var{target} argument
since all devices in this family have the same memory layout.

@example
flash bank $_FLASHNAME aduc702x 0 0 0 0 $_TARGETNAME
@end example
@end deffn

<<<<<<< HEAD
@deffn {Flash Driver} aducm302x
The ADuCM3027/9 microcontrollers from Analog Devices include internal
flash and use ARM Cortex-M3 cores.
The flash size on ADuCM3027 is 128KB.
The flash size on ADuCM3029 is 256KB.
The flash start address is 0 on both.

@example
# ADuCM3027
flash bank $_FLASHNAME aducm302x 0 0x20000 0 0 $_TARGETNAME

# ADuCM3029
flash bank $_FLASHNAME aducm302x 0 0x40000 0 0 $_TARGETNAME
@end example
@end deffn

@deffn {Flash Driver} aducm4x50
The ADuCM4050 microcontrollers from Analog Devices include internal
flash and use ARM Cortex-M4F cores.
The flash size on ADuCM4050 is 512KB.
But the top two pages (4KB) are reserved as a Protected Key Storage region.
The flash start address is 0.

@example
# ADuCM4050
flash bank $_FLASHNAME aducm4x50 0 0x7f000 0 0 $_TARGETNAME
@end example
@end deffn

@deffn {Flash Driver} ambiqmicro
=======
@deffn {Flash Driver} {ambiqmicro}
>>>>>>> a115b589
@cindex ambiqmicro
@cindex apollo
All members of the Apollo microcontroller family from
Ambiq Micro include internal flash and use ARM's Cortex-M4 core.
The host connects over USB to an FTDI interface that communicates
with the target using SWD.

The @var{ambiqmicro} driver reads the Chip Information Register detect
the device class of the MCU.
The Flash and SRAM sizes directly follow device class, and are used
to set up the flash banks.
If this fails, the driver will use default values set to the minimum
sizes of an Apollo chip.

All Apollo chips have two flash banks of the same size.
In all cases the first flash bank starts at location 0,
and the second bank starts after the first.

@example
# Flash bank 0
flash bank $_FLASHNAME ambiqmicro 0 0x00040000 0 0 $_TARGETNAME
# Flash bank 1 - same size as bank0, starts after bank 0.
flash bank $_FLASHNAME ambiqmicro 0x00040000 0x00040000 0 0 \
           $_TARGETNAME
@end example

Flash is programmed using custom entry points into the bootloader.
This is the only way to program the flash as no flash control registers
are available to the user.

The @var{ambiqmicro} driver adds some additional commands:

@deffn {Command} {ambiqmicro mass_erase} <bank>
Erase entire bank.
@end deffn
@deffn {Command} {ambiqmicro page_erase} <bank> <first> <last>
Erase device pages.
@end deffn
@deffn {Command} {ambiqmicro program_otp} <bank> <offset> <count>
Program OTP is a one time operation to create write protected flash.
The user writes sectors to SRAM starting at 0x10000010.
Program OTP will write these sectors from SRAM to flash, and write protect
the flash.
@end deffn
@end deffn

@anchor{at91samd}
@deffn {Flash Driver} {at91samd}
@cindex at91samd
All members of the ATSAM D2x, D1x, D0x, ATSAMR, ATSAML and ATSAMC microcontroller
families from Atmel include internal flash and use ARM's Cortex-M0+ core.

Do not use for ATSAM D51 and E5x: use @xref{atsame5}.

The devices have one flash bank:

@example
flash bank $_FLASHNAME at91samd 0x00000000 0 1 1 $_TARGETNAME
@end example

@deffn {Command} {at91samd chip-erase}
Issues a complete Flash erase via the Device Service Unit (DSU). This can be
used to erase a chip back to its factory state and does not require the
processor to be halted.
@end deffn

@deffn {Command} {at91samd set-security}
Secures the Flash via the Set Security Bit (SSB) command. This prevents access
to the Flash and can only be undone by using the chip-erase command which
erases the Flash contents and turns off the security bit. Warning: at this
time, openocd will not be able to communicate with a secured chip and it is
therefore not possible to chip-erase it without using another tool.

@example
at91samd set-security enable
@end example
@end deffn

@deffn {Command} {at91samd eeprom}
Shows or sets the EEPROM emulation size configuration, stored in the User Row
of the Flash. When setting, the EEPROM size must be specified in bytes and it
must be one of the permitted sizes according to the datasheet. Settings are
written immediately but only take effect on MCU reset. EEPROM emulation
requires additional firmware support and the minimum EEPROM size may not be
the same as the minimum that the hardware supports. Set the EEPROM size to 0
in order to disable this feature.

@example
at91samd eeprom
at91samd eeprom 1024
@end example
@end deffn

@deffn {Command} {at91samd bootloader}
Shows or sets the bootloader size configuration, stored in the User Row of the
Flash. This is called the BOOTPROT region. When setting, the bootloader size
must be specified in bytes and it must be one of the permitted sizes according
to the datasheet. Settings are written immediately but only take effect on
MCU reset. Setting the bootloader size to 0 disables bootloader protection.

@example
at91samd bootloader
at91samd bootloader 16384
@end example
@end deffn

@deffn {Command} {at91samd dsu_reset_deassert}
This command releases internal reset held by DSU
and prepares reset vector catch in case of reset halt.
Command is used internally in event reset-deassert-post.
@end deffn

@deffn {Command} {at91samd nvmuserrow}
Writes or reads the entire 64 bit wide NVM user row register which is located at
0x804000. This register includes various fuses lock-bits and factory calibration
data. Reading the register is done by invoking this command without any
arguments. Writing is possible by giving 1 or 2 hex values. The first argument
is the register value to be written and the second one is an optional changemask.
Every bit which value in changemask is 0 will stay unchanged. The lock- and
reserved-bits are masked out and cannot be changed.

@example
# Read user row
>at91samd nvmuserrow
NVMUSERROW: 0xFFFFFC5DD8E0C788
# Write 0xFFFFFC5DD8E0C788 to user row
>at91samd nvmuserrow 0xFFFFFC5DD8E0C788
# Write 0x12300 to user row but leave other bits and low
# byte unchanged
>at91samd nvmuserrow 0x12345 0xFFF00
@end example
@end deffn

@end deffn

@anchor{at91sam3}
@deffn {Flash Driver} {at91sam3}
@cindex at91sam3
All members of the AT91SAM3 microcontroller family from
Atmel include internal flash and use ARM's Cortex-M3 core. The driver
currently (6/22/09) recognizes the AT91SAM3U[1/2/4][C/E] chips. Note
that the driver was orginaly developed and tested using the
AT91SAM3U4E, using a SAM3U-EK eval board. Support for other chips in
the family was cribbed from the data sheet. @emph{Note to future
readers/updaters: Please remove this worrisome comment after other
chips are confirmed.}

The AT91SAM3U4[E/C] (256K) chips have two flash banks; most other chips
have one flash bank. In all cases the flash banks are at
the following fixed locations:

@example
# Flash bank 0 - all chips
flash bank $_FLASHNAME at91sam3 0x00080000 0 1 1 $_TARGETNAME
# Flash bank 1 - only 256K chips
flash bank $_FLASHNAME at91sam3 0x00100000 0 1 1 $_TARGETNAME
@end example

Internally, the AT91SAM3 flash memory is organized as follows.
Unlike the AT91SAM7 chips, these are not used as parameters
to the @command{flash bank} command:

@itemize
@item @emph{N-Banks:} 256K chips have 2 banks, others have 1 bank.
@item @emph{Bank Size:} 128K/64K Per flash bank
@item @emph{Sectors:} 16 or 8 per bank
@item @emph{SectorSize:} 8K Per Sector
@item @emph{PageSize:} 256 bytes per page. Note that OpenOCD operates on 'sector' sizes, not page sizes.
@end itemize

The AT91SAM3 driver adds some additional commands:

@deffn {Command} {at91sam3 gpnvm}
@deffnx {Command} {at91sam3 gpnvm clear} number
@deffnx {Command} {at91sam3 gpnvm set} number
@deffnx {Command} {at91sam3 gpnvm show} [@option{all}|number]
With no parameters, @command{show} or @command{show all},
shows the status of all GPNVM bits.
With @command{show} @var{number}, displays that bit.

With @command{set} @var{number} or @command{clear} @var{number},
modifies that GPNVM bit.
@end deffn

@deffn {Command} {at91sam3 info}
This command attempts to display information about the AT91SAM3
chip. @emph{First} it read the @code{CHIPID_CIDR} [address 0x400e0740, see
Section 28.2.1, page 505 of the AT91SAM3U 29/may/2009 datasheet,
document id: doc6430A] and decodes the values. @emph{Second} it reads the
various clock configuration registers and attempts to display how it
believes the chip is configured. By default, the SLOWCLK is assumed to
be 32768 Hz, see the command @command{at91sam3 slowclk}.
@end deffn

@deffn {Command} {at91sam3 slowclk} [value]
This command shows/sets the slow clock frequency used in the
@command{at91sam3 info} command calculations above.
@end deffn
@end deffn

@deffn {Flash Driver} {at91sam4}
@cindex at91sam4
All members of the AT91SAM4 microcontroller family from
Atmel include internal flash and use ARM's Cortex-M4 core.
This driver uses the same command names/syntax as @xref{at91sam3}.
@end deffn

@deffn {Flash Driver} {at91sam4l}
@cindex at91sam4l
All members of the AT91SAM4L microcontroller family from
Atmel include internal flash and use ARM's Cortex-M4 core.
This driver uses the same command names/syntax as @xref{at91sam3}.

The AT91SAM4L driver adds some additional commands:
@deffn {Command} {at91sam4l smap_reset_deassert}
This command releases internal reset held by SMAP
and prepares reset vector catch in case of reset halt.
Command is used internally in event reset-deassert-post.
@end deffn
@end deffn

@anchor{atsame5}
@deffn {Flash Driver} {atsame5}
@cindex atsame5
All members of the SAM E54, E53, E51 and D51 microcontroller
families from Microchip (former Atmel) include internal flash
and use ARM's Cortex-M4 core.

The devices have two ECC flash banks with a swapping feature.
This driver handles both banks together as it were one.
Bank swapping is not supported yet.

@example
flash bank $_FLASHNAME atsame5 0x00000000 0 1 1 $_TARGETNAME
@end example

@deffn {Command} {atsame5 bootloader}
Shows or sets the bootloader size configuration, stored in the User Page of the
Flash. This is called the BOOTPROT region. When setting, the bootloader size
must be specified in bytes. The nearest bigger protection size is used.
Settings are written immediately but only take effect on MCU reset.
Setting the bootloader size to 0 disables bootloader protection.

@example
atsame5 bootloader
atsame5 bootloader 16384
@end example
@end deffn

@deffn {Command} {atsame5 chip-erase}
Issues a complete Flash erase via the Device Service Unit (DSU). This can be
used to erase a chip back to its factory state and does not require the
processor to be halted.
@end deffn

@deffn {Command} {atsame5 dsu_reset_deassert}
This command releases internal reset held by DSU
and prepares reset vector catch in case of reset halt.
Command is used internally in event reset-deassert-post.
@end deffn

@deffn {Command} {atsame5 userpage}
Writes or reads the first 64 bits of NVM User Page which is located at
0x804000. This field includes various fuses.
Reading is done by invoking this command without any arguments.
Writing is possible by giving 1 or 2 hex values. The first argument
is the value to be written and the second one is an optional bit mask
(a zero bit in the mask means the bit stays unchanged).
The reserved fields are always masked out and cannot be changed.

@example
# Read
>atsame5 userpage
USER PAGE: 0xAEECFF80FE9A9239
# Write
>atsame5 userpage 0xAEECFF80FE9A9239
# Write 2 to SEESBLK and 4 to SEEPSZ fields but leave other
# bits unchanged (setup SmartEEPROM of virtual size 8192
# bytes)
>atsame5 userpage 0x4200000000 0x7f00000000
@end example
@end deffn

@end deffn

@deffn {Flash Driver} {atsamv}
@cindex atsamv
All members of the ATSAMV7x, ATSAMS70, and ATSAME70 families from
Atmel include internal flash and use ARM's Cortex-M7 core.
This driver uses the same command names/syntax as @xref{at91sam3}.
@end deffn

@deffn {Flash Driver} {at91sam7}
All members of the AT91SAM7 microcontroller family from Atmel include
internal flash and use ARM7TDMI cores. The driver automatically
recognizes a number of these chips using the chip identification
register, and autoconfigures itself.

@example
flash bank $_FLASHNAME at91sam7 0 0 0 0 $_TARGETNAME
@end example

For chips which are not recognized by the controller driver, you must
provide additional parameters in the following order:

@itemize
@item @var{chip_model} ... label used with @command{flash info}
@item @var{banks}
@item @var{sectors_per_bank}
@item @var{pages_per_sector}
@item @var{pages_size}
@item @var{num_nvm_bits}
@item @var{freq_khz} ... required if an external clock is provided,
optional (but recommended) when the oscillator frequency is known
@end itemize

It is recommended that you provide zeroes for all of those values
except the clock frequency, so that everything except that frequency
will be autoconfigured.
Knowing the frequency helps ensure correct timings for flash access.

The flash controller handles erases automatically on a page (128/256 byte)
basis, so explicit erase commands are not necessary for flash programming.
However, there is an ``EraseAll`` command that can erase an entire flash
plane (of up to 256KB), and it will be used automatically when you issue
@command{flash erase_sector} or @command{flash erase_address} commands.

@deffn {Command} {at91sam7 gpnvm} bitnum (@option{set}|@option{clear})
Set or clear a ``General Purpose Non-Volatile Memory'' (GPNVM)
bit for the processor. Each processor has a number of such bits,
used for controlling features such as brownout detection (so they
are not truly general purpose).
@quotation Note
This assumes that the first flash bank (number 0) is associated with
the appropriate at91sam7 target.
@end quotation
@end deffn
@end deffn

@deffn {Flash Driver} {avr}
The AVR 8-bit microcontrollers from Atmel integrate flash memory.
@emph{The current implementation is incomplete.}
@comment - defines mass_erase ... pointless given flash_erase_address
@end deffn

@deffn {Flash Driver} {bluenrg-x}
STMicroelectronics BlueNRG-1, BlueNRG-2 and BlueNRG-LP Bluetooth low energy wireless system-on-chip. They include ARM Cortex-M0/M0+ core and internal flash memory.
The driver automatically recognizes these chips using
the chip identification registers, and autoconfigures itself.

@example
flash bank $_FLASHNAME bluenrg-x 0 0 0 0 $_TARGETNAME
@end example

Note that when users ask to erase all the sectors of the flash, a mass erase command is used which is faster than erasing
each single sector one by one.

@example
flash erase_sector 0 0 last # It will perform a mass erase
@end example

Triggering a mass erase is also useful when users want to disable readout protection.
@end deffn

@deffn {Flash Driver} {cc26xx}
All versions of the SimpleLink CC13xx and CC26xx microcontrollers from Texas
Instruments include internal flash. The cc26xx flash driver supports both the
CC13xx and CC26xx family of devices. The driver automatically recognizes the
specific version's flash parameters and autoconfigures itself. The flash bank
starts at address 0.

@example
flash bank $_FLASHNAME cc26xx 0 0 0 0 $_TARGETNAME
@end example
@end deffn

@deffn {Flash Driver} {cc3220sf}
The CC3220SF version of the SimpleLink CC32xx microcontrollers from Texas
Instruments includes 1MB of internal flash. The cc3220sf flash driver only
supports the internal flash. The serial flash on SimpleLink boards is
programmed via the bootloader over a UART connection. Security features of
the CC3220SF may erase the internal flash during power on reset. Refer to
documentation at @url{www.ti.com/cc3220sf} for details on security features
and programming the serial flash.

@example
flash bank $_FLASHNAME cc3220sf 0 0 0 0 $_TARGETNAME
@end example
@end deffn

@deffn {Flash Driver} {efm32}
All members of the EFM32 microcontroller family from Energy Micro include
internal flash and use ARM Cortex-M3 cores. The driver automatically recognizes
a number of these chips using the chip identification register, and
autoconfigures itself.
@example
flash bank $_FLASHNAME efm32 0 0 0 0 $_TARGETNAME
@end example
A special feature of efm32 controllers is that it is possible to completely disable the
debug interface by writing the correct values to the 'Debug Lock Word'. OpenOCD supports
this via the following command:
@example
efm32 debuglock num
@end example
The @var{num} parameter is a value shown by @command{flash banks}.
Note that in order for this command to take effect, the target needs to be reset.
@emph{The current implementation is incomplete. Unprotecting flash pages is not
supported.}
@end deffn

@deffn {Flash Driver} {esirisc}
Members of the eSi-RISC family may optionally include internal flash programmed
via the eSi-TSMC Flash interface. Additional parameters are required to
configure the driver: @option{cfg_address} is the base address of the
configuration register interface, @option{clock_hz} is the expected clock
frequency, and @option{wait_states} is the number of configured read wait states.

@example
flash bank $_FLASHNAME esirisc base_address size_bytes 0 0 \
           $_TARGETNAME cfg_address clock_hz wait_states
@end example

@deffn {Command} {esirisc flash mass_erase} bank_id
Erase all pages in data memory for the bank identified by @option{bank_id}.
@end deffn

@deffn {Command} {esirisc flash ref_erase} bank_id
Erase the reference cell for the bank identified by @option{bank_id}. @emph{This
is an uncommon operation.}
@end deffn
@end deffn

@deffn {Flash Driver} {fm3}
All members of the FM3 microcontroller family from Fujitsu
include internal flash and use ARM Cortex-M3 cores.
The @var{fm3} driver uses the @var{target} parameter to select the
correct bank config, it can currently be one of the following:
@code{mb9bfxx1.cpu}, @code{mb9bfxx2.cpu}, @code{mb9bfxx3.cpu},
@code{mb9bfxx4.cpu}, @code{mb9bfxx5.cpu} or @code{mb9bfxx6.cpu}.

@example
flash bank $_FLASHNAME fm3 0 0 0 0 $_TARGETNAME
@end example
@end deffn

@deffn {Flash Driver} {fm4}
All members of the FM4 microcontroller family from Spansion (formerly Fujitsu)
include internal flash and use ARM Cortex-M4 cores.
The @var{fm4} driver uses a @var{family} parameter to select the
correct bank config, it can currently be one of the following:
@code{MB9BFx64}, @code{MB9BFx65}, @code{MB9BFx66}, @code{MB9BFx67}, @code{MB9BFx68},
@code{S6E2Cx8}, @code{S6E2Cx9}, @code{S6E2CxA} or @code{S6E2Dx},
with @code{x} treated as wildcard and otherwise case (and any trailing
characters) ignored.

@example
flash bank $@{_FLASHNAME@}0 fm4 0x00000000 0 0 0 \
           $_TARGETNAME S6E2CCAJ0A
flash bank $@{_FLASHNAME@}1 fm4 0x00100000 0 0 0 \
           $_TARGETNAME S6E2CCAJ0A
@end example
@emph{The current implementation is incomplete. Protection is not supported,
nor is Chip Erase (only Sector Erase is implemented).}
@end deffn

@deffn {Flash Driver} {kinetis}
@cindex kinetis
Kx, KLx, KVx and KE1x members of the Kinetis microcontroller family
from NXP (former Freescale) include
internal flash and use ARM Cortex-M0+ or M4 cores. The driver automatically
recognizes flash size and a number of flash banks (1-4) using the chip
identification register, and autoconfigures itself.
Use kinetis_ke driver for KE0x and KEAx devices.

The @var{kinetis} driver defines option:
@itemize
@item -sim-base @var{addr} ... base of System Integration Module where chip identification resides. Driver tries two known locations if option is omitted.
@end itemize

@example
flash bank $_FLASHNAME kinetis 0 0 0 0 $_TARGETNAME
@end example

@deffn {Config Command} {kinetis create_banks}
Configuration command enables automatic creation of additional flash banks
based on real flash layout of device. Banks are created during device probe.
Use 'flash probe 0' to force probe.
@end deffn

@deffn {Command} {kinetis fcf_source} [protection|write]
Select what source is used when writing to a Flash Configuration Field.
@option{protection} mode builds FCF content from protection bits previously
set by 'flash protect' command.
This mode is default. MCU is protected from unwanted locking by immediate
writing FCF after erase of relevant sector.
@option{write} mode enables direct write to FCF.
Protection cannot be set by 'flash protect' command. FCF is written along
with the rest of a flash image.
@emph{BEWARE: Incorrect flash configuration may permanently lock the device!}
@end deffn

@deffn {Command} {kinetis fopt} [num]
Set value to write to FOPT byte of Flash Configuration Field.
Used in kinetis 'fcf_source protection' mode only.
@end deffn

@deffn {Command} {kinetis mdm check_security}
Checks status of device security lock. Used internally in examine-end
and examine-fail event.
@end deffn

@deffn {Command} {kinetis mdm halt}
Issues a halt via the MDM-AP. This command can be used to break a watchdog reset
loop when connecting to an unsecured target.
@end deffn

@deffn {Command} {kinetis mdm mass_erase}
Issues a complete flash erase via the MDM-AP. This can be used to erase a chip
back to its factory state, removing security. It does not require the processor
to be halted, however the target will remain in a halted state after this
command completes.
@end deffn

@deffn {Command} {kinetis nvm_partition}
For FlexNVM devices only (KxxDX and KxxFX).
Command shows or sets data flash or EEPROM backup size in kilobytes,
sets two EEPROM blocks sizes in bytes and enables/disables loading
of EEPROM contents to FlexRAM during reset.

For details see device reference manual, Flash Memory Module,
Program Partition command.

Setting is possible only once after mass_erase.
Reset the device after partition setting.

Show partition size:
@example
kinetis nvm_partition info
@end example

Set 32 KB data flash, rest of FlexNVM is EEPROM backup. EEPROM has two blocks
of 512 and 1536 bytes and its contents is loaded to FlexRAM during reset:
@example
kinetis nvm_partition dataflash 32 512 1536 on
@end example

Set 16 KB EEPROM backup, rest of FlexNVM is a data flash. EEPROM has two blocks
of 1024 bytes and its contents is not loaded to FlexRAM during reset:
@example
kinetis nvm_partition eebkp 16 1024 1024 off
@end example
@end deffn

@deffn {Command} {kinetis mdm reset}
Issues a reset via the MDM-AP. This causes the MCU to output a low pulse on the
RESET pin, which can be used to reset other hardware on board.
@end deffn

@deffn {Command} {kinetis disable_wdog}
For Kx devices only (KLx has different COP watchdog, it is not supported).
Command disables watchdog timer.
@end deffn
@end deffn

@deffn {Flash Driver} {kinetis_ke}
@cindex kinetis_ke
KE0x and KEAx members of the Kinetis microcontroller family from NXP include
internal flash and use ARM Cortex-M0+. The driver automatically recognizes
the KE0x sub-family using the chip identification register, and
autoconfigures itself.
Use kinetis (not kinetis_ke) driver for KE1x devices.

@example
flash bank $_FLASHNAME kinetis_ke 0 0 0 0 $_TARGETNAME
@end example

@deffn {Command} {kinetis_ke mdm check_security}
Checks status of device security lock. Used internally in examine-end event.
@end deffn

@deffn {Command} {kinetis_ke mdm mass_erase}
Issues a complete Flash erase via the MDM-AP.
This can be used to erase a chip back to its factory state.
Command removes security lock from a device (use of SRST highly recommended).
It does not require the processor to be halted.
@end deffn

@deffn {Command} {kinetis_ke disable_wdog}
Command disables watchdog timer.
@end deffn
@end deffn

@deffn {Flash Driver} {lpc2000}
This is the driver to support internal flash of all members of the
LPC11(x)00 and LPC1300 microcontroller families and most members of
the LPC800, LPC1500, LPC1700, LPC1800, LPC2000, LPC4000, LPC54100,
LPC8Nxx and NHS31xx microcontroller families from NXP.

@quotation Note
There are LPC2000 devices which are not supported by the @var{lpc2000}
driver:
The LPC2888 is supported by the @var{lpc288x} driver.
The LPC29xx family is supported by the @var{lpc2900} driver.
@end quotation

The @var{lpc2000} driver defines two mandatory and two optional parameters,
which must appear in the following order:

@itemize
@item @var{variant} ... required, may be
@option{lpc2000_v1} (older LPC21xx and LPC22xx)
@option{lpc2000_v2} (LPC213x, LPC214x, LPC210[123], LPC23xx and LPC24xx)
@option{lpc1700} (LPC175x and LPC176x and LPC177x/8x)
@option{lpc4300} - available also as @option{lpc1800} alias (LPC18x[2357] and
LPC43x[2357])
@option{lpc800} (LPC8xx)
@option{lpc1100} (LPC11(x)xx and LPC13xx)
@option{lpc1500} (LPC15xx)
@option{lpc54100} (LPC541xx)
@option{lpc4000} (LPC40xx)
or @option{auto} - automatically detects flash variant and size for LPC11(x)00,
LPC8xx, LPC13xx, LPC17xx, LPC40xx, LPC8Nxx and NHS31xx
@item @var{clock_kHz} ... the frequency, in kiloHertz,
at which the core is running
@item @option{calc_checksum} ... optional (but you probably want to provide this!),
telling the driver to calculate a valid checksum for the exception vector table.
@quotation Note
If you don't provide @option{calc_checksum} when you're writing the vector
table, the boot ROM will almost certainly ignore your flash image.
However, if you do provide it,
with most tool chains @command{verify_image} will fail.
@end quotation
@item @option{iap_entry} ... optional telling the driver to use a different
ROM IAP entry point.
@end itemize

LPC flashes don't require the chip and bus width to be specified.

@example
flash bank $_FLASHNAME lpc2000 0x0 0x7d000 0 0 $_TARGETNAME \
      lpc2000_v2 14765 calc_checksum
@end example

@deffn {Command} {lpc2000 part_id} bank
Displays the four byte part identifier associated with
the specified flash @var{bank}.
@end deffn
@end deffn

@deffn {Flash Driver} {lpc288x}
The LPC2888 microcontroller from NXP needs slightly different flash
support from its lpc2000 siblings.
The @var{lpc288x} driver defines one mandatory parameter,
the programming clock rate in Hz.
LPC flashes don't require the chip and bus width to be specified.

@example
flash bank $_FLASHNAME lpc288x 0 0 0 0 $_TARGETNAME 12000000
@end example
@end deffn

@deffn {Flash Driver} {lpc2900}
This driver supports the LPC29xx ARM968E based microcontroller family
from NXP.

The predefined parameters @var{base}, @var{size}, @var{chip_width} and
@var{bus_width} of the @code{flash bank} command are ignored. Flash size and
sector layout are auto-configured by the driver.
The driver has one additional mandatory parameter: The CPU clock rate
(in kHz) at the time the flash operations will take place. Most of the time this
will not be the crystal frequency, but a higher PLL frequency. The
@code{reset-init} event handler in the board script is usually the place where
you start the PLL.

The driver rejects flashless devices (currently the LPC2930).

The EEPROM in LPC2900 devices is not mapped directly into the address space.
It must be handled much more like NAND flash memory, and will therefore be
handled by a separate @code{lpc2900_eeprom} driver (not yet available).

Sector protection in terms of the LPC2900 is handled transparently. Every time a
sector needs to be erased or programmed, it is automatically unprotected.
What is shown as protection status in the @code{flash info} command, is
actually the LPC2900 @emph{sector security}. This is a mechanism to prevent a
sector from ever being erased or programmed again. As this is an irreversible
mechanism, it is handled by a special command (@code{lpc2900 secure_sector}),
and not by the standard @code{flash protect} command.

Example for a 125 MHz clock frequency:
@example
flash bank $_FLASHNAME lpc2900 0 0 0 0 $_TARGETNAME 125000
@end example

Some @code{lpc2900}-specific commands are defined. In the following command list,
the @var{bank} parameter is the bank number as obtained by the
@code{flash banks} command.

@deffn {Command} {lpc2900 signature} bank
Calculates a 128-bit hash value, the @emph{signature}, from the whole flash
content. This is a hardware feature of the flash block, hence the calculation is
very fast. You may use this to verify the content of a programmed device against
a known signature.
Example:
@example
lpc2900 signature 0
  signature: 0x5f40cdc8:0xc64e592e:0x10490f89:0x32a0f317
@end example
@end deffn

@deffn {Command} {lpc2900 read_custom} bank filename
Reads the 912 bytes of customer information from the flash index sector, and
saves it to a file in binary format.
Example:
@example
lpc2900 read_custom 0 /path_to/customer_info.bin
@end example
@end deffn

The index sector of the flash is a @emph{write-only} sector. It cannot be
erased! In order to guard against unintentional write access, all following
commands need to be preceded by a successful call to the @code{password}
command:

@deffn {Command} {lpc2900 password} bank password
You need to use this command right before each of the following commands:
@code{lpc2900 write_custom}, @code{lpc2900 secure_sector},
@code{lpc2900 secure_jtag}.

The password string is fixed to "I_know_what_I_am_doing".
Example:
@example
lpc2900 password 0 I_know_what_I_am_doing
  Potentially dangerous operation allowed in next command!
@end example
@end deffn

@deffn {Command} {lpc2900 write_custom} bank filename type
Writes the content of the file into the customer info space of the flash index
sector. The filetype can be specified with the @var{type} field. Possible values
for @var{type} are: @var{bin} (binary), @var{ihex} (Intel hex format),
@var{elf} (ELF binary) or @var{s19} (Motorola S-records). The file must
contain a single section, and the contained data length must be exactly
912 bytes.
@quotation Attention
This cannot be reverted! Be careful!
@end quotation
Example:
@example
lpc2900 write_custom 0 /path_to/customer_info.bin bin
@end example
@end deffn

@deffn {Command} {lpc2900 secure_sector} bank first last
Secures the sector range from @var{first} to @var{last} (including) against
further program and erase operations. The sector security will be effective
after the next power cycle.
@quotation Attention
This cannot be reverted! Be careful!
@end quotation
Secured sectors appear as @emph{protected} in the @code{flash info} command.
Example:
@example
lpc2900 secure_sector 0 1 1
flash info 0
  #0 : lpc2900 at 0x20000000, size 0x000c0000, (...)
          #  0: 0x00000000 (0x2000 8kB) not protected
          #  1: 0x00002000 (0x2000 8kB) protected
          #  2: 0x00004000 (0x2000 8kB) not protected
@end example
@end deffn

@deffn {Command} {lpc2900 secure_jtag} bank
Irreversibly disable the JTAG port. The new JTAG security setting will be
effective after the next power cycle.
@quotation Attention
This cannot be reverted! Be careful!
@end quotation
Examples:
@example
lpc2900 secure_jtag 0
@end example
@end deffn
@end deffn

@deffn {Flash Driver} {mdr}
This drivers handles the integrated NOR flash on Milandr Cortex-M
based controllers. A known limitation is that the Info memory can't be
read or verified as it's not memory mapped.

@example
flash bank <name> mdr <base> <size> \
      0 0 <target#> @var{type} @var{page_count} @var{sec_count}
@end example

@itemize @bullet
@item @var{type} - 0 for main memory, 1 for info memory
@item @var{page_count} - total number of pages
@item @var{sec_count} - number of sector per page count
@end itemize

Example usage:
@example
if @{ [info exists IMEMORY] && [string equal $IMEMORY true] @} @{
   flash bank $@{_CHIPNAME@}_info.flash mdr 0x00000000 0x01000 \
         0 0 $_TARGETNAME 1 1 4
@} else @{
   flash bank $_CHIPNAME.flash mdr 0x00000000 0x20000 \
         0 0 $_TARGETNAME 0 32 4
@}
@end example
@end deffn

@deffn {Flash Driver} {msp432}
All versions of the SimpleLink MSP432 microcontrollers from Texas
Instruments include internal flash. The msp432 flash driver automatically
recognizes the specific version's flash parameters and autoconfigures itself.
Main program flash starts at address 0. The information flash region on
MSP432P4 versions starts at address 0x200000.

@example
flash bank $_FLASHNAME msp432 0 0 0 0 $_TARGETNAME
@end example

@deffn {Command} {msp432 mass_erase} bank_id [main|all]
Performs a complete erase of flash. By default, @command{mass_erase} will erase
only the main program flash.

On MSP432P4 versions, using @command{mass_erase all} will erase both the
main program and information flash regions. To also erase the BSL in information
flash, the user must first use the @command{bsl} command.
@end deffn

@deffn {Command} {msp432 bsl} bank_id [unlock|lock]
On MSP432P4 versions, @command{bsl} unlocks and locks the bootstrap loader (BSL)
region in information flash so that flash commands can erase or write the BSL.
Leave the BSL locked to prevent accidentally corrupting the bootstrap loader.

To erase and program the BSL:
@example
msp432 bsl unlock
flash erase_address 0x202000 0x2000
flash write_image bsl.bin 0x202000
msp432 bsl lock
@end example
@end deffn
@end deffn

@deffn {Flash Driver} {niietcm4}
This drivers handles the integrated NOR flash on NIIET Cortex-M4
based controllers. Flash size and sector layout are auto-configured by the driver.
Main flash memory is called "Bootflash" and has main region and info region.
Info region is NOT memory mapped by default,
but it can replace first part of main region if needed.
Full erase, single and block writes are supported for both main and info regions.
There is additional not memory mapped flash called "Userflash", which
also have division into regions: main and info.
Purpose of userflash - to store system and user settings.
Driver has special commands to perform operations with this memory.

@example
flash bank $_FLASHNAME niietcm4 0 0 0 0 $_TARGETNAME
@end example

Some niietcm4-specific commands are defined:

@deffn {Command} {niietcm4 uflash_read_byte} bank ('main'|'info') address
Read byte from main or info userflash region.
@end deffn

@deffn {Command} {niietcm4 uflash_write_byte} bank ('main'|'info') address value
Write byte to main or info userflash region.
@end deffn

@deffn {Command} {niietcm4 uflash_full_erase} bank
Erase all userflash including info region.
@end deffn

@deffn {Command} {niietcm4 uflash_erase} bank ('main'|'info') first_sector last_sector
Erase sectors of main or info userflash region, starting at sector first up to and including last.
@end deffn

@deffn {Command} {niietcm4 uflash_protect_check} bank ('main'|'info')
Check sectors protect.
@end deffn

@deffn {Command} {niietcm4 uflash_protect} bank ('main'|'info') first_sector last_sector ('on'|'off')
Protect sectors of main or info userflash region, starting at sector first up to and including last.
@end deffn

@deffn {Command} {niietcm4 bflash_info_remap} bank ('on'|'off')
Enable remapping bootflash info region to 0x00000000 (or 0x40000000 if external memory boot used).
@end deffn

@deffn {Command} {niietcm4 extmem_cfg} bank ('gpioa'|'gpiob'|'gpioc'|'gpiod'|'gpioe'|'gpiof'|'gpiog'|'gpioh') pin_num ('func1'|'func3')
Configure external memory interface for boot.
@end deffn

@deffn {Command} {niietcm4 service_mode_erase} bank
Perform emergency erase of all flash (bootflash and userflash).
@end deffn

@deffn {Command} {niietcm4 driver_info} bank
Show information about flash driver.
@end deffn

@end deffn

@deffn {Flash Driver} {nrf5}
All members of the nRF51 microcontroller families from Nordic Semiconductor
include internal flash and use ARM Cortex-M0 core.
Also, the nRF52832 microcontroller from Nordic Semiconductor, which include
internal flash and use an ARM Cortex-M4F core.

@example
flash bank $_FLASHNAME nrf5 0 0x00000000 0 0 $_TARGETNAME
@end example

Some nrf5-specific commands are defined:

@deffn {Command} {nrf5 mass_erase}
Erases the contents of the code memory and user information
configuration registers as well. It must be noted that this command
works only for chips that do not have factory pre-programmed region 0
code.
@end deffn

@deffn {Command} {nrf5 info}
Decodes and shows information from FICR and UICR registers.
@end deffn

@end deffn

@deffn {Flash Driver} {ocl}
This driver is an implementation of the ``on chip flash loader''
protocol proposed by Pavel Chromy.

It is a minimalistic command-response protocol intended to be used
over a DCC when communicating with an internal or external flash
loader running from RAM. An example implementation for AT91SAM7x is
available in @file{contrib/loaders/flash/at91sam7x/}.

@example
flash bank $_FLASHNAME ocl 0 0 0 0 $_TARGETNAME
@end example
@end deffn

@deffn {Flash Driver} {pic32mx}
The PIC32MX microcontrollers are based on the MIPS 4K cores,
and integrate flash memory.

@example
flash bank $_FLASHNAME pix32mx 0x1fc00000 0 0 0 $_TARGETNAME
flash bank $_FLASHNAME pix32mx 0x1d000000 0 0 0 $_TARGETNAME
@end example

@comment numerous *disabled* commands are defined:
@comment - chip_erase ... pointless given flash_erase_address
@comment - lock, unlock ... pointless given protect on/off (yes?)
@comment - pgm_word ... shouldn't bank be deduced from address??
Some pic32mx-specific commands are defined:
@deffn {Command} {pic32mx pgm_word} address value bank
Programs the specified 32-bit @var{value} at the given @var{address}
in the specified chip @var{bank}.
@end deffn
@deffn {Command} {pic32mx unlock} bank
Unlock and erase specified chip @var{bank}.
This will remove any Code Protection.
@end deffn
@end deffn

@deffn {Flash Driver} {psoc4}
All members of the PSoC 41xx/42xx microcontroller family from Cypress
include internal flash and use ARM Cortex-M0 cores.
The driver automatically recognizes a number of these chips using
the chip identification register, and autoconfigures itself.

Note: Erased internal flash reads as 00.
System ROM of PSoC 4 does not implement erase of a flash sector.

@example
flash bank $_FLASHNAME psoc4 0 0 0 0 $_TARGETNAME
@end example

psoc4-specific commands
@deffn {Command} {psoc4 flash_autoerase} num (on|off)
Enables or disables autoerase mode for a flash bank.

If flash_autoerase is off, use mass_erase before flash programming.
Flash erase command fails if region to erase is not whole flash memory.

If flash_autoerase is on, a sector is both erased and programmed in one
system ROM call. Flash erase command is ignored.
This mode is suitable for gdb load.

The @var{num} parameter is a value shown by @command{flash banks}.
@end deffn

@deffn {Command} {psoc4 mass_erase} num
Erases the contents of the flash memory, protection and security lock.

The @var{num} parameter is a value shown by @command{flash banks}.
@end deffn
@end deffn

@deffn {Flash Driver} {psoc5lp}
All members of the PSoC 5LP microcontroller family from Cypress
include internal program flash and use ARM Cortex-M3 cores.
The driver probes for a number of these chips and autoconfigures itself,
apart from the base address.

@example
flash bank $_FLASHNAME psoc5lp 0x00000000 0 0 0 $_TARGETNAME
@end example

@b{Note:} PSoC 5LP chips can be configured to have ECC enabled or disabled.
@quotation Attention
If flash operations are performed in ECC-disabled mode, they will also affect
the ECC flash region. Erasing a 16k flash sector in the 0x00000000 area will
then also erase the corresponding 2k data bytes in the 0x48000000 area.
Writing to the ECC data bytes in ECC-disabled mode is not implemented.
@end quotation

Commands defined in the @var{psoc5lp} driver:

@deffn {Command} {psoc5lp mass_erase}
Erases all flash data and ECC/configuration bytes, all flash protection rows,
and all row latches in all flash arrays on the device.
@end deffn
@end deffn

@deffn {Flash Driver} {psoc5lp_eeprom}
All members of the PSoC 5LP microcontroller family from Cypress
include internal EEPROM and use ARM Cortex-M3 cores.
The driver probes for a number of these chips and autoconfigures itself,
apart from the base address.

@example
flash bank $_CHIPNAME.eeprom psoc5lp_eeprom 0x40008000 0 0 0 \
           $_TARGETNAME
@end example
@end deffn

@deffn {Flash Driver} {psoc5lp_nvl}
All members of the PSoC 5LP microcontroller family from Cypress
include internal Nonvolatile Latches and use ARM Cortex-M3 cores.
The driver probes for a number of these chips and autoconfigures itself.

@example
flash bank $_CHIPNAME.nvl psoc5lp_nvl 0 0 0 0 $_TARGETNAME
@end example

PSoC 5LP chips have multiple NV Latches:

@itemize
@item Device Configuration NV Latch - 4 bytes
@item Write Once (WO) NV Latch - 4 bytes
@end itemize

@b{Note:} This driver only implements the Device Configuration NVL.

The @var{psoc5lp} driver reads the ECC mode from Device Configuration NVL.
@quotation Attention
Switching ECC mode via write to Device Configuration NVL will require a reset
after successful write.
@end quotation
@end deffn

@deffn {Flash Driver} {psoc6}
Supports PSoC6 (CY8C6xxx) family of Cypress microcontrollers.
PSoC6 is a dual-core device with CM0+ and CM4 cores. Both cores share
the same Flash/RAM/MMIO address space.

Flash in PSoC6 is split into three regions:
@itemize @bullet
@item Main Flash - this is the main storage for user application.
Total size varies among devices, sector size: 256 kBytes, row size:
512 bytes. Supports erase operation on individual rows.
@item Work Flash - intended to be used as storage for user data
(e.g. EEPROM emulation). Total size: 32 KBytes, sector size: 32 KBytes,
row size: 512 bytes.
@item Supervisory Flash - special region which contains device-specific
service data. This region does not support erase operation. Only few rows can
be programmed by the user, most of the rows are read only. Programming
operation will erase row automatically.
@end itemize

All three flash regions are supported by the driver. Flash geometry is detected
automatically by parsing data in SPCIF_GEOMETRY register.

PSoC6 is equipped with NOR Flash so erased Flash reads as 0x00.

@example
flash bank main_flash_cm0 psoc6 0x10000000 0 0 0 \
           $@{TARGET@}.cm0
flash bank work_flash_cm0 psoc6 0x14000000 0 0 0 \
           $@{TARGET@}.cm0
flash bank super_flash_user_cm0 psoc6 0x16000800 0 0 0 \
           $@{TARGET@}.cm0
flash bank super_flash_nar_cm0 psoc6 0x16001A00 0 0 0 \
           $@{TARGET@}.cm0
flash bank super_flash_key_cm0 psoc6 0x16005A00 0 0 0 \
           $@{TARGET@}.cm0
flash bank super_flash_toc2_cm0 psoc6 0x16007C00 0 0 0 \
           $@{TARGET@}.cm0

flash bank main_flash_cm4 psoc6 0x10000000 0 0 0 \
           $@{TARGET@}.cm4
flash bank work_flash_cm4 psoc6 0x14000000 0 0 0 \
           $@{TARGET@}.cm4
flash bank super_flash_user_cm4 psoc6 0x16000800 0 0 0 \
           $@{TARGET@}.cm4
flash bank super_flash_nar_cm4 psoc6 0x16001A00 0 0 0 \
           $@{TARGET@}.cm4
flash bank super_flash_key_cm4 psoc6 0x16005A00 0 0 0 \
           $@{TARGET@}.cm4
flash bank super_flash_toc2_cm4 psoc6 0x16007C00 0 0 0 \
           $@{TARGET@}.cm4
@end example

psoc6-specific commands
@deffn {Command} {psoc6 reset_halt}
Command can be used to simulate broken Vector Catch from gdbinit or tcl scripts.
When invoked for CM0+ target, it will set break point at application entry point
and issue SYSRESETREQ. This will reset both cores and all peripherals. CM0+ will
reset CM4 during boot anyway so this is safe. On CM4 target, VECTRESET is used
instead of SYSRESETREQ to avoid unwanted reset of CM0+;
@end deffn

@deffn {Command} {psoc6 mass_erase} num
Erases the contents given flash bank. The @var{num} parameter is a value shown
by @command{flash banks}.
Note: only Main and Work flash regions support Erase operation.
@end deffn
@end deffn

@deffn {Flash Driver} {rp2040}
Supports RP2040 "Raspberry Pi Pico" microcontroller.
RP2040 is a dual-core device with two CM0+ cores. Both cores share the same
Flash/RAM/MMIO address space.  Non-volatile storage is achieved with an
external QSPI flash; a Boot ROM provides helper functions.

@example
flash bank $_FLASHNAME rp2040_flash $_FLASHBASE $_FLASHSIZE 1 32 $_TARGETNAME
@end example
@end deffn

@deffn {Flash Driver} {sim3x}
All members of the SiM3 microcontroller family from Silicon Laboratories
include internal flash and use ARM Cortex-M3 cores. It supports both JTAG
and SWD interface.
The @var{sim3x} driver tries to probe the device to auto detect the MCU.
If this fails, it will use the @var{size} parameter as the size of flash bank.

@example
flash bank $_FLASHNAME sim3x 0 $_CPUROMSIZE 0 0 $_TARGETNAME
@end example

There are 2 commands defined in the @var{sim3x} driver:

@deffn {Command} {sim3x mass_erase}
Erases the complete flash. This is used to unlock the flash.
And this command is only possible when using the SWD interface.
@end deffn

@deffn {Command} {sim3x lock}
Lock the flash. To unlock use the @command{sim3x mass_erase} command.
@end deffn
@end deffn

@deffn {Flash Driver} {stellaris}
All members of the Stellaris LM3Sxxx, LM4x and Tiva C microcontroller
families from Texas Instruments include internal flash. The driver
automatically recognizes a number of these chips using the chip
identification register, and autoconfigures itself.

@example
flash bank $_FLASHNAME stellaris 0 0 0 0 $_TARGETNAME
@end example

@deffn {Command} {stellaris recover}
Performs the @emph{Recovering a "Locked" Device} procedure to restore
the flash and its associated nonvolatile registers to their factory
default values (erased). This is the only way to remove flash
protection or re-enable debugging if that capability has been
disabled.

Note that the final "power cycle the chip" step in this procedure
must be performed by hand, since OpenOCD can't do it.
@quotation Warning
if more than one Stellaris chip is connected, the procedure is
applied to all of them.
@end quotation
@end deffn
@end deffn

@deffn {Flash Driver} {stm32f1x}
All members of the STM32F0, STM32F1 and STM32F3 microcontroller families
from STMicroelectronics and all members of the GD32F1x0 and GD32F3x0 microcontroller
families from GigaDevice include internal flash and use ARM Cortex-M0/M3/M4 cores.
The driver automatically recognizes a number of these chips using
the chip identification register, and autoconfigures itself.

@example
flash bank $_FLASHNAME stm32f1x 0 0 0 0 $_TARGETNAME
@end example

Note that some devices have been found that have a flash size register that contains
an invalid value, to workaround this issue you can override the probed value used by
the flash driver.

@example
flash bank $_FLASHNAME stm32f1x 0 0x20000 0 0 $_TARGETNAME
@end example

If you have a target with dual flash banks then define the second bank
as per the following example.
@example
flash bank $_FLASHNAME stm32f1x 0x08080000 0 0 0 $_TARGETNAME
@end example

Some stm32f1x-specific commands are defined:

@deffn {Command} {stm32f1x lock} num
Locks the entire stm32 device against reading.
The @var{num} parameter is a value shown by @command{flash banks}.
@end deffn

@deffn {Command} {stm32f1x unlock} num
Unlocks the entire stm32 device for reading. This command will cause
a mass erase of the entire stm32 device if previously locked.
The @var{num} parameter is a value shown by @command{flash banks}.
@end deffn

@deffn {Command} {stm32f1x mass_erase} num
Mass erases the entire stm32 device.
The @var{num} parameter is a value shown by @command{flash banks}.
@end deffn

@deffn {Command} {stm32f1x options_read} num
Reads and displays active stm32 option bytes loaded during POR
or upon executing the @command{stm32f1x options_load} command.
The @var{num} parameter is a value shown by @command{flash banks}.
@end deffn

@deffn {Command} {stm32f1x options_write} num (@option{SWWDG}|@option{HWWDG}) (@option{RSTSTNDBY}|@option{NORSTSTNDBY}) (@option{RSTSTOP}|@option{NORSTSTOP}) (@option{USEROPT} user_data)
Writes the stm32 option byte with the specified values.
The @var{num} parameter is a value shown by @command{flash banks}.
The @var{user_data} parameter is content of higher 16 bits of the option byte register (Data0 and Data1 as one 16bit number).
@end deffn

@deffn {Command} {stm32f1x options_load} num
Generates a special kind of reset to re-load the stm32 option bytes written
by the @command{stm32f1x options_write} or @command{flash protect} commands
without having to power cycle the target. Not applicable to stm32f1x devices.
The @var{num} parameter is a value shown by @command{flash banks}.
@end deffn
@end deffn

@deffn {Flash Driver} {stm32f2x}
All members of the STM32F2, STM32F4 and STM32F7 microcontroller families from STMicroelectronics
include internal flash and use ARM Cortex-M3/M4/M7 cores.
The driver automatically recognizes a number of these chips using
the chip identification register, and autoconfigures itself.

@example
flash bank $_FLASHNAME stm32f2x 0 0 0 0 $_TARGETNAME
@end example

If you use OTP (One-Time Programmable) memory define it as a second bank
as per the following example.
@example
flash bank $_FLASHNAME stm32f2x 0x1FFF7800 0 0 0 $_TARGETNAME
@end example

@deffn {Command} {stm32f2x otp } num (@option{enable}|@option{disable}|@option{show})
Enables or disables OTP write commands for bank @var{num}.
The @var{num} parameter is a value shown by @command{flash banks}.
@end deffn

Note that some devices have been found that have a flash size register that contains
an invalid value, to workaround this issue you can override the probed value used by
the flash driver.

@example
flash bank $_FLASHNAME stm32f2x 0 0x20000 0 0 $_TARGETNAME
@end example

Some stm32f2x-specific commands are defined:

@deffn {Command} {stm32f2x lock} num
Locks the entire stm32 device.
The @var{num} parameter is a value shown by @command{flash banks}.
@end deffn

@deffn {Command} {stm32f2x unlock} num
Unlocks the entire stm32 device.
The @var{num} parameter is a value shown by @command{flash banks}.
@end deffn

@deffn {Command} {stm32f2x mass_erase} num
Mass erases the entire stm32f2x device.
The @var{num} parameter is a value shown by @command{flash banks}.
@end deffn

@deffn {Command} {stm32f2x options_read} num
Reads and displays user options and (where implemented) boot_addr0, boot_addr1, optcr2.
The @var{num} parameter is a value shown by @command{flash banks}.
@end deffn

@deffn {Command} {stm32f2x options_write} num user_options boot_addr0 boot_addr1
Writes user options and (where implemented) boot_addr0 and boot_addr1 in raw format.
Warning: The meaning of the various bits depends on the device, always check datasheet!
The @var{num} parameter is a value shown by @command{flash banks}, @var{user_options} a
12 bit value, consisting of bits 31-28 and 7-0 of FLASH_OPTCR, @var{boot_addr0} and
@var{boot_addr1} two halfwords (of FLASH_OPTCR1).
@end deffn

@deffn {Command} {stm32f2x optcr2_write} num optcr2
Writes FLASH_OPTCR2 options. Warning: Clearing PCROPi bits requires a full mass erase!
The @var{num} parameter is a value shown by @command{flash banks}, @var{optcr2} a 32-bit word.
@end deffn
@end deffn

@deffn {Flash Driver} {stm32h7x}
All members of the STM32H7 microcontroller families from STMicroelectronics
include internal flash and use ARM Cortex-M7 core.
The driver automatically recognizes a number of these chips using
the chip identification register, and autoconfigures itself.

@example
flash bank $_FLASHNAME stm32h7x 0 0 0 0 $_TARGETNAME
@end example

Note that some devices have been found that have a flash size register that contains
an invalid value, to workaround this issue you can override the probed value used by
the flash driver.

@example
flash bank $_FLASHNAME stm32h7x 0 0x20000 0 0 $_TARGETNAME
@end example

Some stm32h7x-specific commands are defined:

@deffn {Command} {stm32h7x lock} num
Locks the entire stm32 device.
The @var{num} parameter is a value shown by @command{flash banks}.
@end deffn

@deffn {Command} {stm32h7x unlock} num
Unlocks the entire stm32 device.
The @var{num} parameter is a value shown by @command{flash banks}.
@end deffn

@deffn {Command} {stm32h7x mass_erase} num
Mass erases the entire stm32h7x device.
The @var{num} parameter is a value shown by @command{flash banks}.
@end deffn

@deffn {Command} {stm32h7x option_read} num reg_offset
Reads an option byte register from the stm32h7x device.
The @var{num} parameter is a value shown by @command{flash banks}, @var{reg_offset}
is the register offset of the option byte to read from the used bank registers' base.
For example: in STM32H74x/H75x the bank 1 registers' base is 0x52002000 and 0x52002100 for bank 2.

Example usage:
@example
# read OPTSR_CUR
stm32h7x option_read 0 0x1c
# read WPSN_CUR1R
stm32h7x option_read 0 0x38
# read WPSN_CUR2R
stm32h7x option_read 1 0x38
@end example
@end deffn

@deffn {Command} {stm32h7x option_write} num reg_offset value [reg_mask]
Writes an option byte register of the stm32h7x device.
The @var{num} parameter is a value shown by @command{flash banks}, @var{reg_offset}
is the register offset of the option byte to write from the used bank register base,
and @var{reg_mask} is the mask to apply when writing the register (only bits with a '1'
will be touched).

Example usage:
@example
# swap bank 1 and bank 2 in dual bank devices
# by setting SWAP_BANK_OPT bit in OPTSR_PRG
stm32h7x option_write 0 0x20 0x8000000 0x8000000
@end example
@end deffn
@end deffn

@deffn {Flash Driver} {stm32lx}
All members of the STM32L0 and STM32L1 microcontroller families from STMicroelectronics
include internal flash and use ARM Cortex-M3 and Cortex-M0+ cores.
The driver automatically recognizes a number of these chips using
the chip identification register, and autoconfigures itself.

@example
flash bank $_FLASHNAME stm32lx 0 0 0 0 $_TARGETNAME
@end example

Note that some devices have been found that have a flash size register that contains
an invalid value, to workaround this issue you can override the probed value used by
the flash driver. If you use 0 as the bank base address, it tells the
driver to autodetect the bank location assuming you're configuring the
second bank.

@example
flash bank $_FLASHNAME stm32lx 0x08000000 0x20000 0 0 $_TARGETNAME
@end example

Some stm32lx-specific commands are defined:

@deffn {Command} {stm32lx lock} num
Locks the entire stm32 device.
The @var{num} parameter is a value shown by @command{flash banks}.
@end deffn

@deffn {Command} {stm32lx unlock} num
Unlocks the entire stm32 device.
The @var{num} parameter is a value shown by @command{flash banks}.
@end deffn

@deffn {Command} {stm32lx mass_erase} num
Mass erases the entire stm32lx device (all flash banks and EEPROM
data). This is the only way to unlock a protected flash (unless RDP
Level is 2 which can't be unlocked at all).
The @var{num} parameter is a value shown by @command{flash banks}.
@end deffn
@end deffn

@deffn {Flash Driver} {stm32l4x}
All members of the STM32 G0, G4, L4, L4+, L5, WB and WL
microcontroller families from STMicroelectronics include internal flash
and use ARM Cortex-M0+, M4 and M33 cores.
The driver automatically recognizes a number of these chips using
the chip identification register, and autoconfigures itself.

@example
flash bank $_FLASHNAME stm32l4x 0 0 0 0 $_TARGETNAME
@end example

If you use OTP (One-Time Programmable) memory define it as a second bank
as per the following example.
@example
flash bank $_FLASHNAME stm32l4x 0x1FFF7000 0 0 0 $_TARGETNAME
@end example

@deffn {Command} {stm32l4x otp} num (@option{enable}|@option{disable}|@option{show})
Enables or disables OTP write commands for bank @var{num}.
The @var{num} parameter is a value shown by @command{flash banks}.
@end deffn

Note that some devices have been found that have a flash size register that contains
an invalid value, to workaround this issue you can override the probed value used by
the flash driver. However, specifying a wrong value might lead to a completely
wrong flash layout, so this feature must be used carefully.

@example
flash bank $_FLASHNAME stm32l4x 0x08000000 0x40000 0 0 $_TARGETNAME
@end example

Some stm32l4x-specific commands are defined:

@deffn {Command} {stm32l4x lock} num
Locks the entire stm32 device.
The @var{num} parameter is a value shown by @command{flash banks}.
@end deffn

@deffn {Command} {stm32l4x unlock} num
Unlocks the entire stm32 device.
The @var{num} parameter is a value shown by @command{flash banks}.
@end deffn

@deffn {Command} {stm32l4x mass_erase} num
Mass erases the entire stm32l4x device.
The @var{num} parameter is a value shown by @command{flash banks}.
@end deffn

@deffn {Command} {stm32l4x option_read} num reg_offset
Reads an option byte register from the stm32l4x device.
The @var{num} parameter is a value shown by @command{flash banks}, @var{reg_offset}
is the register offset of the Option byte to read.

For example to read the FLASH_OPTR register:
@example
stm32l4x option_read 0 0x20
# Option Register (for STM32L4x): <0x40022020> = 0xffeff8aa
# Option Register (for STM32WBx): <0x58004020> = ...
# The correct flash base address will be used automatically
@end example

The above example will read out the FLASH_OPTR register which contains the RDP
option byte, Watchdog configuration, BOR level etc.
@end deffn

@deffn {Command} {stm32l4x option_write} num reg_offset reg_mask
Write an option byte register of the stm32l4x device.
The @var{num} parameter is a value shown by @command{flash banks}, @var{reg_offset}
is the register offset of the Option byte to write, and @var{reg_mask} is the mask
to apply when writing the register (only bits with a '1' will be touched).

For example to write the WRP1AR option bytes:
@example
stm32l4x option_write 0 0x28 0x00FF0000 0x00FF00FF
@end example

The above example will write the WRP1AR option register configuring the Write protection
Area A for bank 1. The above example set WRP1AR_END=255, WRP1AR_START=0.
This will effectively write protect all sectors in flash bank 1.
@end deffn

@deffn {Command} {stm32l4x wrp_info} num [device_bank]
List the protected areas using WRP.
The @var{num} parameter is a value shown by @command{flash banks}.
@var{device_bank} parameter is optional, possible values 'bank1' or 'bank2',
if not specified, the command will display the whole flash protected areas.

@b{Note:} @var{device_bank} is different from banks created using @code{flash bank}.
Devices supported in this flash driver, can have main flash memory organized
in single or dual-banks mode.
Thus the usage of @var{device_bank} is meaningful only in dual-bank mode, to get
write protected areas in a specific @var{device_bank}

@end deffn

@deffn {Command} {stm32l4x option_load} num
Forces a re-load of the option byte registers. Will cause a system reset of the device.
The @var{num} parameter is a value shown by @command{flash banks}.
@end deffn
@end deffn

@deffn {Flash Driver} {str7x}
All members of the STR7 microcontroller family from STMicroelectronics
include internal flash and use ARM7TDMI cores.
The @var{str7x} driver defines one mandatory parameter, @var{variant},
which is either @code{STR71x}, @code{STR73x} or @code{STR75x}.

@example
flash bank $_FLASHNAME str7x \
      0x40000000 0x00040000 0 0 $_TARGETNAME STR71x
@end example

@deffn {Command} {str7x disable_jtag} bank
Activate the Debug/Readout protection mechanism
for the specified flash bank.
@end deffn
@end deffn

@deffn {Flash Driver} {str9x}
Most members of the STR9 microcontroller family from STMicroelectronics
include internal flash and use ARM966E cores.
The str9 needs the flash controller to be configured using
the @command{str9x flash_config} command prior to Flash programming.

@example
flash bank $_FLASHNAME str9x 0x40000000 0x00040000 0 0 $_TARGETNAME
str9x flash_config 0 4 2 0 0x80000
@end example

@deffn {Command} {str9x flash_config} num bbsr nbbsr bbadr nbbadr
Configures the str9 flash controller.
The @var{num} parameter is a value shown by @command{flash banks}.

@itemize @bullet
@item @var{bbsr} - Boot Bank Size register
@item @var{nbbsr} - Non Boot Bank Size register
@item @var{bbadr} - Boot Bank Start Address register
@item @var{nbbadr} - Boot Bank Start Address register
@end itemize
@end deffn

@end deffn

@deffn {Flash Driver} {str9xpec}
@cindex str9xpec

Only use this driver for locking/unlocking the device or configuring the option bytes.
Use the standard str9 driver for programming.
Before using the flash commands the turbo mode must be enabled using the
@command{str9xpec enable_turbo} command.

Here is some background info to help
you better understand how this driver works. OpenOCD has two flash drivers for
the str9:
@enumerate
@item
Standard driver @option{str9x} programmed via the str9 core. Normally used for
flash programming as it is faster than the @option{str9xpec} driver.
@item
Direct programming @option{str9xpec} using the flash controller. This is an
ISC compliant (IEEE 1532) tap connected in series with the str9 core. The str9
core does not need to be running to program using this flash driver. Typical use
for this driver is locking/unlocking the target and programming the option bytes.
@end enumerate

Before we run any commands using the @option{str9xpec} driver we must first disable
the str9 core. This example assumes the @option{str9xpec} driver has been
configured for flash bank 0.
@example
# assert srst, we do not want core running
# while accessing str9xpec flash driver
adapter assert srst
# turn off target polling
poll off
# disable str9 core
str9xpec enable_turbo 0
# read option bytes
str9xpec options_read 0
# re-enable str9 core
str9xpec disable_turbo 0
poll on
reset halt
@end example
The above example will read the str9 option bytes.
When performing a unlock remember that you will not be able to halt the str9 - it
has been locked. Halting the core is not required for the @option{str9xpec} driver
as mentioned above, just issue the commands above manually or from a telnet prompt.

Several str9xpec-specific commands are defined:

@deffn {Command} {str9xpec disable_turbo} num
Restore the str9 into JTAG chain.
@end deffn

@deffn {Command} {str9xpec enable_turbo} num
Enable turbo mode, will simply remove the str9 from the chain and talk
directly to the embedded flash controller.
@end deffn

@deffn {Command} {str9xpec lock} num
Lock str9 device. The str9 will only respond to an unlock command that will
erase the device.
@end deffn

@deffn {Command} {str9xpec part_id} num
Prints the part identifier for bank @var{num}.
@end deffn

@deffn {Command} {str9xpec options_cmap} num (@option{bank0}|@option{bank1})
Configure str9 boot bank.
@end deffn

@deffn {Command} {str9xpec options_lvdsel} num (@option{vdd}|@option{vdd_vddq})
Configure str9 lvd source.
@end deffn

@deffn {Command} {str9xpec options_lvdthd} num (@option{2.4v}|@option{2.7v})
Configure str9 lvd threshold.
@end deffn

@deffn {Command} {str9xpec options_lvdwarn} bank (@option{vdd}|@option{vdd_vddq})
Configure str9 lvd reset warning source.
@end deffn

@deffn {Command} {str9xpec options_read} num
Read str9 option bytes.
@end deffn

@deffn {Command} {str9xpec options_write} num
Write str9 option bytes.
@end deffn

@deffn {Command} {str9xpec unlock} num
unlock str9 device.
@end deffn

@end deffn

@deffn {Flash Driver} {swm050}
@cindex swm050
All members of the swm050 microcontroller family from Foshan Synwit Tech.

@example
flash bank $_FLASHNAME swm050 0x0 0x2000 0 0 $_TARGETNAME
@end example

One swm050-specific command is defined:

@deffn {Command} {swm050 mass_erase} bank_id
Erases the entire flash bank.
@end deffn

@end deffn


@deffn {Flash Driver} {tms470}
Most members of the TMS470 microcontroller family from Texas Instruments
include internal flash and use ARM7TDMI cores.
This driver doesn't require the chip and bus width to be specified.

Some tms470-specific commands are defined:

@deffn {Command} {tms470 flash_keyset} key0 key1 key2 key3
Saves programming keys in a register, to enable flash erase and write commands.
@end deffn

@deffn {Command} {tms470 osc_mhz} clock_mhz
Reports the clock speed, which is used to calculate timings.
@end deffn

@deffn {Command} {tms470 plldis} (0|1)
Disables (@var{1}) or enables (@var{0}) use of the PLL to speed up
the flash clock.
@end deffn
@end deffn

@deffn {Flash Driver} {w600}
W60x series Wi-Fi SoC from WinnerMicro
are designed with ARM Cortex-M3 and have 1M Byte QFLASH inside.
The @var{w600} driver uses the @var{target} parameter to select the
correct bank config.

@example
flash bank $_FLASHNAME w600 0x08000000 0 0 0 $_TARGETNAMEs
@end example
@end deffn

@deffn {Flash Driver} {xmc1xxx}
All members of the XMC1xxx microcontroller family from Infineon.
This driver does not require the chip and bus width to be specified.
@end deffn

@deffn {Flash Driver} {xmc4xxx}
All members of the XMC4xxx microcontroller family from Infineon.
This driver does not require the chip and bus width to be specified.

Some xmc4xxx-specific commands are defined:

@deffn {Command} {xmc4xxx flash_password} bank_id passwd1 passwd2
Saves flash protection passwords which are used to lock the user flash
@end deffn

@deffn {Command} {xmc4xxx flash_unprotect} bank_id user_level[0-1]
Removes Flash write protection from the selected user bank
@end deffn

@end deffn

@section NAND Flash Commands
@cindex NAND

Compared to NOR or SPI flash, NAND devices are inexpensive
and high density. Today's NAND chips, and multi-chip modules,
commonly hold multiple GigaBytes of data.

NAND chips consist of a number of ``erase blocks'' of a given
size (such as 128 KBytes), each of which is divided into a
number of pages (of perhaps 512 or 2048 bytes each). Each
page of a NAND flash has an ``out of band'' (OOB) area to hold
Error Correcting Code (ECC) and other metadata, usually 16 bytes
of OOB for every 512 bytes of page data.

One key characteristic of NAND flash is that its error rate
is higher than that of NOR flash. In normal operation, that
ECC is used to correct and detect errors. However, NAND
blocks can also wear out and become unusable; those blocks
are then marked "bad". NAND chips are even shipped from the
manufacturer with a few bad blocks. The highest density chips
use a technology (MLC) that wears out more quickly, so ECC
support is increasingly important as a way to detect blocks
that have begun to fail, and help to preserve data integrity
with techniques such as wear leveling.

Software is used to manage the ECC. Some controllers don't
support ECC directly; in those cases, software ECC is used.
Other controllers speed up the ECC calculations with hardware.
Single-bit error correction hardware is routine. Controllers
geared for newer MLC chips may correct 4 or more errors for
every 512 bytes of data.

You will need to make sure that any data you write using
OpenOCD includes the appropriate kind of ECC. For example,
that may mean passing the @code{oob_softecc} flag when
writing NAND data, or ensuring that the correct hardware
ECC mode is used.

The basic steps for using NAND devices include:
@enumerate
@item Declare via the command @command{nand device}
@* Do this in a board-specific configuration file,
passing parameters as needed by the controller.
@item Configure each device using @command{nand probe}.
@* Do this only after the associated target is set up,
such as in its reset-init script or in procures defined
to access that device.
@item Operate on the flash via @command{nand subcommand}
@* Often commands to manipulate the flash are typed by a human, or run
via a script in some automated way. Common task include writing a
boot loader, operating system, or other data needed to initialize or
de-brick a board.
@end enumerate

@b{NOTE:} At the time this text was written, the largest NAND
flash fully supported by OpenOCD is 2 GiBytes (16 GiBits).
This is because the variables used to hold offsets and lengths
are only 32 bits wide.
(Larger chips may work in some cases, unless an offset or length
is larger than 0xffffffff, the largest 32-bit unsigned integer.)
Some larger devices will work, since they are actually multi-chip
modules with two smaller chips and individual chipselect lines.

@anchor{nandconfiguration}
@subsection NAND Configuration Commands
@cindex NAND configuration

NAND chips must be declared in configuration scripts,
plus some additional configuration that's done after
OpenOCD has initialized.

@deffn {Config Command} {nand device} name driver target [configparams...]
Declares a NAND device, which can be read and written to
after it has been configured through @command{nand probe}.
In OpenOCD, devices are single chips; this is unlike some
operating systems, which may manage multiple chips as if
they were a single (larger) device.
In some cases, configuring a device will activate extra
commands; see the controller-specific documentation.

@b{NOTE:} This command is not available after OpenOCD
initialization has completed. Use it in board specific
configuration files, not interactively.

@itemize @bullet
@item @var{name} ... may be used to reference the NAND bank
in most other NAND commands. A number is also available.
@item @var{driver} ... identifies the NAND controller driver
associated with the NAND device being declared.
@xref{nanddriverlist,,NAND Driver List}.
@item @var{target} ... names the target used when issuing
commands to the NAND controller.
@comment Actually, it's currently a controller-specific parameter...
@item @var{configparams} ... controllers may support, or require,
additional parameters. See the controller-specific documentation
for more information.
@end itemize
@end deffn

@deffn {Command} {nand list}
Prints a summary of each device declared
using @command{nand device}, numbered from zero.
Note that un-probed devices show no details.
@example
> nand list
#0: NAND 1GiB 3,3V 8-bit (Micron) pagesize: 2048, buswidth: 8,
        blocksize: 131072, blocks: 8192
#1: NAND 1GiB 3,3V 8-bit (Micron) pagesize: 2048, buswidth: 8,
        blocksize: 131072, blocks: 8192
>
@end example
@end deffn

@deffn {Command} {nand probe} num
Probes the specified device to determine key characteristics
like its page and block sizes, and how many blocks it has.
The @var{num} parameter is the value shown by @command{nand list}.
You must (successfully) probe a device before you can use
it with most other NAND commands.
@end deffn

@subsection Erasing, Reading, Writing to NAND Flash

@deffn {Command} {nand dump} num filename offset length [oob_option]
@cindex NAND reading
Reads binary data from the NAND device and writes it to the file,
starting at the specified offset.
The @var{num} parameter is the value shown by @command{nand list}.

Use a complete path name for @var{filename}, so you don't depend
on the directory used to start the OpenOCD server.

The @var{offset} and @var{length} must be exact multiples of the
device's page size. They describe a data region; the OOB data
associated with each such page may also be accessed.

@b{NOTE:} At the time this text was written, no error correction
was done on the data that's read, unless raw access was disabled
and the underlying NAND controller driver had a @code{read_page}
method which handled that error correction.

By default, only page data is saved to the specified file.
Use an @var{oob_option} parameter to save OOB data:
@itemize @bullet
@item no oob_* parameter
@*Output file holds only page data; OOB is discarded.
@item @code{oob_raw}
@*Output file interleaves page data and OOB data;
the file will be longer than "length" by the size of the
spare areas associated with each data page.
Note that this kind of "raw" access is different from
what's implied by @command{nand raw_access}, which just
controls whether a hardware-aware access method is used.
@item @code{oob_only}
@*Output file has only raw OOB data, and will
be smaller than "length" since it will contain only the
spare areas associated with each data page.
@end itemize
@end deffn

@deffn {Command} {nand erase} num [offset length]
@cindex NAND erasing
@cindex NAND programming
Erases blocks on the specified NAND device, starting at the
specified @var{offset} and continuing for @var{length} bytes.
Both of those values must be exact multiples of the device's
block size, and the region they specify must fit entirely in the chip.
If those parameters are not specified,
the whole NAND chip will be erased.
The @var{num} parameter is the value shown by @command{nand list}.

@b{NOTE:} This command will try to erase bad blocks, when told
to do so, which will probably invalidate the manufacturer's bad
block marker.
For the remainder of the current server session, @command{nand info}
will still report that the block ``is'' bad.
@end deffn

@deffn {Command} {nand write} num filename offset [option...]
@cindex NAND writing
@cindex NAND programming
Writes binary data from the file into the specified NAND device,
starting at the specified offset. Those pages should already
have been erased; you can't change zero bits to one bits.
The @var{num} parameter is the value shown by @command{nand list}.

Use a complete path name for @var{filename}, so you don't depend
on the directory used to start the OpenOCD server.

The @var{offset} must be an exact multiple of the device's page size.
All data in the file will be written, assuming it doesn't run
past the end of the device.
Only full pages are written, and any extra space in the last
page will be filled with 0xff bytes. (That includes OOB data,
if that's being written.)

@b{NOTE:} At the time this text was written, bad blocks are
ignored. That is, this routine will not skip bad blocks,
but will instead try to write them. This can cause problems.

Provide at most one @var{option} parameter. With some
NAND drivers, the meanings of these parameters may change
if @command{nand raw_access} was used to disable hardware ECC.
@itemize @bullet
@item no oob_* parameter
@*File has only page data, which is written.
If raw access is in use, the OOB area will not be written.
Otherwise, if the underlying NAND controller driver has
a @code{write_page} routine, that routine may write the OOB
with hardware-computed ECC data.
@item @code{oob_only}
@*File has only raw OOB data, which is written to the OOB area.
Each page's data area stays untouched. @i{This can be a dangerous
option}, since it can invalidate the ECC data.
You may need to force raw access to use this mode.
@item @code{oob_raw}
@*File interleaves data and OOB data, both of which are written
If raw access is enabled, the data is written first, then the
un-altered OOB.
Otherwise, if the underlying NAND controller driver has
a @code{write_page} routine, that routine may modify the OOB
before it's written, to include hardware-computed ECC data.
@item @code{oob_softecc}
@*File has only page data, which is written.
The OOB area is filled with 0xff, except for a standard 1-bit
software ECC code stored in conventional locations.
You might need to force raw access to use this mode, to prevent
the underlying driver from applying hardware ECC.
@item @code{oob_softecc_kw}
@*File has only page data, which is written.
The OOB area is filled with 0xff, except for a 4-bit software ECC
specific to the boot ROM in Marvell Kirkwood SoCs.
You might need to force raw access to use this mode, to prevent
the underlying driver from applying hardware ECC.
@end itemize
@end deffn

@deffn {Command} {nand verify} num filename offset [option...]
@cindex NAND verification
@cindex NAND programming
Verify the binary data in the file has been programmed to the
specified NAND device, starting at the specified offset.
The @var{num} parameter is the value shown by @command{nand list}.

Use a complete path name for @var{filename}, so you don't depend
on the directory used to start the OpenOCD server.

The @var{offset} must be an exact multiple of the device's page size.
All data in the file will be read and compared to the contents of the
flash, assuming it doesn't run past the end of the device.
As with @command{nand write}, only full pages are verified, so any extra
space in the last page will be filled with 0xff bytes.

The same @var{options} accepted by @command{nand write},
and the file will be processed similarly to produce the buffers that
can be compared against the contents produced from @command{nand dump}.

@b{NOTE:} This will not work when the underlying NAND controller
driver's @code{write_page} routine must update the OOB with a
hardware-computed ECC before the data is written. This limitation may
be removed in a future release.
@end deffn

@subsection Other NAND commands
@cindex NAND other commands

@deffn {Command} {nand check_bad_blocks} num [offset length]
Checks for manufacturer bad block markers on the specified NAND
device. If no parameters are provided, checks the whole
device; otherwise, starts at the specified @var{offset} and
continues for @var{length} bytes.
Both of those values must be exact multiples of the device's
block size, and the region they specify must fit entirely in the chip.
The @var{num} parameter is the value shown by @command{nand list}.

@b{NOTE:} Before using this command you should force raw access
with @command{nand raw_access enable} to ensure that the underlying
driver will not try to apply hardware ECC.
@end deffn

@deffn {Command} {nand info} num
The @var{num} parameter is the value shown by @command{nand list}.
This prints the one-line summary from "nand list", plus for
devices which have been probed this also prints any known
status for each block.
@end deffn

@deffn {Command} {nand raw_access} num (@option{enable}|@option{disable})
Sets or clears an flag affecting how page I/O is done.
The @var{num} parameter is the value shown by @command{nand list}.

This flag is cleared (disabled) by default, but changing that
value won't affect all NAND devices. The key factor is whether
the underlying driver provides @code{read_page} or @code{write_page}
methods. If it doesn't provide those methods, the setting of
this flag is irrelevant; all access is effectively ``raw''.

When those methods exist, they are normally used when reading
data (@command{nand dump} or reading bad block markers) or
writing it (@command{nand write}). However, enabling
raw access (setting the flag) prevents use of those methods,
bypassing hardware ECC logic.
@i{This can be a dangerous option}, since writing blocks
with the wrong ECC data can cause them to be marked as bad.
@end deffn

@anchor{nanddriverlist}
@subsection NAND Driver List
As noted above, the @command{nand device} command allows
driver-specific options and behaviors.
Some controllers also activate controller-specific commands.

@deffn {NAND Driver} {at91sam9}
This driver handles the NAND controllers found on AT91SAM9 family chips from
Atmel. It takes two extra parameters: address of the NAND chip;
address of the ECC controller.
@example
nand device $NANDFLASH at91sam9 $CHIPNAME 0x40000000 0xfffffe800
@end example
AT91SAM9 chips support single-bit ECC hardware. The @code{write_page} and
@code{read_page} methods are used to utilize the ECC hardware unless they are
disabled by using the @command{nand raw_access} command. There are four
additional commands that are needed to fully configure the AT91SAM9 NAND
controller. Two are optional; most boards use the same wiring for ALE/CLE:
@deffn {Config Command} {at91sam9 cle} num addr_line
Configure the address line used for latching commands. The @var{num}
parameter is the value shown by @command{nand list}.
@end deffn
@deffn {Config Command} {at91sam9 ale} num addr_line
Configure the address line used for latching addresses. The @var{num}
parameter is the value shown by @command{nand list}.
@end deffn

For the next two commands, it is assumed that the pins have already been
properly configured for input or output.
@deffn {Config Command} {at91sam9 rdy_busy} num pio_base_addr pin
Configure the RDY/nBUSY input from the NAND device. The @var{num}
parameter is the value shown by @command{nand list}. @var{pio_base_addr}
is the base address of the PIO controller and @var{pin} is the pin number.
@end deffn
@deffn {Config Command} {at91sam9 ce} num pio_base_addr pin
Configure the chip enable input to the NAND device. The @var{num}
parameter is the value shown by @command{nand list}. @var{pio_base_addr}
is the base address of the PIO controller and @var{pin} is the pin number.
@end deffn
@end deffn

@deffn {NAND Driver} {davinci}
This driver handles the NAND controllers found on DaVinci family
chips from Texas Instruments.
It takes three extra parameters:
address of the NAND chip;
hardware ECC mode to use (@option{hwecc1},
@option{hwecc4}, @option{hwecc4_infix});
address of the AEMIF controller on this processor.
@example
nand device davinci dm355.arm 0x02000000 hwecc4 0x01e10000
@end example
All DaVinci processors support the single-bit ECC hardware,
and newer ones also support the four-bit ECC hardware.
The @code{write_page} and @code{read_page} methods are used
to implement those ECC modes, unless they are disabled using
the @command{nand raw_access} command.
@end deffn

@deffn {NAND Driver} {lpc3180}
These controllers require an extra @command{nand device}
parameter: the clock rate used by the controller.
@deffn {Command} {lpc3180 select} num [mlc|slc]
Configures use of the MLC or SLC controller mode.
MLC implies use of hardware ECC.
The @var{num} parameter is the value shown by @command{nand list}.
@end deffn

At this writing, this driver includes @code{write_page}
and @code{read_page} methods. Using @command{nand raw_access}
to disable those methods will prevent use of hardware ECC
in the MLC controller mode, but won't change SLC behavior.
@end deffn
@comment current lpc3180 code won't issue 5-byte address cycles

@deffn {NAND Driver} {mx3}
This driver handles the NAND controller in i.MX31. The mxc driver
should work for this chip as well.
@end deffn

@deffn {NAND Driver} {mxc}
This driver handles the NAND controller found in Freescale i.MX
chips. It has support for v1 (i.MX27 and i.MX31) and v2 (i.MX35).
The driver takes 3 extra arguments, chip (@option{mx27},
@option{mx31}, @option{mx35}), ecc (@option{noecc}, @option{hwecc})
and optionally if bad block information should be swapped between
main area and spare area (@option{biswap}), defaults to off.
@example
nand device mx35.nand mxc imx35.cpu mx35 hwecc biswap
@end example
@deffn {Command} {mxc biswap} bank_num [enable|disable]
Turns on/off bad block information swapping from main area,
without parameter query status.
@end deffn
@end deffn

@deffn {NAND Driver} {orion}
These controllers require an extra @command{nand device}
parameter: the address of the controller.
@example
nand device orion 0xd8000000
@end example
These controllers don't define any specialized commands.
At this writing, their drivers don't include @code{write_page}
or @code{read_page} methods, so @command{nand raw_access} won't
change any behavior.
@end deffn

@deffn {NAND Driver} {s3c2410}
@deffnx {NAND Driver} {s3c2412}
@deffnx {NAND Driver} {s3c2440}
@deffnx {NAND Driver} {s3c2443}
@deffnx {NAND Driver} {s3c6400}
These S3C family controllers don't have any special
@command{nand device} options, and don't define any
specialized commands.
At this writing, their drivers don't include @code{write_page}
or @code{read_page} methods, so @command{nand raw_access} won't
change any behavior.
@end deffn

@node Flash Programming
@chapter Flash Programming

OpenOCD implements numerous ways to program the target flash, whether internal or external.
Programming can be achieved by either using @ref{programmingusinggdb,,Programming using GDB},
or using the commands given in @ref{flashprogrammingcommands,,Flash Programming Commands}.

@*To simplify using the flash commands directly a jimtcl script is available that handles the programming and verify stage.
OpenOCD will program/verify/reset the target and optionally shutdown.

The script is executed as follows and by default the following actions will be performed.
@enumerate
@item 'init' is executed.
@item 'reset init' is called to reset and halt the target, any 'reset init' scripts are executed.
@item @code{flash write_image} is called to erase and write any flash using the filename given.
@item If the @option{preverify} parameter is given, the target is "verified" first and only flashed if this fails.
@item @code{verify_image} is called if @option{verify} parameter is given.
@item @code{reset run} is called if @option{reset} parameter is given.
@item OpenOCD is shutdown if @option{exit} parameter is given.
@end enumerate

An example of usage is given below. @xref{program}.

@example
# program and verify using elf/hex/s19. verify and reset
# are optional parameters
openocd -f board/stm32f3discovery.cfg \
	-c "program filename.elf verify reset exit"

# binary files need the flash address passing
openocd -f board/stm32f3discovery.cfg \
	-c "program filename.bin exit 0x08000000"
@end example

@node PLD/FPGA Commands
@chapter PLD/FPGA Commands
@cindex PLD
@cindex FPGA

Programmable Logic Devices (PLDs) and the more flexible
Field Programmable Gate Arrays (FPGAs) are both types of programmable hardware.
OpenOCD can support programming them.
Although PLDs are generally restrictive (cells are less functional, and
there are no special purpose cells for memory or computational tasks),
they share the same OpenOCD infrastructure.
Accordingly, both are called PLDs here.

@section PLD/FPGA Configuration and Commands

As it does for JTAG TAPs, debug targets, and flash chips (both NOR and NAND),
OpenOCD maintains a list of PLDs available for use in various commands.
Also, each such PLD requires a driver.

They are referenced by the number shown by the @command{pld devices} command,
and new PLDs are defined by @command{pld device driver_name}.

@deffn {Config Command} {pld device} driver_name tap_name [driver_options]
Defines a new PLD device, supported by driver @var{driver_name},
using the TAP named @var{tap_name}.
The driver may make use of any @var{driver_options} to configure its
behavior.
@end deffn

@deffn {Command} {pld devices}
Lists the PLDs and their numbers.
@end deffn

@deffn {Command} {pld load} num filename
Loads the file @file{filename} into the PLD identified by @var{num}.
The file format must be inferred by the driver.
@end deffn

@section PLD/FPGA Drivers, Options, and Commands

Drivers may support PLD-specific options to the @command{pld device}
definition command, and may also define commands usable only with
that particular type of PLD.

@deffn {FPGA Driver} {virtex2} [no_jstart]
Virtex-II is a family of FPGAs sold by Xilinx.
It supports the IEEE 1532 standard for In-System Configuration (ISC).

If @var{no_jstart} is non-zero, the JSTART instruction is not used after
loading the bitstream. While required for Series2, Series3, and Series6, it
breaks bitstream loading on Series7.

@deffn {Command} {virtex2 read_stat} num
Reads and displays the Virtex-II status register (STAT)
for FPGA @var{num}.
@end deffn
@end deffn

@node General Commands
@chapter General Commands
@cindex commands

The commands documented in this chapter here are common commands that
you, as a human, may want to type and see the output of. Configuration type
commands are documented elsewhere.

Intent:
@itemize @bullet
@item @b{Source Of Commands}
@* OpenOCD commands can occur in a configuration script (discussed
elsewhere) or typed manually by a human or supplied programmatically,
or via one of several TCP/IP Ports.

@item @b{From the human}
@* A human should interact with the telnet interface (default port: 4444)
or via GDB (default port 3333).

To issue commands from within a GDB session, use the @option{monitor}
command, e.g. use @option{monitor poll} to issue the @option{poll}
command. All output is relayed through the GDB session.

@item @b{Machine Interface}
The Tcl interface's intent is to be a machine interface. The default Tcl
port is 5555.
@end itemize


@section Server Commands

@deffn {Command} {exit}
Exits the current telnet session.
@end deffn

@deffn {Command} {help} [string]
With no parameters, prints help text for all commands.
Otherwise, prints each helptext containing @var{string}.
Not every command provides helptext.

Configuration commands, and commands valid at any time, are
explicitly noted in parenthesis.
In most cases, no such restriction is listed; this indicates commands
which are only available after the configuration stage has completed.
@end deffn

@deffn {Command} {sleep} msec [@option{busy}]
Wait for at least @var{msec} milliseconds before resuming.
If @option{busy} is passed, busy-wait instead of sleeping.
(This option is strongly discouraged.)
Useful in connection with script files
(@command{script} command and @command{target_name} configuration).
@end deffn

@deffn {Command} {shutdown} [@option{error}]
Close the OpenOCD server, disconnecting all clients (GDB, telnet,
other). If option @option{error} is used, OpenOCD will return a
non-zero exit code to the parent process.

Like any TCL commands, also @command{shutdown} can be redefined, e.g.:
@example
# redefine shutdown
rename shutdown original_shutdown
proc shutdown @{@} @{
    puts "This is my implementation of shutdown"
    # my own stuff before exit OpenOCD
    original_shutdown
@}
@end example
If user types CTRL-C or kills OpenOCD, either the command @command{shutdown}
or its replacement will be automatically executed before OpenOCD exits.
@end deffn

@anchor{debuglevel}
@deffn {Command} {debug_level} [n]
@cindex message level
Display debug level.
If @var{n} (from 0..4) is provided, then set it to that level.
This affects the kind of messages sent to the server log.
Level 0 is error messages only;
level 1 adds warnings;
level 2 adds informational messages;
level 3 adds debugging messages;
and level 4 adds verbose low-level debug messages.
The default is level 2, but that can be overridden on
the command line along with the location of that log
file (which is normally the server's standard output).
@xref{Running}.
@end deffn

@deffn {Command} {echo} [-n] message
Logs a message at "user" priority.
Output @var{message} to stdout.
Option "-n" suppresses trailing newline.
@example
echo "Downloading kernel -- please wait"
@end example
@end deffn

@deffn {Command} {log_output} [filename | "default"]
Redirect logging to @var{filename} or set it back to default output;
the default log output channel is stderr.
@end deffn

@deffn {Command} {add_script_search_dir} [directory]
Add @var{directory} to the file/script search path.
@end deffn

@deffn {Config Command} {bindto} [@var{name}]
Specify hostname or IPv4 address on which to listen for incoming
TCP/IP connections. By default, OpenOCD will listen on the loopback
interface only. If your network environment is safe, @code{bindto
0.0.0.0} can be used to cover all available interfaces.
@end deffn

@anchor{targetstatehandling}
@section Target State handling
@cindex reset
@cindex halt
@cindex target initialization

In this section ``target'' refers to a CPU configured as
shown earlier (@pxref{CPU Configuration}).
These commands, like many, implicitly refer to
a current target which is used to perform the
various operations. The current target may be changed
by using @command{targets} command with the name of the
target which should become current.

@deffn {Command} {reg} [(number|name) [(value|'force')]]
Access a single register by @var{number} or by its @var{name}.
The target must generally be halted before access to CPU core
registers is allowed. Depending on the hardware, some other
registers may be accessible while the target is running.

@emph{With no arguments}:
list all available registers for the current target,
showing number, name, size, value, and cache status.
For valid entries, a value is shown; valid entries
which are also dirty (and will be written back later)
are flagged as such.

@emph{With number/name}: display that register's value.
Use @var{force} argument to read directly from the target,
bypassing any internal cache.

@emph{With both number/name and value}: set register's value.
Writes may be held in a writeback cache internal to OpenOCD,
so that setting the value marks the register as dirty instead
of immediately flushing that value. Resuming CPU execution
(including by single stepping) or otherwise activating the
relevant module will flush such values.

Cores may have surprisingly many registers in their
Debug and trace infrastructure:

@example
> reg
===== ARM registers
(0) r0 (/32): 0x0000D3C2 (dirty)
(1) r1 (/32): 0xFD61F31C
(2) r2 (/32)
...
(164) ETM_contextid_comparator_mask (/32)
>
@end example
@end deffn

@deffn {Command} {halt} [ms]
@deffnx {Command} {wait_halt} [ms]
The @command{halt} command first sends a halt request to the target,
which @command{wait_halt} doesn't.
Otherwise these behave the same: wait up to @var{ms} milliseconds,
or 5 seconds if there is no parameter, for the target to halt
(and enter debug mode).
Using 0 as the @var{ms} parameter prevents OpenOCD from waiting.

@quotation Warning
On ARM cores, software using the @emph{wait for interrupt} operation
often blocks the JTAG access needed by a @command{halt} command.
This is because that operation also puts the core into a low
power mode by gating the core clock;
but the core clock is needed to detect JTAG clock transitions.

One partial workaround uses adaptive clocking: when the core is
interrupted the operation completes, then JTAG clocks are accepted
at least until the interrupt handler completes.
However, this workaround is often unusable since the processor, board,
and JTAG adapter must all support adaptive JTAG clocking.
Also, it can't work until an interrupt is issued.

A more complete workaround is to not use that operation while you
work with a JTAG debugger.
Tasking environments generally have idle loops where the body is the
@emph{wait for interrupt} operation.
(On older cores, it is a coprocessor action;
newer cores have a @option{wfi} instruction.)
Such loops can just remove that operation, at the cost of higher
power consumption (because the CPU is needlessly clocked).
@end quotation

@end deffn

@deffn {Command} {resume} [address]
Resume the target at its current code position,
or the optional @var{address} if it is provided.
OpenOCD will wait 5 seconds for the target to resume.
@end deffn

@deffn {Command} {step} [address]
Single-step the target at its current code position,
or the optional @var{address} if it is provided.
@end deffn

@anchor{resetcommand}
@deffn {Command} {reset}
@deffnx {Command} {reset run}
@deffnx {Command} {reset halt}
@deffnx {Command} {reset init}
Perform as hard a reset as possible, using SRST if possible.
@emph{All defined targets will be reset, and target
events will fire during the reset sequence.}

The optional parameter specifies what should
happen after the reset.
If there is no parameter, a @command{reset run} is executed.
The other options will not work on all systems.
@xref{Reset Configuration}.

@itemize @minus
@item @b{run} Let the target run
@item @b{halt} Immediately halt the target
@item @b{init} Immediately halt the target, and execute the reset-init script
@end itemize
@end deffn

@deffn {Command} {soft_reset_halt}
Requesting target halt and executing a soft reset. This is often used
when a target cannot be reset and halted. The target, after reset is
released begins to execute code. OpenOCD attempts to stop the CPU and
then sets the program counter back to the reset vector. Unfortunately
the code that was executed may have left the hardware in an unknown
state.
@end deffn

@deffn {Command} {adapter assert} [signal [assert|deassert signal]]
@deffnx {Command} {adapter deassert} [signal [assert|deassert signal]]
Set values of reset signals.
Without parameters returns current status of the signals.
The @var{signal} parameter values may be
@option{srst}, indicating that srst signal is to be asserted or deasserted,
@option{trst}, indicating that trst signal is to be asserted or deasserted.

The @command{reset_config} command should already have been used
to configure how the board and the adapter treat these two
signals, and to say if either signal is even present.
@xref{Reset Configuration}.
Trying to assert a signal that is not present triggers an error.
If a signal is present on the adapter and not specified in the command,
the signal will not be modified.

@quotation Note
TRST is specially handled.
It actually signifies JTAG's @sc{reset} state.
So if the board doesn't support the optional TRST signal,
or it doesn't support it along with the specified SRST value,
JTAG reset is triggered with TMS and TCK signals
instead of the TRST signal.
And no matter how that JTAG reset is triggered, once
the scan chain enters @sc{reset} with TRST inactive,
TAP @code{post-reset} events are delivered to all TAPs
with handlers for that event.
@end quotation
@end deffn

@anchor{memoryaccess}
@section Memory access commands
@cindex memory access

These commands allow accesses of a specific size to the memory
system. Often these are used to configure the current target in some
special way. For example - one may need to write certain values to the
SDRAM controller to enable SDRAM.

@enumerate
@item Use the @command{targets} (plural) command
to change the current target.
@item In system level scripts these commands are deprecated.
Please use their TARGET object siblings to avoid making assumptions
about what TAP is the current target, or about MMU configuration.
@end enumerate

@deffn {Command} {mdd} [phys] addr [count]
@deffnx {Command} {mdw} [phys] addr [count]
@deffnx {Command} {mdh} [phys] addr [count]
@deffnx {Command} {mdb} [phys] addr [count]
Display contents of address @var{addr}, as
64-bit doublewords (@command{mdd}),
32-bit words (@command{mdw}), 16-bit halfwords (@command{mdh}),
or 8-bit bytes (@command{mdb}).
When the current target has an MMU which is present and active,
@var{addr} is interpreted as a virtual address.
Otherwise, or if the optional @var{phys} flag is specified,
@var{addr} is interpreted as a physical address.
If @var{count} is specified, displays that many units.
(If you want to manipulate the data instead of displaying it,
see the @code{mem2array} primitives.)
@end deffn

@deffn {Command} {mwd} [phys] addr doubleword [count]
@deffnx {Command} {mww} [phys] addr word [count]
@deffnx {Command} {mwh} [phys] addr halfword [count]
@deffnx {Command} {mwb} [phys] addr byte [count]
Writes the specified @var{doubleword} (64 bits), @var{word} (32 bits),
@var{halfword} (16 bits), or @var{byte} (8-bit) value,
at the specified address @var{addr}.
When the current target has an MMU which is present and active,
@var{addr} is interpreted as a virtual address.
Otherwise, or if the optional @var{phys} flag is specified,
@var{addr} is interpreted as a physical address.
If @var{count} is specified, fills that many units of consecutive address.
@end deffn

@anchor{imageaccess}
@section Image loading commands
@cindex image loading
@cindex image dumping

@deffn {Command} {dump_image} filename address size
Dump @var{size} bytes of target memory starting at @var{address} to the
binary file named @var{filename}.
@end deffn

@deffn {Command} {fast_load}
Loads an image stored in memory by @command{fast_load_image} to the
current target. Must be preceded by fast_load_image.
@end deffn

@deffn {Command} {fast_load_image} filename address [@option{bin}|@option{ihex}|@option{elf}|@option{s19}]
Normally you should be using @command{load_image} or GDB load. However, for
testing purposes or when I/O overhead is significant(OpenOCD running on an embedded
host), storing the image in memory and uploading the image to the target
can be a way to upload e.g. multiple debug sessions when the binary does not change.
Arguments are the same as @command{load_image}, but the image is stored in OpenOCD host
memory, i.e. does not affect target. This approach is also useful when profiling
target programming performance as I/O and target programming can easily be profiled
separately.
@end deffn

@deffn {Command} {load_image} filename address [[@option{bin}|@option{ihex}|@option{elf}|@option{s19}] @option{min_addr} @option{max_length}]
Load image from file @var{filename} to target memory offset by @var{address} from its load address.
The file format may optionally be specified
(@option{bin}, @option{ihex}, @option{elf}, or @option{s19}).
In addition the following arguments may be specified:
@var{min_addr} - ignore data below @var{min_addr} (this is w.r.t. to the target's load address + @var{address})
@var{max_length} - maximum number of bytes to load.
@example
proc load_image_bin @{fname foffset address length @} @{
    # Load data from fname filename at foffset offset to
    # target at address. Load at most length bytes.
    load_image $fname [expr $address - $foffset] bin \
               $address $length
@}
@end example
@end deffn

@deffn {Command} {test_image} filename [address [@option{bin}|@option{ihex}|@option{elf}]]
Displays image section sizes and addresses
as if @var{filename} were loaded into target memory
starting at @var{address} (defaults to zero).
The file format may optionally be specified
(@option{bin}, @option{ihex}, or @option{elf})
@end deffn

@deffn {Command} {verify_image} filename address [@option{bin}|@option{ihex}|@option{elf}]
Verify @var{filename} against target memory starting at @var{address}.
The file format may optionally be specified
(@option{bin}, @option{ihex}, or @option{elf})
This will first attempt a comparison using a CRC checksum, if this fails it will try a binary compare.
@end deffn

@deffn {Command} {verify_image_checksum} filename address [@option{bin}|@option{ihex}|@option{elf}]
Verify @var{filename} against target memory starting at @var{address}.
The file format may optionally be specified
(@option{bin}, @option{ihex}, or @option{elf})
This perform a comparison using a CRC checksum only
@end deffn


@section Breakpoint and Watchpoint commands
@cindex breakpoint
@cindex watchpoint

CPUs often make debug modules accessible through JTAG, with
hardware support for a handful of code breakpoints and data
watchpoints.
In addition, CPUs almost always support software breakpoints.

@deffn {Command} {bp} [address len [@option{hw}]]
With no parameters, lists all active breakpoints.
Else sets a breakpoint on code execution starting
at @var{address} for @var{length} bytes.
This is a software breakpoint, unless @option{hw} is specified
in which case it will be a hardware breakpoint.

(@xref{arm9vectorcatch,,arm9 vector_catch}, or @pxref{xscalevectorcatch,,xscale vector_catch},
for similar mechanisms that do not consume hardware breakpoints.)
@end deffn

@deffn {Command} {rbp} @option{all} | address
Remove the breakpoint at @var{address} or all breakpoints.
@end deffn

@deffn {Command} {rwp} address
Remove data watchpoint on @var{address}
@end deffn

@deffn {Command} {wp} [address len [(@option{r}|@option{w}|@option{a}) [value [mask]]]]
With no parameters, lists all active watchpoints.
Else sets a data watchpoint on data from @var{address} for @var{length} bytes.
The watch point is an "access" watchpoint unless
the @option{r} or @option{w} parameter is provided,
defining it as respectively a read or write watchpoint.
If a @var{value} is provided, that value is used when determining if
the watchpoint should trigger. The value may be first be masked
using @var{mask} to mark ``don't care'' fields.
@end deffn


@section Real Time Transfer (RTT)

Real Time Transfer (RTT) is an interface specified by SEGGER based on basic
memory reads and writes to transfer data bidirectionally between target and host.
The specification is independent of the target architecture.
Every target that supports so called "background memory access", which means
that the target memory can be accessed by the debugger while the target is
running, can be used.
This interface is especially of interest for targets without
Serial Wire Output (SWO), such as ARM Cortex-M0, or where semihosting is not
applicable because of real-time constraints.

@quotation Note
The current implementation supports only single target devices.
@end quotation

The data transfer between host and target device is organized through
unidirectional up/down-channels for target-to-host and host-to-target
communication, respectively.

@quotation Note
The current implementation does not respect channel buffer flags.
They are used to determine what happens when writing to a full buffer, for
example.
@end quotation

Channels are exposed via raw TCP/IP connections. One or more RTT servers can be
assigned to each channel to make them accessible to an unlimited number
of TCP/IP connections.

@deffn {Command} {rtt setup} address size ID
Configure RTT for the currently selected target.
Once RTT is started, OpenOCD searches for a control block with the
identifier @var{ID} starting at the memory address @var{address} within the next
@var{size} bytes.
@end deffn

@deffn {Command} {rtt start}
Start RTT.
If the control block location is not known, OpenOCD starts searching for it.
@end deffn

@deffn {Command} {rtt stop}
Stop RTT.
@end deffn

@deffn {Command} {rtt polling_interval [interval]}
Display the polling interval.
If @var{interval} is provided, set the polling interval.
The polling interval determines (in milliseconds) how often the up-channels are
checked for new data.
@end deffn

@deffn {Command} {rtt channels}
Display a list of all channels and their properties.
@end deffn

@deffn {Command} {rtt channellist}
Return a list of all channels and their properties as Tcl list.
The list can be manipulated easily from within scripts.
@end deffn

@deffn {Command} {rtt server start} port channel
Start a TCP server on @var{port} for the channel @var{channel}.
@end deffn

@deffn {Command} {rtt server stop} port
Stop the TCP sever with port @var{port}.
@end deffn

The following example shows how to setup RTT using the SEGGER RTT implementation
on the target device.

@example
resume

rtt setup 0x20000000 2048 "SEGGER RTT"
rtt start

rtt server start 9090 0
@end example

In this example, OpenOCD searches the control block with the ID "SEGGER RTT"
starting at 0x20000000 for 2048 bytes. The RTT channel 0 is exposed through the
TCP/IP port 9090.


@section Misc Commands

@cindex profiling
@deffn {Command} {profile} seconds filename [start end]
Profiling samples the CPU's program counter as quickly as possible,
which is useful for non-intrusive stochastic profiling.
Saves up to 10000 samples in @file{filename} using ``gmon.out''
format. Optional @option{start} and @option{end} parameters allow to
limit the address range.
@end deffn

@deffn {Command} {version}
Displays a string identifying the version of this OpenOCD server.
@end deffn

@deffn {Command} {virt2phys} virtual_address
Requests the current target to map the specified @var{virtual_address}
to its corresponding physical address, and displays the result.
@end deffn

@node Architecture and Core Commands
@chapter Architecture and Core Commands
@cindex Architecture Specific Commands
@cindex Core Specific Commands

Most CPUs have specialized JTAG operations to support debugging.
OpenOCD packages most such operations in its standard command framework.
Some of those operations don't fit well in that framework, so they are
exposed here as architecture or implementation (core) specific commands.

@anchor{armhardwaretracing}
@section ARM Hardware Tracing
@cindex tracing
@cindex ETM
@cindex ETB

CPUs based on ARM cores may include standard tracing interfaces,
based on an ``Embedded Trace Module'' (ETM) which sends voluminous
address and data bus trace records to a ``Trace Port''.

@itemize
@item
Development-oriented boards will sometimes provide a high speed
trace connector for collecting that data, when the particular CPU
supports such an interface.
(The standard connector is a 38-pin Mictor, with both JTAG
and trace port support.)
Those trace connectors are supported by higher end JTAG adapters
and some logic analyzer modules; frequently those modules can
buffer several megabytes of trace data.
Configuring an ETM coupled to such an external trace port belongs
in the board-specific configuration file.
@item
If the CPU doesn't provide an external interface, it probably
has an ``Embedded Trace Buffer'' (ETB) on the chip, which is a
dedicated SRAM. 4KBytes is one common ETB size.
Configuring an ETM coupled only to an ETB belongs in the CPU-specific
(target) configuration file, since it works the same on all boards.
@end itemize

ETM support in OpenOCD doesn't seem to be widely used yet.

@quotation Issues
ETM support may be buggy, and at least some @command{etm config}
parameters should be detected by asking the ETM for them.

ETM trigger events could also implement a kind of complex
hardware breakpoint, much more powerful than the simple
watchpoint hardware exported by EmbeddedICE modules.
@emph{Such breakpoints can be triggered even when using the
dummy trace port driver}.

It seems like a GDB hookup should be possible,
as well as tracing only during specific states
(perhaps @emph{handling IRQ 23} or @emph{calls foo()}).

There should be GUI tools to manipulate saved trace data and help
analyse it in conjunction with the source code.
It's unclear how much of a common interface is shared
with the current XScale trace support, or should be
shared with eventual Nexus-style trace module support.

At this writing (November 2009) only ARM7, ARM9, and ARM11 support
for ETM modules is available. The code should be able to
work with some newer cores; but not all of them support
this original style of JTAG access.
@end quotation

@subsection ETM Configuration
ETM setup is coupled with the trace port driver configuration.

@deffn {Config Command} {etm config} target width mode clocking driver
Declares the ETM associated with @var{target}, and associates it
with a given trace port @var{driver}. @xref{traceportdrivers,,Trace Port Drivers}.

Several of the parameters must reflect the trace port capabilities,
which are a function of silicon capabilities (exposed later
using @command{etm info}) and of what hardware is connected to
that port (such as an external pod, or ETB).
The @var{width} must be either 4, 8, or 16,
except with ETMv3.0 and newer modules which may also
support 1, 2, 24, 32, 48, and 64 bit widths.
(With those versions, @command{etm info} also shows whether
the selected port width and mode are supported.)

The @var{mode} must be @option{normal}, @option{multiplexed},
or @option{demultiplexed}.
The @var{clocking} must be @option{half} or @option{full}.

@quotation Warning
With ETMv3.0 and newer, the bits set with the @var{mode} and
@var{clocking} parameters both control the mode.
This modified mode does not map to the values supported by
previous ETM modules, so this syntax is subject to change.
@end quotation

@quotation Note
You can see the ETM registers using the @command{reg} command.
Not all possible registers are present in every ETM.
Most of the registers are write-only, and are used to configure
what CPU activities are traced.
@end quotation
@end deffn

@deffn {Command} {etm info}
Displays information about the current target's ETM.
This includes resource counts from the @code{ETM_CONFIG} register,
as well as silicon capabilities (except on rather old modules).
from the @code{ETM_SYS_CONFIG} register.
@end deffn

@deffn {Command} {etm status}
Displays status of the current target's ETM and trace port driver:
is the ETM idle, or is it collecting data?
Did trace data overflow?
Was it triggered?
@end deffn

@deffn {Command} {etm tracemode} [type context_id_bits cycle_accurate branch_output]
Displays what data that ETM will collect.
If arguments are provided, first configures that data.
When the configuration changes, tracing is stopped
and any buffered trace data is invalidated.

@itemize
@item @var{type} ... describing how data accesses are traced,
when they pass any ViewData filtering that was set up.
The value is one of
@option{none} (save nothing),
@option{data} (save data),
@option{address} (save addresses),
@option{all} (save data and addresses)
@item @var{context_id_bits} ... 0, 8, 16, or 32
@item @var{cycle_accurate} ... @option{enable} or @option{disable}
cycle-accurate instruction tracing.
Before ETMv3, enabling this causes much extra data to be recorded.
@item @var{branch_output} ... @option{enable} or @option{disable}.
Disable this unless you need to try reconstructing the instruction
trace stream without an image of the code.
@end itemize
@end deffn

@deffn {Command} {etm trigger_debug} (@option{enable}|@option{disable})
Displays whether ETM triggering debug entry (like a breakpoint) is
enabled or disabled, after optionally modifying that configuration.
The default behaviour is @option{disable}.
Any change takes effect after the next @command{etm start}.

By using script commands to configure ETM registers, you can make the
processor enter debug state automatically when certain conditions,
more complex than supported by the breakpoint hardware, happen.
@end deffn

@subsection ETM Trace Operation

After setting up the ETM, you can use it to collect data.
That data can be exported to files for later analysis.
It can also be parsed with OpenOCD, for basic sanity checking.

To configure what is being traced, you will need to write
various trace registers using @command{reg ETM_*} commands.
For the definitions of these registers, read ARM publication
@emph{IHI 0014, ``Embedded Trace Macrocell, Architecture Specification''}.
Be aware that most of the relevant registers are write-only,
and that ETM resources are limited. There are only a handful
of address comparators, data comparators, counters, and so on.

Examples of scenarios you might arrange to trace include:

@itemize
@item Code flow within a function, @emph{excluding} subroutines
it calls. Use address range comparators to enable tracing
for instruction access within that function's body.
@item Code flow within a function, @emph{including} subroutines
it calls. Use the sequencer and address comparators to activate
tracing on an ``entered function'' state, then deactivate it by
exiting that state when the function's exit code is invoked.
@item Code flow starting at the fifth invocation of a function,
combining one of the above models with a counter.
@item CPU data accesses to the registers for a particular device,
using address range comparators and the ViewData logic.
@item Such data accesses only during IRQ handling, combining the above
model with sequencer triggers which on entry and exit to the IRQ handler.
@item @emph{... more}
@end itemize

At this writing, September 2009, there are no Tcl utility
procedures to help set up any common tracing scenarios.

@deffn {Command} {etm analyze}
Reads trace data into memory, if it wasn't already present.
Decodes and prints the data that was collected.
@end deffn

@deffn {Command} {etm dump} filename
Stores the captured trace data in @file{filename}.
@end deffn

@deffn {Command} {etm image} filename [base_address] [type]
Opens an image file.
@end deffn

@deffn {Command} {etm load} filename
Loads captured trace data from @file{filename}.
@end deffn

@deffn {Command} {etm start}
Starts trace data collection.
@end deffn

@deffn {Command} {etm stop}
Stops trace data collection.
@end deffn

@anchor{traceportdrivers}
@subsection Trace Port Drivers

To use an ETM trace port it must be associated with a driver.

@deffn {Trace Port Driver} {dummy}
Use the @option{dummy} driver if you are configuring an ETM that's
not connected to anything (on-chip ETB or off-chip trace connector).
@emph{This driver lets OpenOCD talk to the ETM, but it does not expose
any trace data collection.}
@deffn {Config Command} {etm_dummy config} target
Associates the ETM for @var{target} with a dummy driver.
@end deffn
@end deffn

@deffn {Trace Port Driver} {etb}
Use the @option{etb} driver if you are configuring an ETM
to use on-chip ETB memory.
@deffn {Config Command} {etb config} target etb_tap
Associates the ETM for @var{target} with the ETB at @var{etb_tap}.
You can see the ETB registers using the @command{reg} command.
@end deffn
@deffn {Command} {etb trigger_percent} [percent]
This displays, or optionally changes, ETB behavior after the
ETM's configured @emph{trigger} event fires.
It controls how much more trace data is saved after the (single)
trace trigger becomes active.

@itemize
@item The default corresponds to @emph{trace around} usage,
recording 50 percent data before the event and the rest
afterwards.
@item The minimum value of @var{percent} is 2 percent,
recording almost exclusively data before the trigger.
Such extreme @emph{trace before} usage can help figure out
what caused that event to happen.
@item The maximum value of @var{percent} is 100 percent,
recording data almost exclusively after the event.
This extreme @emph{trace after} usage might help sort out
how the event caused trouble.
@end itemize
@c REVISIT allow "break" too -- enter debug mode.
@end deffn

@end deffn

@anchor{armcrosstrigger}
@section ARM Cross-Trigger Interface
@cindex CTI

The ARM Cross-Trigger Interface (CTI) is a generic CoreSight component
that connects event sources like tracing components or CPU cores with each
other through a common trigger matrix (CTM). For ARMv8 architecture, a
CTI is mandatory for core run control and each core has an individual
CTI instance attached to it. OpenOCD has limited support for CTI using
the @emph{cti} group of commands.

@deffn {Command} {cti create} cti_name @option{-dap} dap_name @option{-ap-num} apn @option{-baseaddr} base_address
Creates a CTI instance @var{cti_name} on the DAP instance @var{dap_name} on MEM-AP
@var{apn}. The @var{base_address} must match the base address of the CTI
on the respective MEM-AP. All arguments are mandatory. This creates a
new command @command{$cti_name} which is used for various purposes
including additional configuration.
@end deffn

@deffn {Command} {$cti_name enable} @option{on|off}
Enable (@option{on}) or disable (@option{off}) the CTI.
@end deffn

@deffn {Command} {$cti_name dump}
Displays a register dump of the CTI.
@end deffn

@deffn {Command} {$cti_name write } @var{reg_name} @var{value}
Write @var{value} to the CTI register with the symbolic name @var{reg_name}.
@end deffn

@deffn {Command} {$cti_name read} @var{reg_name}
Print the value read from the CTI register with the symbolic name @var{reg_name}.
@end deffn

@deffn {Command} {$cti_name ack} @var{event}
Acknowledge a CTI @var{event}.
@end deffn

@deffn {Command} {$cti_name channel} @var{channel_number} @var{operation}
Perform a specific channel operation, the possible operations are:
gate, ungate, set, clear and pulse
@end deffn

@deffn {Command} {$cti_name testmode} @option{on|off}
Enable (@option{on}) or disable (@option{off}) the integration test mode
of the CTI.
@end deffn

@deffn {Command} {cti names}
Prints a list of names of all CTI objects created. This command is mainly
useful in TCL scripting.
@end deffn

@section Generic ARM
@cindex ARM

These commands should be available on all ARM processors.
They are available in addition to other core-specific
commands that may be available.

@deffn {Command} {arm core_state} [@option{arm}|@option{thumb}]
Displays the core_state, optionally changing it to process
either @option{arm} or @option{thumb} instructions.
The target may later be resumed in the currently set core_state.
(Processors may also support the Jazelle state, but
that is not currently supported in OpenOCD.)
@end deffn

@deffn {Command} {arm disassemble} address [count [@option{thumb}]]
@cindex disassemble
Disassembles @var{count} instructions starting at @var{address}.
If @var{count} is not specified, a single instruction is disassembled.
If @option{thumb} is specified, or the low bit of the address is set,
Thumb2 (mixed 16/32-bit) instructions are used;
else ARM (32-bit) instructions are used.
(Processors may also support the Jazelle state, but
those instructions are not currently understood by OpenOCD.)

Note that all Thumb instructions are Thumb2 instructions,
so older processors (without Thumb2 support) will still
see correct disassembly of Thumb code.
Also, ThumbEE opcodes are the same as Thumb2,
with a handful of exceptions.
ThumbEE disassembly currently has no explicit support.
@end deffn

@deffn {Command} {arm mcr} pX op1 CRn CRm op2 value
Write @var{value} to a coprocessor @var{pX} register
passing parameters @var{CRn},
@var{CRm}, opcodes @var{opc1} and @var{opc2},
and using the MCR instruction.
(Parameter sequence matches the ARM instruction, but omits
an ARM register.)
@end deffn

@deffn {Command} {arm mrc} pX coproc op1 CRn CRm op2
Read a coprocessor @var{pX} register passing parameters @var{CRn},
@var{CRm}, opcodes @var{opc1} and @var{opc2},
and the MRC instruction.
Returns the result so it can be manipulated by Jim scripts.
(Parameter sequence matches the ARM instruction, but omits
an ARM register.)
@end deffn

@deffn {Command} {arm reg}
Display a table of all banked core registers, fetching the current value from every
core mode if necessary.
@end deffn

@deffn {Command} {arm semihosting} [@option{enable}|@option{disable}]
@cindex ARM semihosting
Display status of semihosting, after optionally changing that status.

Semihosting allows for code executing on an ARM target to use the
I/O facilities on the host computer i.e. the system where OpenOCD
is running. The target application must be linked against a library
implementing the ARM semihosting convention that forwards operation
requests by using a special SVC instruction that is trapped at the
Supervisor Call vector by OpenOCD.
@end deffn

@deffn {Command} {arm semihosting_cmdline} [@option{enable}|@option{disable}]
@cindex ARM semihosting
Set the command line to be passed to the debugger.

@example
arm semihosting_cmdline argv0 argv1 argv2 ...
@end example

This option lets one set the command line arguments to be passed to
the program. The first argument (argv0) is the program name in a
standard C environment (argv[0]). Depending on the program (not much
programs look at argv[0]), argv0 is ignored and can be any string.
@end deffn

@deffn {Command} {arm semihosting_fileio} [@option{enable}|@option{disable}]
@cindex ARM semihosting
Display status of semihosting fileio, after optionally changing that
status.

Enabling this option forwards semihosting I/O to GDB process using the
File-I/O remote protocol extension. This is especially useful for
interacting with remote files or displaying console messages in the
debugger.
@end deffn

@deffn {Command} {arm semihosting_resexit} [@option{enable}|@option{disable}]
@cindex ARM semihosting
Enable resumable SEMIHOSTING_SYS_EXIT.

When SEMIHOSTING_SYS_EXIT is called outside a debug session,
things are simple, the openocd process calls exit() and passes
the value returned by the target.

When SEMIHOSTING_SYS_EXIT is called during a debug session,
by default execution returns to the debugger, leaving the
debugger in a HALT state, similar to the state entered when
encountering a break.

In some use cases, it is useful to have SEMIHOSTING_SYS_EXIT
return normally, as any semihosting call, and do not break
to the debugger.
The standard allows this to happen, but the condition
to trigger it is a bit obscure ("by performing an RDI_Execute
request or equivalent").

To make the SEMIHOSTING_SYS_EXIT call return normally, enable
this option (default: disabled).
@end deffn

@section ARMv4 and ARMv5 Architecture
@cindex ARMv4
@cindex ARMv5

The ARMv4 and ARMv5 architectures are widely used in embedded systems,
and introduced core parts of the instruction set in use today.
That includes the Thumb instruction set, introduced in the ARMv4T
variant.

@subsection ARM7 and ARM9 specific commands
@cindex ARM7
@cindex ARM9

These commands are specific to ARM7 and ARM9 cores, like ARM7TDMI, ARM720T,
ARM9TDMI, ARM920T or ARM926EJ-S.
They are available in addition to the ARM commands,
and any other core-specific commands that may be available.

@deffn {Command} {arm7_9 dbgrq} [@option{enable}|@option{disable}]
Displays the value of the flag controlling use of the
EmbeddedIce DBGRQ signal to force entry into debug mode,
instead of breakpoints.
If a boolean parameter is provided, first assigns that flag.

This should be
safe for all but ARM7TDMI-S cores (like NXP LPC).
This feature is enabled by default on most ARM9 cores,
including ARM9TDMI, ARM920T, and ARM926EJ-S.
@end deffn

@deffn {Command} {arm7_9 dcc_downloads} [@option{enable}|@option{disable}]
@cindex DCC
Displays the value of the flag controlling use of the debug communications
channel (DCC) to write larger (>128 byte) amounts of memory.
If a boolean parameter is provided, first assigns that flag.

DCC downloads offer a huge speed increase, but might be
unsafe, especially with targets running at very low speeds. This command was introduced
with OpenOCD rev. 60, and requires a few bytes of working area.
@end deffn

@deffn {Command} {arm7_9 fast_memory_access} [@option{enable}|@option{disable}]
Displays the value of the flag controlling use of memory writes and reads
that don't check completion of the operation.
If a boolean parameter is provided, first assigns that flag.

This provides a huge speed increase, especially with USB JTAG
cables (FT2232), but might be unsafe if used with targets running at very low
speeds, like the 32kHz startup clock of an AT91RM9200.
@end deffn

@subsection ARM9 specific commands
@cindex ARM9

ARM9-family cores are built around ARM9TDMI or ARM9E (including ARM9EJS)
integer processors.
Such cores include the ARM920T, ARM926EJ-S, and ARM966.

@c 9-june-2009: tried this on arm920t, it didn't work.
@c no-params always lists nothing caught, and that's how it acts.
@c 23-oct-2009: doesn't work _consistently_ ... as if the ICE
@c versions have different rules about when they commit writes.

@anchor{arm9vectorcatch}
@deffn {Command} {arm9 vector_catch} [@option{all}|@option{none}|list]
@cindex vector_catch
Vector Catch hardware provides a sort of dedicated breakpoint
for hardware events such as reset, interrupt, and abort.
You can use this to conserve normal breakpoint resources,
so long as you're not concerned with code that branches directly
to those hardware vectors.

This always finishes by listing the current configuration.
If parameters are provided, it first reconfigures the
vector catch hardware to intercept
@option{all} of the hardware vectors,
@option{none} of them,
or a list with one or more of the following:
@option{reset} @option{undef} @option{swi} @option{pabt} @option{dabt}
@option{irq} @option{fiq}.
@end deffn

@subsection ARM920T specific commands
@cindex ARM920T

These commands are available to ARM920T based CPUs,
which are implementations of the ARMv4T architecture
built using the ARM9TDMI integer core.
They are available in addition to the ARM, ARM7/ARM9,
and ARM9 commands.

@deffn {Command} {arm920t cache_info}
Print information about the caches found. This allows to see whether your target
is an ARM920T (2x16kByte cache) or ARM922T (2x8kByte cache).
@end deffn

@deffn {Command} {arm920t cp15} regnum [value]
Display cp15 register @var{regnum};
else if a @var{value} is provided, that value is written to that register.
This uses "physical access" and the register number is as
shown in bits 38..33 of table 9-9 in the ARM920T TRM.
(Not all registers can be written.)
@end deffn

@deffn {Command} {arm920t read_cache} filename
Dump the content of ICache and DCache to a file named @file{filename}.
@end deffn

@deffn {Command} {arm920t read_mmu} filename
Dump the content of the ITLB and DTLB to a file named @file{filename}.
@end deffn

@subsection ARM926ej-s specific commands
@cindex ARM926ej-s

These commands are available to ARM926ej-s based CPUs,
which are implementations of the ARMv5TEJ architecture
based on the ARM9EJ-S integer core.
They are available in addition to the ARM, ARM7/ARM9,
and ARM9 commands.

The Feroceon cores also support these commands, although
they are not built from ARM926ej-s designs.

@deffn {Command} {arm926ejs cache_info}
Print information about the caches found.
@end deffn

@subsection ARM966E specific commands
@cindex ARM966E

These commands are available to ARM966 based CPUs,
which are implementations of the ARMv5TE architecture.
They are available in addition to the ARM, ARM7/ARM9,
and ARM9 commands.

@deffn {Command} {arm966e cp15} regnum [value]
Display cp15 register @var{regnum};
else if a @var{value} is provided, that value is written to that register.
The six bit @var{regnum} values are bits 37..32 from table 7-2 of the
ARM966E-S TRM.
There is no current control over bits 31..30 from that table,
as required for BIST support.
@end deffn

@subsection XScale specific commands
@cindex XScale

Some notes about the debug implementation on the XScale CPUs:

The XScale CPU provides a special debug-only mini-instruction cache
(mini-IC) in which exception vectors and target-resident debug handler
code are placed by OpenOCD. In order to get access to the CPU, OpenOCD
must point vector 0 (the reset vector) to the entry of the debug
handler. However, this means that the complete first cacheline in the
mini-IC is marked valid, which makes the CPU fetch all exception
handlers from the mini-IC, ignoring the code in RAM.

To address this situation, OpenOCD provides the @code{xscale
vector_table} command, which allows the user to explicitly write
individual entries to either the high or low vector table stored in
the mini-IC.

It is recommended to place a pc-relative indirect branch in the vector
table, and put the branch destination somewhere in memory. Doing so
makes sure the code in the vector table stays constant regardless of
code layout in memory:
@example
_vectors:
        ldr     pc,[pc,#0x100-8]
        ldr     pc,[pc,#0x100-8]
        ldr     pc,[pc,#0x100-8]
        ldr     pc,[pc,#0x100-8]
        ldr     pc,[pc,#0x100-8]
        ldr     pc,[pc,#0x100-8]
        ldr     pc,[pc,#0x100-8]
        ldr     pc,[pc,#0x100-8]
        .org 0x100
        .long real_reset_vector
        .long real_ui_handler
        .long real_swi_handler
        .long real_pf_abort
        .long real_data_abort
        .long 0 /* unused */
        .long real_irq_handler
        .long real_fiq_handler
@end example

Alternatively, you may choose to keep some or all of the mini-IC
vector table entries synced with those written to memory by your
system software. The mini-IC can not be modified while the processor
is executing, but for each vector table entry not previously defined
using the @code{xscale vector_table} command, OpenOCD will copy the
value from memory to the mini-IC every time execution resumes from a
halt. This is done for both high and low vector tables (although the
table not in use may not be mapped to valid memory, and in this case
that copy operation will silently fail). This means that you will
need to briefly halt execution at some strategic point during system
start-up; e.g., after the software has initialized the vector table,
but before exceptions are enabled. A breakpoint can be used to
accomplish this once the appropriate location in the start-up code has
been identified. A watchpoint over the vector table region is helpful
in finding the location if you're not sure. Note that the same
situation exists any time the vector table is modified by the system
software.

The debug handler must be placed somewhere in the address space using
the @code{xscale debug_handler} command. The allowed locations for the
debug handler are either (0x800 - 0x1fef800) or (0xfe000800 -
0xfffff800). The default value is 0xfe000800.

XScale has resources to support two hardware breakpoints and two
watchpoints. However, the following restrictions on watchpoint
functionality apply: (1) the value and mask arguments to the @code{wp}
command are not supported, (2) the watchpoint length must be a
power of two and not less than four, and can not be greater than the
watchpoint address, and (3) a watchpoint with a length greater than
four consumes all the watchpoint hardware resources. This means that
at any one time, you can have enabled either two watchpoints with a
length of four, or one watchpoint with a length greater than four.

These commands are available to XScale based CPUs,
which are implementations of the ARMv5TE architecture.

@deffn {Command} {xscale analyze_trace}
Displays the contents of the trace buffer.
@end deffn

@deffn {Command} {xscale cache_clean_address} address
Changes the address used when cleaning the data cache.
@end deffn

@deffn {Command} {xscale cache_info}
Displays information about the CPU caches.
@end deffn

@deffn {Command} {xscale cp15} regnum [value]
Display cp15 register @var{regnum};
else if a @var{value} is provided, that value is written to that register.
@end deffn

@deffn {Command} {xscale debug_handler} target address
Changes the address used for the specified target's debug handler.
@end deffn

@deffn {Command} {xscale dcache} [@option{enable}|@option{disable}]
Enables or disable the CPU's data cache.
@end deffn

@deffn {Command} {xscale dump_trace} filename
Dumps the raw contents of the trace buffer to @file{filename}.
@end deffn

@deffn {Command} {xscale icache} [@option{enable}|@option{disable}]
Enables or disable the CPU's instruction cache.
@end deffn

@deffn {Command} {xscale mmu} [@option{enable}|@option{disable}]
Enables or disable the CPU's memory management unit.
@end deffn

@deffn {Command} {xscale trace_buffer} [@option{enable}|@option{disable} [@option{fill} [n] | @option{wrap}]]
Displays the trace buffer status, after optionally
enabling or disabling the trace buffer
and modifying how it is emptied.
@end deffn

@deffn {Command} {xscale trace_image} filename [offset [type]]
Opens a trace image from @file{filename}, optionally rebasing
its segment addresses by @var{offset}.
The image @var{type} may be one of
@option{bin} (binary), @option{ihex} (Intel hex),
@option{elf} (ELF file), @option{s19} (Motorola s19),
@option{mem}, or @option{builder}.
@end deffn

@anchor{xscalevectorcatch}
@deffn {Command} {xscale vector_catch} [mask]
@cindex vector_catch
Display a bitmask showing the hardware vectors to catch.
If the optional parameter is provided, first set the bitmask to that value.

The mask bits correspond with bit 16..23 in the DCSR:
@example
0x01    Trap Reset
0x02    Trap Undefined Instructions
0x04    Trap Software Interrupt
0x08    Trap Prefetch Abort
0x10    Trap Data Abort
0x20    reserved
0x40    Trap IRQ
0x80    Trap FIQ
@end example
@end deffn

@deffn {Command} {xscale vector_table} [(@option{low}|@option{high}) index value]
@cindex vector_table

Set an entry in the mini-IC vector table. There are two tables: one for
low vectors (at 0x00000000), and one for high vectors (0xFFFF0000), each
holding the 8 exception vectors. @var{index} can be 1-7, because vector 0
points to the debug handler entry and can not be overwritten.
@var{value} holds the 32-bit opcode that is placed in the mini-IC.

Without arguments, the current settings are displayed.

@end deffn

@section ARMv6 Architecture
@cindex ARMv6

@subsection ARM11 specific commands
@cindex ARM11

@deffn {Command} {arm11 memwrite burst} [@option{enable}|@option{disable}]
Displays the value of the memwrite burst-enable flag,
which is enabled by default.
If a boolean parameter is provided, first assigns that flag.
Burst writes are only used for memory writes larger than 1 word.
They improve performance by assuming that the CPU has read each data
word over JTAG and completed its write before the next word arrives,
instead of polling for a status flag to verify that completion.
This is usually safe, because JTAG runs much slower than the CPU.
@end deffn

@deffn {Command} {arm11 memwrite error_fatal} [@option{enable}|@option{disable}]
Displays the value of the memwrite error_fatal flag,
which is enabled by default.
If a boolean parameter is provided, first assigns that flag.
When set, certain memory write errors cause earlier transfer termination.
@end deffn

@deffn {Command} {arm11 step_irq_enable} [@option{enable}|@option{disable}]
Displays the value of the flag controlling whether
IRQs are enabled during single stepping;
they are disabled by default.
If a boolean parameter is provided, first assigns that.
@end deffn

@deffn {Command} {arm11 vcr} [value]
@cindex vector_catch
Displays the value of the @emph{Vector Catch Register (VCR)},
coprocessor 14 register 7.
If @var{value} is defined, first assigns that.

Vector Catch hardware provides dedicated breakpoints
for certain hardware events.
The specific bit values are core-specific (as in fact is using
coprocessor 14 register 7 itself) but all current ARM11
cores @emph{except the ARM1176} use the same six bits.
@end deffn

@section ARMv7 and ARMv8 Architecture
@cindex ARMv7
@cindex ARMv8

@subsection ARMv7-A specific commands
@cindex Cortex-A

@deffn {Command} {cortex_a cache_info}
display information about target caches
@end deffn

@deffn {Command} {cortex_a dacrfixup [@option{on}|@option{off}]}
Work around issues with software breakpoints when the program text is
mapped read-only by the operating system. This option sets the CP15 DACR
to "all-manager" to bypass MMU permission checks on memory access.
Defaults to 'off'.
@end deffn

@deffn {Command} {cortex_a dbginit}
Initialize core debug
Enables debug by unlocking the Software Lock and clearing sticky powerdown indications
@end deffn

@deffn {Command} {cortex_a smp} [on|off]
Display/set the current SMP mode
@end deffn

@deffn {Command} {cortex_a smp_gdb} [core_id]
Display/set the current core displayed in GDB
@end deffn

@deffn {Command} {cortex_a maskisr} [@option{on}|@option{off}]
Selects whether interrupts will be processed when single stepping
@end deffn

@deffn {Command} {cache_config l2x}  [base way]
configure l2x cache
@end deffn

@deffn {Command} {cortex_a mmu dump} [@option{0}|@option{1}|@option{addr} address [@option{num_entries}]]
Dump the MMU translation table from TTB0 or TTB1 register, or from physical
memory location @var{address}. When dumping the table from @var{address}, print at most
@var{num_entries} page table entries. @var{num_entries} is optional, if omitted, the maximum
possible (4096) entries are printed.
@end deffn

@subsection ARMv7-R specific commands
@cindex Cortex-R

@deffn {Command} {cortex_r dbginit}
Initialize core debug
Enables debug by unlocking the Software Lock and clearing sticky powerdown indications
@end deffn

@deffn {Command} {cortex_r maskisr} [@option{on}|@option{off}]
Selects whether interrupts will be processed when single stepping
@end deffn


@subsection ARM CoreSight TPIU and SWO specific commands
@cindex tracing
@cindex SWO
@cindex SWV
@cindex TPIU

ARM CoreSight provides several modules to generate debugging
information internally (ITM, DWT and ETM). Their output is directed
through TPIU or SWO modules to be captured externally either on an SWO pin (this
configuration is called SWV) or on a synchronous parallel trace port.

ARM CoreSight provides independent HW blocks named TPIU and SWO each with its
own functionality. Embedded in Cortex-M3 and M4, ARM provides an optional HW
block that includes both TPIU and SWO functionalities and is again named TPIU,
which causes quite some confusion.
The registers map of all the TPIU and SWO implementations allows using a single
driver that detects at runtime the features available.

The @command{tpiu} is used for either TPIU or SWO.
A convenient alias @command{swo} is available to help distinguish, in scripts,
the commands for SWO from the commands for TPIU.

@deffn {Command} {swo} ...
Alias of @command{tpiu ...}. Can be used in scripts to distinguish the commands
for SWO from the commands for TPIU.
@end deffn

@deffn {Command} {tpiu create} tpiu_name configparams...
Creates a TPIU or a SWO object. The two commands are equivalent.
Add the object in a list and add new commands (@command{@var{tpiu_name}})
which are used for various purposes including additional configuration.

@itemize @bullet
@item @var{tpiu_name} -- the name of the TPIU or SWO object.
This name is also used to create the object's command, referred to here
as @command{$tpiu_name}, and in other places where the TPIU or SWO needs to be identified.
@item @var{configparams} -- all parameters accepted by @command{$tpiu_name configure} are permitted.

You @emph{must} set here the AP and MEM_AP base_address through @code{-dap @var{dap_name}},
@code{-ap-num @var{ap_number}} and @code{-baseaddr @var{base_address}}.
@end itemize
@end deffn

@deffn {Command} {tpiu names}
Lists all the TPIU or SWO objects created so far. The two commands are equivalent.
@end deffn

@deffn {Command} {tpiu init}
Initialize all registered TPIU and SWO. The two commands are equivalent.
These commands are used internally during initialization. They can be issued
at any time after the initialization, too.
@end deffn

@deffn {Command} {$tpiu_name cget} queryparm
Each configuration parameter accepted by @command{$tpiu_name configure} can be
individually queried, to return its current value.
The @var{queryparm} is a parameter name accepted by that command, such as @code{-dap}.
@end deffn

@deffn {Command} {$tpiu_name configure} configparams...
The options accepted by this command may also be specified as parameters
to @command{tpiu create}. Their values can later be queried one at a time by
using the @command{$tpiu_name cget} command.

@itemize @bullet
@item @code{-dap} @var{dap_name} -- names the DAP used to access this
TPIU. @xref{dapdeclaration,,DAP declaration}, on how to create and manage DAP instances.

@item @code{-ap-num} @var{ap_number} -- sets DAP access port for TPIU,
@var{ap_number} is the numeric index of the DAP AP the TPIU is connected to.

@item @code{-baseaddr} @var{base_address} -- sets the TPIU @var{base_address} where
to access the TPIU in the DAP AP memory space.

@item @code{-protocol} (@option{sync}|@option{uart}|@option{manchester}) -- sets the
protocol used for trace data:
@itemize @minus
@item @option{sync} -- synchronous parallel trace output mode, using @var{port_width}
 data bits (default);
@item @option{uart} -- use asynchronous SWO mode with NRZ (same as regular UART 8N1) coding;
@item @option{manchester} -- use asynchronous SWO mode with Manchester coding.
@end itemize

@item @code{-event} @var{event_name} @var{event_body} -- assigns an event handler,
a TCL string which is evaluated when the event is triggered. The events
@code{pre-enable}, @code{post-enable}, @code{pre-disable} and @code{post-disable}
are defined for TPIU/SWO.
A typical use case for the event @code{pre-enable} is to enable the trace clock
of the TPIU.

@item @code{-output} (@option{external}|@option{:}@var{port}|@var{filename}|@option{-}) -- specifies
the destination of the trace data:
@itemize @minus
@item @option{external} -- configure TPIU/SWO to let user capture trace
output externally, either with an additional UART or with a logic analyzer (default);
@item @option{-} -- configure TPIU/SWO and debug adapter to gather trace data
and forward it to @command{tcl_trace} command;
@item @option{:}@var{port} -- configure TPIU/SWO and debug adapter to gather
trace data, open a TCP server at port @var{port} and send the trace data to
each connected client;
@item @var{filename} -- configure TPIU/SWO and debug adapter to
gather trace data and append it to @var{filename}, which can be
either a regular file or a named pipe.
@end itemize

@item @code{-traceclk} @var{TRACECLKIN_freq} -- mandatory parameter.
Specifies the frequency in Hz of the trace clock. For the TPIU embedded in
Cortex-M3 or M4, this is usually the same frequency as HCLK. For protocol
@option{sync} this is twice the frequency of the pin data rate.

@item @code{-pin-freq} @var{trace_freq} -- specifies the expected data rate
in Hz of the SWO pin. Parameter used only on protocols @option{uart} and
@option{manchester}. Can be omitted to let the adapter driver select the
maximum supported rate automatically.

@item @code{-port-width} @var{port_width} -- sets to @var{port_width} the width
of the synchronous parallel port used for trace output. Parameter used only on
protocol @option{sync}. If not specified, default value is @var{1}.

@item @code{-formatter} (@option{0}|@option{1}) -- specifies if the formatter
should be enabled. Parameter used only on protocol @option{sync}. If not specified,
default value is @var{0}.
@end itemize
@end deffn

@deffn {Command} {$tpiu_name enable}
Uses the parameters specified by the previous @command{$tpiu_name configure}
to configure and enable the TPIU or the SWO.
If required, the adapter is also configured and enabled to receive the trace
data.
This command can be used before @command{init}, but it will take effect only
after the @command{init}.
@end deffn

@deffn {Command} {$tpiu_name disable}
Disable the TPIU or the SWO, terminating the receiving of the trace data.
@end deffn



Example usage:
@enumerate
@item STM32L152 board is programmed with an application that configures
PLL to provide core clock with 24MHz frequency; to use ITM output it's
enough to:
@example
#include <libopencm3/cm3/itm.h>
    ...
    	ITM_STIM8(0) = c;
    ...
@end example
(the most obvious way is to use the first stimulus port for printf,
for that this ITM_STIM8 assignment can be used inside _write(); to make it
blocking to avoid data loss, add @code{while (!(ITM_STIM8(0) &
ITM_STIM_FIFOREADY));});
@item An FT2232H UART is connected to the SWO pin of the board;
@item Commands to configure UART for 12MHz baud rate:
@example
$ setserial /dev/ttyUSB1 spd_cust divisor 5
$ stty -F /dev/ttyUSB1 38400
@end example
(FT2232H's base frequency is 60MHz, spd_cust allows to alias 38400
baud with our custom divisor to get 12MHz)
@item @code{itmdump -f /dev/ttyUSB1 -d1}
@item OpenOCD invocation line:
@example
openocd -f interface/stlink.cfg \
-c "transport select hla_swd" \
-f target/stm32l1.cfg \
-c "stm32l1.tpiu configure -protocol uart" \
-c "stm32l1.tpiu configure -traceclk 24000000 -pin-freq 12000000" \
-c "stm32l1.tpiu enable"
@end example
@end enumerate

@subsection ARMv7-M specific commands
@cindex tracing
@cindex SWO
@cindex SWV
@cindex ITM
@cindex ETM

@deffn {Command} {itm port} @var{port} (@option{0}|@option{1}|@option{on}|@option{off})
Enable or disable trace output for ITM stimulus @var{port} (counting
from 0). Port 0 is enabled on target creation automatically.
@end deffn

@deffn {Command} {itm ports} (@option{0}|@option{1}|@option{on}|@option{off})
Enable or disable trace output for all ITM stimulus ports.
@end deffn

@subsection Cortex-M specific commands
@cindex Cortex-M

@deffn {Command} {cortex_m maskisr} (@option{auto}|@option{on}|@option{off}|@option{steponly})
Control masking (disabling) interrupts during target step/resume.

The @option{auto} option handles interrupts during stepping in a way that they
get served but don't disturb the program flow. The step command first allows
pending interrupt handlers to execute, then disables interrupts and steps over
the next instruction where the core was halted. After the step interrupts
are enabled again. If the interrupt handlers don't complete within 500ms,
the step command leaves with the core running.

The @option{steponly} option disables interrupts during single-stepping but
enables them during normal execution. This can be used as a partial workaround
for 702596 erratum in Cortex-M7 r0p1. See "Cortex-M7 (AT610) and Cortex-M7 with
FPU (AT611) Software Developer Errata Notice" from ARM for further details.

Note that a free hardware (FPB) breakpoint is required for the @option{auto}
option. If no breakpoint is available at the time of the step, then the step
is taken with interrupts enabled, i.e. the same way the @option{off} option
does.

Default is @option{auto}.
@end deffn

@deffn {Command} {cortex_m vector_catch} [@option{all}|@option{none}|list]
@cindex vector_catch
Vector Catch hardware provides dedicated breakpoints
for certain hardware events.

Parameters request interception of
@option{all} of these hardware event vectors,
@option{none} of them,
or one or more of the following:
@option{hard_err} for a HardFault exception;
@option{mm_err} for a MemManage exception;
@option{bus_err} for a BusFault exception;
@option{irq_err},
@option{state_err},
@option{chk_err}, or
@option{nocp_err} for various UsageFault exceptions; or
@option{reset}.
If NVIC setup code does not enable them,
MemManage, BusFault, and UsageFault exceptions
are mapped to HardFault.
UsageFault checks for
divide-by-zero and unaligned access
must also be explicitly enabled.

This finishes by listing the current vector catch configuration.
@end deffn

@deffn {Command} {cortex_m reset_config} (@option{sysresetreq}|@option{vectreset})
Control reset handling if hardware srst is not fitted
@xref{reset_config,,reset_config}.

@itemize @minus
@item @option{sysresetreq} use AIRCR SYSRESETREQ to reset system.
@item @option{vectreset} use AIRCR VECTRESET to reset system (default).
@end itemize

Using @option{vectreset} is a safe option for Cortex-M3, M4 and M7 cores.
This however has the disadvantage of only resetting the core, all peripherals
are unaffected. A solution would be to use a @code{reset-init} event handler
to manually reset the peripherals.
@xref{targetevents,,Target Events}.

Cortex-M0, M0+ and M1 do not support @option{vectreset}, use @option{sysresetreq}
instead.
@end deffn

@subsection ARMv8-A specific commands
@cindex ARMv8-A
@cindex aarch64

@deffn {Command} {aarch64 cache_info}
Display information about target caches
@end deffn

@deffn {Command} {aarch64 dbginit}
This command enables debugging by clearing the OS Lock and sticky power-down and reset
indications. It also establishes the expected, basic cross-trigger configuration the aarch64
target code relies on. In a configuration file, the command would typically be called from a
@code{reset-end} or @code{reset-deassert-post} handler, to re-enable debugging after a system reset.
However, normally it is not necessary to use the command at all.
@end deffn

@deffn {Command} {aarch64 disassemble} address [count]
@cindex disassemble
Disassembles @var{count} instructions starting at @var{address}.
If @var{count} is not specified, a single instruction is disassembled.
@end deffn

@deffn {Command} {aarch64 smp} [on|off]
Display, enable or disable SMP handling mode. The state of SMP handling influences the way targets in an SMP group
are handled by the run control. With SMP handling enabled, issuing halt or resume to one core will trigger
halting or resuming of all cores in the group. The command @code{target smp} defines which targets are in the SMP
group. With SMP handling disabled, all targets need to be treated individually.
@end deffn

@deffn {Command} {aarch64 maskisr} [@option{on}|@option{off}]
Selects whether interrupts will be processed when single stepping. The default configuration is
@option{on}.
@end deffn

@deffn {Command} {$target_name catch_exc} [@option{off}|@option{sec_el1}|@option{sec_el3}|@option{nsec_el1}|@option{nsec_el2}]+
Cause @command{$target_name} to halt when an exception is taken. Any combination of
Secure (sec) EL1/EL3 or Non-Secure (nsec) EL1/EL2 is valid. The target
@command{$target_name} will halt before taking the exception. In order to resume
the target, the exception catch must be disabled again with @command{$target_name catch_exc off}.
Issuing the command without options prints the current configuration.
@end deffn

@section EnSilica eSi-RISC Architecture

eSi-RISC is a highly configurable microprocessor architecture for embedded systems
provided by EnSilica. (See: @url{http://www.ensilica.com/risc-ip/}.)

@subsection eSi-RISC Configuration

@deffn {Command} {esirisc cache_arch} (@option{harvard}|@option{von_neumann})
Configure the caching architecture. Targets with the @code{UNIFIED_ADDRESS_SPACE}
option disabled employ a Harvard architecture. By default, @option{von_neumann} is assumed.
@end deffn

@deffn {Command} {esirisc hwdc} (@option{all}|@option{none}|mask ...)
Configure hardware debug control. The HWDC register controls which exceptions return
control back to the debugger. Possible masks are @option{all}, @option{none},
@option{reset}, @option{interrupt}, @option{syscall}, @option{error}, and @option{debug}.
By default, @option{reset}, @option{error}, and @option{debug} are enabled.
@end deffn

@subsection eSi-RISC Operation

@deffn {Command} {esirisc flush_caches}
Flush instruction and data caches. This command requires that the target is halted
when the command is issued and configured with an instruction or data cache.
@end deffn

@subsection eSi-Trace Configuration

eSi-RISC targets may be configured with support for instruction tracing. Trace
data may be written to an in-memory buffer or FIFO. If a FIFO is configured, DMA
is typically employed to move trace data off-device using a high-speed
peripheral (eg. SPI). Collected trace data is encoded in one of three different
formats. At a minimum, @command{esirisc trace buffer} or @command{esirisc trace
fifo} must be issued along with @command{esirisc trace format} before trace data
can be collected.

OpenOCD provides rudimentary analysis of collected trace data. If more detail is
needed, collected trace data can be dumped to a file and processed by external
tooling.

@quotation Issues
OpenOCD is unable to process trace data sent to a FIFO. A potential workaround
for this issue is to configure DMA to copy trace data to an in-memory buffer,
which can then be passed to the @command{esirisc trace analyze} and
@command{esirisc trace dump} commands.

It is possible to corrupt trace data when using a FIFO if the peripheral
responsible for draining data from the FIFO is not fast enough. This can be
managed by enabling flow control, however this can impact timing-sensitive
software operation on the CPU.
@end quotation

@deffn {Command} {esirisc trace buffer} address size [@option{wrap}]
Configure trace buffer using the provided address and size. If the @option{wrap}
option is specified, trace collection will continue once the end of the buffer
is reached. By default, wrap is disabled.
@end deffn

@deffn {Command} {esirisc trace fifo} address
Configure trace FIFO using the provided address.
@end deffn

@deffn {Command} {esirisc trace flow_control} (@option{enable}|@option{disable})
Enable or disable stalling the CPU to collect trace data. By default, flow
control is disabled.
@end deffn

@deffn {Command} {esirisc trace format} (@option{full}|@option{branch}|@option{icache}) pc_bits
Configure trace format and number of PC bits to be captured. @option{pc_bits}
must be within 1 and 31 as the LSB is not collected. If external tooling is used
to analyze collected trace data, these values must match.

Supported trace formats:
@itemize
@item @option{full} capture full trace data, allowing execution history and
timing to be determined.
@item @option{branch} capture taken branch instructions and branch target
addresses.
@item @option{icache} capture instruction cache misses.
@end itemize
@end deffn

@deffn {Command} {esirisc trace trigger start} (@option{condition}) [start_data start_mask]
Configure trigger start condition using the provided start data and mask. A
brief description of each condition is provided below; for more detail on how
these values are used, see the eSi-RISC Architecture Manual.

Supported conditions:
@itemize
@item @option{none} manual tracing (see @command{esirisc trace start}).
@item @option{pc} start tracing if the PC matches start data and mask.
@item @option{load} start tracing if the effective address of a load
instruction matches start data and mask.
@item @option{store} start tracing if the effective address of a store
instruction matches start data and mask.
@item @option{exception} start tracing if the EID of an exception matches start
data and mask.
@item @option{eret} start tracing when an @code{ERET} instruction is executed.
@item @option{wait} start tracing when a @code{WAIT} instruction is executed.
@item @option{stop} start tracing when a @code{STOP} instruction is executed.
@item @option{high} start tracing when an external signal is a logical high.
@item @option{low} start tracing when an external signal is a logical low.
@end itemize
@end deffn

@deffn {Command} {esirisc trace trigger stop} (@option{condition}) [stop_data stop_mask]
Configure trigger stop condition using the provided stop data and mask. A brief
description of each condition is provided below; for more detail on how these
values are used, see the eSi-RISC Architecture Manual.

Supported conditions:
@itemize
@item @option{none} manual tracing (see @command{esirisc trace stop}).
@item @option{pc} stop tracing if the PC matches stop data and mask.
@item @option{load} stop tracing if the effective address of a load
instruction matches stop data and mask.
@item @option{store} stop tracing if the effective address of a store
instruction matches stop data and mask.
@item @option{exception} stop tracing if the EID of an exception matches stop
data and mask.
@item @option{eret} stop tracing when an @code{ERET} instruction is executed.
@item @option{wait} stop tracing when a @code{WAIT} instruction is executed.
@item @option{stop} stop tracing when a @code{STOP} instruction is executed.
@end itemize
@end deffn

@deffn {Command} {esirisc trace trigger delay} (@option{trigger}) [cycles]
Configure trigger start/stop delay in clock cycles.

Supported triggers:
@itemize
@item @option{none} no delay to start or stop collection.
@item @option{start} delay @option{cycles} after trigger to start collection.
@item @option{stop} delay @option{cycles} after trigger to stop collection.
@item @option{both} delay @option{cycles} after both triggers to start or stop
collection.
@end itemize
@end deffn

@subsection eSi-Trace Operation

@deffn {Command} {esirisc trace init}
Initialize trace collection. This command must be called any time the
configuration changes. If a trace buffer has been configured, the contents will
be overwritten when trace collection starts.
@end deffn

@deffn {Command} {esirisc trace info}
Display trace configuration.
@end deffn

@deffn {Command} {esirisc trace status}
Display trace collection status.
@end deffn

@deffn {Command} {esirisc trace start}
Start manual trace collection.
@end deffn

@deffn {Command} {esirisc trace stop}
Stop manual trace collection.
@end deffn

@deffn {Command} {esirisc trace analyze} [address size]
Analyze collected trace data. This command may only be used if a trace buffer
has been configured. If a trace FIFO has been configured, trace data must be
copied to an in-memory buffer identified by the @option{address} and
@option{size} options using DMA.
@end deffn

@deffn {Command} {esirisc trace dump} [address size] @file{filename}
Dump collected trace data to file. This command may only be used if a trace
buffer has been configured. If a trace FIFO has been configured, trace data must
be copied to an in-memory buffer identified by the @option{address} and
@option{size} options using DMA.
@end deffn

@section Intel Architecture

Intel Quark X10xx is the first product in the Quark family of SoCs. It is an IA-32
(Pentium x86 ISA) compatible SoC. The core CPU in the X10xx is codenamed Lakemont.
Lakemont version 1 (LMT1) is used in X10xx. The CPU TAP (Lakemont TAP) is used for
software debug and the CLTAP is used for SoC level operations.
Useful docs are here: https://communities.intel.com/community/makers/documentation
@itemize
@item Intel Quark SoC X1000 OpenOCD/GDB/Eclipse App Note (web search for doc num 330015)
@item Intel Quark SoC X1000 Debug Operations User Guide (web search for doc num 329866)
@item Intel Quark SoC X1000 Datasheet (web search for doc num 329676)
@end itemize

@subsection x86 32-bit specific commands
The three main address spaces for x86 are memory, I/O and configuration space.
These commands allow a user to read and write to the 64Kbyte I/O address space.

@deffn {Command} {x86_32 idw} address
Display the contents of a 32-bit I/O port from address range 0x0000 - 0xffff.
@end deffn

@deffn {Command} {x86_32 idh} address
Display the contents of a 16-bit I/O port from address range 0x0000 - 0xffff.
@end deffn

@deffn {Command} {x86_32 idb} address
Display the contents of a 8-bit I/O port from address range 0x0000 - 0xffff.
@end deffn

@deffn {Command} {x86_32 iww} address
Write the contents of a 32-bit I/O port to address range 0x0000 - 0xffff.
@end deffn

@deffn {Command} {x86_32 iwh} address
Write the contents of a 16-bit I/O port to address range 0x0000 - 0xffff.
@end deffn

@deffn {Command} {x86_32 iwb} address
Write the contents of a 8-bit I/O port to address range 0x0000 - 0xffff.
@end deffn

@section OpenRISC Architecture

The OpenRISC CPU is a soft core. It is used in a programmable SoC which can be
configured with any of the TAP / Debug Unit available.

@subsection TAP and Debug Unit selection commands
@deffn {Command} {tap_select} (@option{vjtag}|@option{mohor}|@option{xilinx_bscan})
Select between the Altera Virtual JTAG , Xilinx Virtual JTAG and Mohor TAP.
@end deffn
@deffn {Command} {du_select} (@option{adv}|@option{mohor}) [option]
Select between the Advanced Debug Interface and the classic one.

An option can be passed as a second argument to the debug unit.

When using the Advanced Debug Interface, option = 1 means the RTL core is
configured with ADBG_USE_HISPEED = 1. This configuration skips status checking
between bytes while doing read or write bursts.
@end deffn

@subsection Registers commands
@deffn {Command} {addreg} [name] [address] [feature] [reg_group]
Add a new register in the cpu register list. This register will be
included in the generated target descriptor file.

@strong{[feature]} must be "org.gnu.gdb.or1k.group[0..10]".

@strong{[reg_group]} can be anything. The default register list defines "system",
 "dmmu", "immu", "dcache", "icache", "mac", "debug", "perf", "power", "pic"
 and "timer" groups.

@emph{example:}
@example
addreg rtest 0x1234 org.gnu.gdb.or1k.group0 system
@end example


@end deffn
@deffn {Command} {readgroup} (@option{group})
Display all registers in @emph{group}.

@emph{group} can be "system",
 "dmmu", "immu", "dcache", "icache", "mac", "debug", "perf", "power", "pic",
 "timer" or any new group created with addreg command.
@end deffn

@section RISC-V Architecture

@uref{http://riscv.org/, RISC-V} is a free and open ISA. OpenOCD supports JTAG
debug of RV32 and RV64 cores in heterogeneous multicore systems of up to 32
harts. (It's possible to increase this limit to 1024 by changing
RISCV_MAX_HARTS in riscv.h.) OpenOCD primarily supports 0.13 of the RISC-V
Debug Specification, but there is also support for legacy targets that
implement version 0.11.

@subsection RISC-V Terminology

A @emph{hart} is a hardware thread. A hart may share resources (eg. FPU) with
another hart, or may be a separate core.  RISC-V treats those the same, and
OpenOCD exposes each hart as a separate core.

@subsection RISC-V Debug Configuration Commands

@deffn {Command} {riscv expose_csrs} n0[-m0][,n1[-m1]]...
Configure a list of inclusive ranges for CSRs to expose in addition to the
standard ones. This must be executed before `init`.

By default OpenOCD attempts to expose only CSRs that are mentioned in a spec,
and then only if the corresponding extension appears to be implemented. This
command can be used if OpenOCD gets this wrong, or a target implements custom
CSRs.
@end deffn

@deffn {Command} {riscv expose_custom} n0[-m0][,n1[-m1]]...
The RISC-V Debug Specification allows targets to expose custom registers
through abstract commands. (See Section 3.5.1.1 in that document.) This command
configures a list of inclusive ranges of those registers to expose. Number 0
indicates the first custom register, whose abstract command number is 0xc000.
This command must be executed before `init`.
@end deffn

@deffn {Command} {riscv set_command_timeout_sec} [seconds]
Set the wall-clock timeout (in seconds) for individual commands. The default
should work fine for all but the slowest targets (eg. simulators).
@end deffn

@deffn {Command} {riscv set_reset_timeout_sec} [seconds]
Set the maximum time to wait for a hart to come out of reset after reset is
deasserted.
@end deffn

@deffn {Command} {riscv set_scratch_ram} none|[address]
Set the address of 16 bytes of scratch RAM the debugger can use, or 'none'.
This is used to access 64-bit floating point registers on 32-bit targets.
@end deffn

@deffn {Command} {riscv set_prefer_sba} on|off
When on, prefer to use System Bus Access to access memory.  When off (default),
prefer to use the Program Buffer to access memory.
@end deffn

@deffn {Command} {riscv set_enable_virtual} on|off
When on, memory accesses are performed on physical or virtual memory depending
on the current system configuration. When off (default), all memory accessses are performed
on physical memory.
@end deffn

@deffn {Command} {riscv set_enable_virt2phys} on|off
When on (default), memory accesses are performed on physical or virtual memory
depending on the current satp configuration. When off, all memory accessses are
performed on physical memory.
@end deffn

@deffn {Command} {riscv resume_order} normal|reversed
Some software assumes all harts are executing nearly continuously. Such
software may be sensitive to the order that harts are resumed in. On harts
that don't support hasel, this option allows the user to choose the order the
harts are resumed in. If you are using this option, it's probably masking a
race condition problem in your code.

Normal order is from lowest hart index to highest. This is the default
behavior. Reversed order is from highest hart index to lowest.
@end deffn

@deffn {Command} {riscv set_ir} (@option{idcode}|@option{dtmcs}|@option{dmi}) [value]
Set the IR value for the specified JTAG register.  This is useful, for
example, when using the existing JTAG interface on a Xilinx FPGA by
way of BSCANE2 primitives that only permit a limited selection of IR
values.

When utilizing version 0.11 of the RISC-V Debug Specification,
@option{dtmcs} and @option{dmi} set the IR values for the DTMCONTROL
and DBUS registers, respectively.
@end deffn

@deffn {Command} {riscv use_bscan_tunnel} value
Enable or disable use of a BSCAN tunnel to reach DM.  Supply the width of
the DM transport TAP's instruction register to enable.  Supply a value of 0 to disable.
@end deffn

@deffn {Command} {riscv set_ebreakm} on|off
Control dcsr.ebreakm. When on (default), M-mode ebreak instructions trap to
OpenOCD. When off, they generate a breakpoint exception handled internally.
@end deffn

@deffn {Command} {riscv set_ebreaks} on|off
Control dcsr.ebreaks. When on (default), S-mode ebreak instructions trap to
OpenOCD. When off, they generate a breakpoint exception handled internally.
@end deffn

@deffn {Command} {riscv set_ebreaku} on|off
Control dcsr.ebreaku. When on (default), U-mode ebreak instructions trap to
OpenOCD. When off, they generate a breakpoint exception handled internally.
@end deffn

@subsection RISC-V Authentication Commands

The following commands can be used to authenticate to a RISC-V system. Eg.  a
trivial challenge-response protocol could be implemented as follows in a
configuration file, immediately following @command{init}:
@example
set challenge [riscv authdata_read]
riscv authdata_write [expr $challenge + 1]
@end example

@deffn {Command} {riscv authdata_read}
Return the 32-bit value read from authdata.
@end deffn

@deffn {Command} {riscv authdata_write} value
Write the 32-bit value to authdata.
@end deffn

@subsection RISC-V DMI Commands

The following commands allow direct access to the Debug Module Interface, which
can be used to interact with custom debug features.

@deffn {Command} {riscv dmi_read} address
Perform a 32-bit DMI read at address, returning the value.
@end deffn

@deffn {Command} {riscv dmi_write} address value
Perform a 32-bit DMI write of value at address.
@end deffn

@section ARC Architecture
@cindex ARC

Synopsys DesignWare ARC Processors are a family of 32-bit CPUs that SoC
designers can optimize for a wide range of uses, from deeply embedded to
high-performance host applications in a variety of market segments. See more
at: @url{http://www.synopsys.com/IP/ProcessorIP/ARCProcessors/Pages/default.aspx}.
OpenOCD currently supports ARC EM processors.
There is a set ARC-specific OpenOCD commands that allow low-level
access to the core and provide necessary support for ARC extensibility and
configurability capabilities. ARC processors has much more configuration
capabilities than most of the other processors and in addition there is an
extension interface that allows SoC designers to add custom registers and
instructions. For the OpenOCD that mostly means that set of core and AUX
registers in target will vary and is not fixed for a particular processor
model. To enable extensibility several TCL commands are provided that allow to
describe those optional registers in OpenOCD configuration files. Moreover
those commands allow for a dynamic target features discovery.


@subsection General ARC commands

@deffn {Config Command} {arc add-reg} configparams

Add a new register to processor target. By default newly created register is
marked as not existing. @var{configparams} must have following required
arguments:

@itemize @bullet

@item @code{-name} name
@*Name of a register.

@item @code{-num} number
@*Architectural register number: core register number or AUX register number.

@item @code{-feature} XML_feature
@*Name of GDB XML target description feature.

@end itemize

@var{configparams} may have following optional arguments:

@itemize @bullet

@item @code{-gdbnum} number
@*GDB register number. It is recommended to not assign GDB register number
manually, because there would be a risk that two register will have same
number. When register GDB number is not set with this option, then register
will get a previous register number + 1. This option is required only for those
registers that must be at particular address expected by GDB.

@item @code{-core}
@*This option specifies that register is a core registers. If not - this is an
AUX register. AUX registers and core registers reside in different address
spaces.

@item @code{-bcr}
@*This options specifies that register is a BCR register. BCR means Build
Configuration Registers - this is a special type of AUX registers that are read
only and non-volatile, that is - they never change their value. Therefore OpenOCD
never invalidates values of those registers in internal caches. Because BCR is a
type of AUX registers, this option cannot be used with @code{-core}.

@item @code{-type} type_name
@*Name of type of this register. This can be either one of the basic GDB types,
or a custom types described with @command{arc add-reg-type-[flags|struct]}.

@item @code{-g}
@* If specified then this is a "general" register. General registers are always
read by OpenOCD on context save (when core has just been halted) and is always
transferred to GDB client in a response to g-packet. Contrary to this,
non-general registers are read and sent to GDB client on-demand. In general it
is not recommended to apply this option to custom registers.

@end itemize

@end deffn

@deffn {Config Command} {arc add-reg-type-flags} -name name flags...
Adds new register type of ``flags'' class. ``Flags'' types can contain only
one-bit fields. Each flag definition looks like @code{-flag name bit-position}.
@end deffn

@anchor{add-reg-type-struct}
@deffn {Config Command} {arc add-reg-type-struct} -name name structs...
Adds new register type of ``struct'' class. ``Struct'' types can contain either
bit-fields or fields of other types, however at the moment only bit fields are
supported. Structure bit field definition looks like @code{-bitfield name
startbit endbit}.
@end deffn

@deffn {Command} {arc get-reg-field} reg-name field-name
Returns value of bit-field in a register. Register must be ``struct'' register
type, @xref{add-reg-type-struct}. command definition.
@end deffn

@deffn {Command} {arc set-reg-exists} reg-names...
Specify that some register exists. Any amount of names can be passed
as an argument for a single command invocation.
@end deffn

@subsection ARC JTAG commands

@deffn {Command} {arc jtag set-aux-reg} regnum value
This command writes value to AUX register via its number. This command access
register in target directly via JTAG, bypassing any OpenOCD internal caches,
therefore it is unsafe to use if that register can be operated by other means.

@end deffn

@deffn {Command} {arc jtag set-core-reg} regnum value
This command is similar to @command{arc jtag set-aux-reg} but is for core
registers.
@end deffn

@deffn {Command} {arc jtag get-aux-reg} regnum
This command returns the value storded in AUX register via its number. This commands access
register in target directly via JTAG, bypassing any OpenOCD internal caches,
therefore it is unsafe to use if that register can be operated by other means.

@end deffn

@deffn {Command} {arc jtag get-core-reg} regnum
This command is similar to @command{arc jtag get-aux-reg} but is for core
registers.
@end deffn

@section STM8 Architecture
@uref{http://st.com/stm8/, STM8} is a 8-bit microcontroller platform from
STMicroelectronics, based on a proprietary 8-bit core architecture.

OpenOCD supports debugging STM8 through the STMicroelectronics debug
protocol SWIM, @pxref{swimtransport,,SWIM}.

@anchor{softwaredebugmessagesandtracing}
@section Software Debug Messages and Tracing
@cindex Linux-ARM DCC support
@cindex tracing
@cindex libdcc
@cindex DCC
OpenOCD can process certain requests from target software, when
the target uses appropriate libraries.
The most powerful mechanism is semihosting, but there is also
a lighter weight mechanism using only the DCC channel.

Currently @command{target_request debugmsgs}
is supported only for @option{arm7_9} and @option{cortex_m} cores.
These messages are received as part of target polling, so
you need to have @command{poll on} active to receive them.
They are intrusive in that they will affect program execution
times. If that is a problem, @pxref{armhardwaretracing,,ARM Hardware Tracing}.

See @file{libdcc} in the contrib dir for more details.
In addition to sending strings, characters, and
arrays of various size integers from the target,
@file{libdcc} also exports a software trace point mechanism.
The target being debugged may
issue trace messages which include a 24-bit @dfn{trace point} number.
Trace point support includes two distinct mechanisms,
each supported by a command:

@itemize
@item @emph{History} ... A circular buffer of trace points
can be set up, and then displayed at any time.
This tracks where code has been, which can be invaluable in
finding out how some fault was triggered.

The buffer may overflow, since it collects records continuously.
It may be useful to use some of the 24 bits to represent a
particular event, and other bits to hold data.

@item @emph{Counting} ... An array of counters can be set up,
and then displayed at any time.
This can help establish code coverage and identify hot spots.

The array of counters is directly indexed by the trace point
number, so trace points with higher numbers are not counted.
@end itemize

Linux-ARM kernels have a ``Kernel low-level debugging
via EmbeddedICE DCC channel'' option (CONFIG_DEBUG_ICEDCC,
depends on CONFIG_DEBUG_LL) which uses this mechanism to
deliver messages before a serial console can be activated.
This is not the same format used by @file{libdcc}.
Other software, such as the U-Boot boot loader, sometimes
does the same thing.

@deffn {Command} {target_request debugmsgs} [@option{enable}|@option{disable}|@option{charmsg}]
Displays current handling of target DCC message requests.
These messages may be sent to the debugger while the target is running.
The optional @option{enable} and @option{charmsg} parameters
both enable the messages, while @option{disable} disables them.

With @option{charmsg} the DCC words each contain one character,
as used by Linux with CONFIG_DEBUG_ICEDCC;
otherwise the libdcc format is used.
@end deffn

@deffn {Command} {trace history} [@option{clear}|count]
With no parameter, displays all the trace points that have triggered
in the order they triggered.
With the parameter @option{clear}, erases all current trace history records.
With a @var{count} parameter, allocates space for that many
history records.
@end deffn

@deffn {Command} {trace point} [@option{clear}|identifier]
With no parameter, displays all trace point identifiers and how many times
they have been triggered.
With the parameter @option{clear}, erases all current trace point counters.
With a numeric @var{identifier} parameter, creates a new a trace point counter
and associates it with that identifier.

@emph{Important:} The identifier and the trace point number
are not related except by this command.
These trace point numbers always start at zero (from server startup,
or after @command{trace point clear}) and count up from there.
@end deffn


@node JTAG Commands
@chapter JTAG Commands
@cindex JTAG Commands
Most general purpose JTAG commands have been presented earlier.
(@xref{jtagspeed,,JTAG Speed}, @ref{Reset Configuration}, and @ref{TAP Declaration}.)
Lower level JTAG commands, as presented here,
may be needed to work with targets which require special
attention during operations such as reset or initialization.

To use these commands you will need to understand some
of the basics of JTAG, including:

@itemize @bullet
@item A JTAG scan chain consists of a sequence of individual TAP
devices such as a CPUs.
@item Control operations involve moving each TAP through the same
standard state machine (in parallel)
using their shared TMS and clock signals.
@item Data transfer involves shifting data through the chain of
instruction or data registers of each TAP, writing new register values
while the reading previous ones.
@item Data register sizes are a function of the instruction active in
a given TAP, while instruction register sizes are fixed for each TAP.
All TAPs support a BYPASS instruction with a single bit data register.
@item The way OpenOCD differentiates between TAP devices is by
shifting different instructions into (and out of) their instruction
registers.
@end itemize

@section Low Level JTAG Commands

These commands are used by developers who need to access
JTAG instruction or data registers, possibly controlling
the order of TAP state transitions.
If you're not debugging OpenOCD internals, or bringing up a
new JTAG adapter or a new type of TAP device (like a CPU or
JTAG router), you probably won't need to use these commands.
In a debug session that doesn't use JTAG for its transport protocol,
these commands are not available.

@deffn {Command} {drscan} tap [numbits value]+ [@option{-endstate} tap_state]
Loads the data register of @var{tap} with a series of bit fields
that specify the entire register.
Each field is @var{numbits} bits long with
a numeric @var{value} (hexadecimal encouraged).
The return value holds the original value of each
of those fields.

For example, a 38 bit number might be specified as one
field of 32 bits then one of 6 bits.
@emph{For portability, never pass fields which are more
than 32 bits long. Many OpenOCD implementations do not
support 64-bit (or larger) integer values.}

All TAPs other than @var{tap} must be in BYPASS mode.
The single bit in their data registers does not matter.

When @var{tap_state} is specified, the JTAG state machine is left
in that state.
For example @sc{drpause} might be specified, so that more
instructions can be issued before re-entering the @sc{run/idle} state.
If the end state is not specified, the @sc{run/idle} state is entered.

@quotation Warning
OpenOCD does not record information about data register lengths,
so @emph{it is important that you get the bit field lengths right}.
Remember that different JTAG instructions refer to different
data registers, which may have different lengths.
Moreover, those lengths may not be fixed;
the SCAN_N instruction can change the length of
the register accessed by the INTEST instruction
(by connecting a different scan chain).
@end quotation
@end deffn

@deffn {Command} {flush_count}
Returns the number of times the JTAG queue has been flushed.
This may be used for performance tuning.

For example, flushing a queue over USB involves a
minimum latency, often several milliseconds, which does
not change with the amount of data which is written.
You may be able to identify performance problems by finding
tasks which waste bandwidth by flushing small transfers too often,
instead of batching them into larger operations.
@end deffn

@deffn {Command} {irscan} [tap instruction]+ [@option{-endstate} tap_state]
For each @var{tap} listed, loads the instruction register
with its associated numeric @var{instruction}.
(The number of bits in that instruction may be displayed
using the @command{scan_chain} command.)
For other TAPs, a BYPASS instruction is loaded.

When @var{tap_state} is specified, the JTAG state machine is left
in that state.
For example @sc{irpause} might be specified, so the data register
can be loaded before re-entering the @sc{run/idle} state.
If the end state is not specified, the @sc{run/idle} state is entered.

@quotation Note
OpenOCD currently supports only a single field for instruction
register values, unlike data register values.
For TAPs where the instruction register length is more than 32 bits,
portable scripts currently must issue only BYPASS instructions.
@end quotation
@end deffn

@deffn {Command} {pathmove} start_state [next_state ...]
Start by moving to @var{start_state}, which
must be one of the @emph{stable} states.
Unless it is the only state given, this will often be the
current state, so that no TCK transitions are needed.
Then, in a series of single state transitions
(conforming to the JTAG state machine) shift to
each @var{next_state} in sequence, one per TCK cycle.
The final state must also be stable.
@end deffn

@deffn {Command} {runtest} @var{num_cycles}
Move to the @sc{run/idle} state, and execute at least
@var{num_cycles} of the JTAG clock (TCK).
Instructions often need some time
to execute before they take effect.
@end deffn

@c tms_sequence (short|long)
@c ... temporary, debug-only, other than USBprog bug workaround...

@deffn {Command} {verify_ircapture} (@option{enable}|@option{disable})
Verify values captured during @sc{ircapture} and returned
during IR scans. Default is enabled, but this can be
overridden by @command{verify_jtag}.
This flag is ignored when validating JTAG chain configuration.
@end deffn

@deffn {Command} {verify_jtag} (@option{enable}|@option{disable})
Enables verification of DR and IR scans, to help detect
programming errors. For IR scans, @command{verify_ircapture}
must also be enabled.
Default is enabled.
@end deffn

@section TAP state names
@cindex TAP state names

The @var{tap_state} names used by OpenOCD in the @command{drscan},
@command{irscan}, and @command{pathmove} commands are the same
as those used in SVF boundary scan documents, except that
SVF uses @sc{idle} instead of @sc{run/idle}.

@itemize @bullet
@item @b{RESET} ... @emph{stable} (with TMS high);
acts as if TRST were pulsed
@item @b{RUN/IDLE} ... @emph{stable}; don't assume this always means IDLE
@item @b{DRSELECT}
@item @b{DRCAPTURE}
@item @b{DRSHIFT} ... @emph{stable}; TDI/TDO shifting
through the data register
@item @b{DREXIT1}
@item @b{DRPAUSE} ... @emph{stable}; data register ready
for update or more shifting
@item @b{DREXIT2}
@item @b{DRUPDATE}
@item @b{IRSELECT}
@item @b{IRCAPTURE}
@item @b{IRSHIFT} ... @emph{stable}; TDI/TDO shifting
through the instruction register
@item @b{IREXIT1}
@item @b{IRPAUSE} ... @emph{stable}; instruction register ready
for update or more shifting
@item @b{IREXIT2}
@item @b{IRUPDATE}
@end itemize

Note that only six of those states are fully ``stable'' in the
face of TMS fixed (low except for @sc{reset})
and a free-running JTAG clock. For all the
others, the next TCK transition changes to a new state.

@itemize @bullet
@item From @sc{drshift} and @sc{irshift}, clock transitions will
produce side effects by changing register contents. The values
to be latched in upcoming @sc{drupdate} or @sc{irupdate} states
may not be as expected.
@item @sc{run/idle}, @sc{drpause}, and @sc{irpause} are reasonable
choices after @command{drscan} or @command{irscan} commands,
since they are free of JTAG side effects.
@item @sc{run/idle} may have side effects that appear at non-JTAG
levels, such as advancing the ARM9E-S instruction pipeline.
Consult the documentation for the TAP(s) you are working with.
@end itemize

@node Boundary Scan Commands
@chapter Boundary Scan Commands

One of the original purposes of JTAG was to support
boundary scan based hardware testing.
Although its primary focus is to support On-Chip Debugging,
OpenOCD also includes some boundary scan commands.

@section SVF: Serial Vector Format
@cindex Serial Vector Format
@cindex SVF

The Serial Vector Format, better known as @dfn{SVF}, is a
way to represent JTAG test patterns in text files.
In a debug session using JTAG for its transport protocol,
OpenOCD supports running such test files.

@deffn {Command} {svf} @file{filename} [@option{-tap @var{tapname}}] [@option{[-]quiet}] @
                     [@option{[-]nil}] [@option{[-]progress}] [@option{[-]ignore_error}]
This issues a JTAG reset (Test-Logic-Reset) and then
runs the SVF script from @file{filename}.

Arguments can be specified in any order; the optional dash doesn't
affect their semantics.

Command options:
@itemize @minus
@item @option{-tap @var{tapname}} ignore IR and DR headers and footers
specified by the SVF file with HIR, TIR, HDR and TDR commands;
instead, calculate them automatically according to the current JTAG
chain configuration, targeting @var{tapname};
@item @option{[-]quiet} do not log every command before execution;
@item @option{[-]nil} ``dry run'', i.e., do not perform any operations
on the real interface;
@item @option{[-]progress} enable progress indication;
@item @option{[-]ignore_error} continue execution despite TDO check
errors.
@end itemize
@end deffn

@section XSVF: Xilinx Serial Vector Format
@cindex Xilinx Serial Vector Format
@cindex XSVF

The Xilinx Serial Vector Format, better known as @dfn{XSVF}, is a
binary representation of SVF which is optimized for use with
Xilinx devices.
In a debug session using JTAG for its transport protocol,
OpenOCD supports running such test files.

@quotation Important
Not all XSVF commands are supported.
@end quotation

@deffn {Command} {xsvf} (tapname|@option{plain}) filename [@option{virt2}] [@option{quiet}]
This issues a JTAG reset (Test-Logic-Reset) and then
runs the XSVF script from @file{filename}.
When a @var{tapname} is specified, the commands are directed at
that TAP.
When @option{virt2} is specified, the @sc{xruntest} command counts
are interpreted as TCK cycles instead of microseconds.
Unless the @option{quiet} option is specified,
messages are logged for comments and some retries.
@end deffn

The OpenOCD sources also include two utility scripts
for working with XSVF; they are not currently installed
after building the software.
You may find them useful:

@itemize
@item @emph{svf2xsvf} ... converts SVF files into the extended XSVF
syntax understood by the @command{xsvf} command; see notes below.
@item @emph{xsvfdump} ... converts XSVF files into a text output format;
understands the OpenOCD extensions.
@end itemize

The input format accepts a handful of non-standard extensions.
These include three opcodes corresponding to SVF extensions
from Lattice Semiconductor (LCOUNT, LDELAY, LDSR), and
two opcodes supporting a more accurate translation of SVF
(XTRST, XWAITSTATE).
If @emph{xsvfdump} shows a file is using those opcodes, it
probably will not be usable with other XSVF tools.


@node Utility Commands
@chapter Utility Commands
@cindex Utility Commands

@section RAM testing
@cindex RAM testing

There is often a need to stress-test random access memory (RAM) for
errors. OpenOCD comes with a Tcl implementation of well-known memory
testing procedures allowing the detection of all sorts of issues with
electrical wiring, defective chips, PCB layout and other common
hardware problems.

To use them, you usually need to initialise your RAM controller first;
consult your SoC's documentation to get the recommended list of
register operations and translate them to the corresponding
@command{mww}/@command{mwb} commands.

Load the memory testing functions with

@example
source [find tools/memtest.tcl]
@end example

to get access to the following facilities:

@deffn {Command} {memTestDataBus} address
Test the data bus wiring in a memory region by performing a walking
1's test at a fixed address within that region.
@end deffn

@deffn {Command} {memTestAddressBus} baseaddress size
Perform a walking 1's test on the relevant bits of the address and
check for aliasing. This test will find single-bit address failures
such as stuck-high, stuck-low, and shorted pins.
@end deffn

@deffn {Command} {memTestDevice} baseaddress size
Test the integrity of a physical memory device by performing an
increment/decrement test over the entire region. In the process every
storage bit in the device is tested as zero and as one.
@end deffn

@deffn {Command} {runAllMemTests} baseaddress size
Run all of the above tests over a specified memory region.
@end deffn

@section Firmware recovery helpers
@cindex Firmware recovery

OpenOCD includes an easy-to-use script to facilitate mass-market
devices recovery with JTAG.

For quickstart instructions run:
@example
openocd -f tools/firmware-recovery.tcl -c firmware_help
@end example

@node GDB and OpenOCD
@chapter GDB and OpenOCD
@cindex GDB
OpenOCD complies with the remote gdbserver protocol and, as such, can be used
to debug remote targets.
Setting up GDB to work with OpenOCD can involve several components:

@itemize
@item The OpenOCD server support for GDB may need to be configured.
@xref{gdbconfiguration,,GDB Configuration}.
@item GDB's support for OpenOCD may need configuration,
as shown in this chapter.
@item If you have a GUI environment like Eclipse,
that also will probably need to be configured.
@end itemize

Of course, the version of GDB you use will need to be one which has
been built to know about the target CPU you're using. It's probably
part of the tool chain you're using. For example, if you are doing
cross-development for ARM on an x86 PC, instead of using the native
x86 @command{gdb} command you might use @command{arm-none-eabi-gdb}
if that's the tool chain used to compile your code.

@section Connecting to GDB
@cindex Connecting to GDB
Use GDB 6.7 or newer with OpenOCD if you run into trouble. For
instance GDB 6.3 has a known bug that produces bogus memory access
errors, which has since been fixed; see
@url{http://osdir.com/ml/gdb.bugs.discuss/2004-12/msg00018.html}

OpenOCD can communicate with GDB in two ways:

@enumerate
@item
A socket (TCP/IP) connection is typically started as follows:
@example
target extended-remote localhost:3333
@end example
This would cause GDB to connect to the gdbserver on the local pc using port 3333.

The extended remote protocol is a super-set of the remote protocol and should
be the preferred choice. More details are available in GDB documentation
@url{https://sourceware.org/gdb/onlinedocs/gdb/Connecting.html}

To speed-up typing, any GDB command can be abbreviated, including the extended
remote command above that becomes:
@example
tar ext :3333
@end example

@b{Note:} If any backward compatibility issue requires using the old remote
protocol in place of the extended remote one, the former protocol is still
available through the command:
@example
target remote localhost:3333
@end example

@item
A pipe connection is typically started as follows:
@example
target extended-remote | \
       openocd -c "gdb_port pipe; log_output openocd.log"
@end example
This would cause GDB to run OpenOCD and communicate using pipes (stdin/stdout).
Using this method has the advantage of GDB starting/stopping OpenOCD for the debug
session. log_output sends the log output to a file to ensure that the pipe is
not saturated when using higher debug level outputs.
@end enumerate

To list the available OpenOCD commands type @command{monitor help} on the
GDB command line.

@section Sample GDB session startup

With the remote protocol, GDB sessions start a little differently
than they do when you're debugging locally.
Here's an example showing how to start a debug session with a
small ARM program.
In this case the program was linked to be loaded into SRAM on a Cortex-M3.
Most programs would be written into flash (address 0) and run from there.

@example
$ arm-none-eabi-gdb example.elf
(gdb) target extended-remote localhost:3333
Remote debugging using localhost:3333
...
(gdb) monitor reset halt
...
(gdb) load
Loading section .vectors, size 0x100 lma 0x20000000
Loading section .text, size 0x5a0 lma 0x20000100
Loading section .data, size 0x18 lma 0x200006a0
Start address 0x2000061c, load size 1720
Transfer rate: 22 KB/sec, 573 bytes/write.
(gdb) continue
Continuing.
...
@end example

You could then interrupt the GDB session to make the program break,
type @command{where} to show the stack, @command{list} to show the
code around the program counter, @command{step} through code,
set breakpoints or watchpoints, and so on.

@section Configuring GDB for OpenOCD

OpenOCD supports the gdb @option{qSupported} packet, this enables information
to be sent by the GDB remote server (i.e. OpenOCD) to GDB. Typical information includes
packet size and the device's memory map.
You do not need to configure the packet size by hand,
and the relevant parts of the memory map should be automatically
set up when you declare (NOR) flash banks.

However, there are other things which GDB can't currently query.
You may need to set those up by hand.
As OpenOCD starts up, you will often see a line reporting
something like:

@example
Info : lm3s.cpu: hardware has 6 breakpoints, 4 watchpoints
@end example

You can pass that information to GDB with these commands:

@example
set remote hardware-breakpoint-limit 6
set remote hardware-watchpoint-limit 4
@end example

With that particular hardware (Cortex-M3) the hardware breakpoints
only work for code running from flash memory. Most other ARM systems
do not have such restrictions.

Rather than typing such commands interactively, you may prefer to
save them in a file and have GDB execute them as it starts, perhaps
using a @file{.gdbinit} in your project directory or starting GDB
using @command{gdb -x filename}.

@section Programming using GDB
@cindex Programming using GDB
@anchor{programmingusinggdb}

By default the target memory map is sent to GDB. This can be disabled by
the following OpenOCD configuration option:
@example
gdb_memory_map disable
@end example
For this to function correctly a valid flash configuration must also be set
in OpenOCD. For faster performance you should also configure a valid
working area.

Informing GDB of the memory map of the target will enable GDB to protect any
flash areas of the target and use hardware breakpoints by default. This means
that the OpenOCD option @command{gdb_breakpoint_override} is not required when
using a memory map. @xref{gdbbreakpointoverride,,gdb_breakpoint_override}.

To view the configured memory map in GDB, use the GDB command @option{info mem}.
All other unassigned addresses within GDB are treated as RAM.

GDB 6.8 and higher set any memory area not in the memory map as inaccessible.
This can be changed to the old behaviour by using the following GDB command
@example
set mem inaccessible-by-default off
@end example

If @command{gdb_flash_program enable} is also used, GDB will be able to
program any flash memory using the vFlash interface.

GDB will look at the target memory map when a load command is given, if any
areas to be programmed lie within the target flash area the vFlash packets
will be used.

If the target needs configuring before GDB programming, set target
event gdb-flash-erase-start:
@example
$_TARGETNAME configure -event gdb-flash-erase-start BODY
@end example
@xref{targetevents,,Target Events}, for other GDB programming related events.

To verify any flash programming the GDB command @option{compare-sections}
can be used.

@section Using GDB as a non-intrusive memory inspector
@cindex Using GDB as a non-intrusive memory inspector
@anchor{gdbmeminspect}

If your project controls more than a blinking LED, let's say a heavy industrial
robot or an experimental nuclear reactor, stopping the controlling process
just because you want to attach GDB is not a good option.

OpenOCD does not support GDB non-stop mode (might be implemented in the future).
Though there is a possible setup where the target does not get stopped
and GDB treats it as it were running.
If the target supports background access to memory while it is running,
you can use GDB in this mode to inspect memory (mainly global variables)
without any intrusion of the target process.

Remove default setting of gdb-attach event. @xref{targetevents,,Target Events}.
Place following command after target configuration:
@example
$_TARGETNAME configure -event gdb-attach @{@}
@end example

If any of installed flash banks does not support probe on running target,
switch off gdb_memory_map:
@example
gdb_memory_map disable
@end example

Ensure GDB is configured without interrupt-on-connect.
Some GDB versions set it by default, some does not.
@example
set remote interrupt-on-connect off
@end example

If you switched gdb_memory_map off, you may want to setup GDB memory map
manually or issue @command{set mem inaccessible-by-default off}

Now you can issue GDB command @command{target extended-remote ...} and inspect memory
of a running target. Do not use GDB commands @command{continue},
@command{step} or @command{next} as they synchronize GDB with your target
and GDB would require stopping the target to get the prompt back.

Do not use this mode under an IDE like Eclipse as it caches values of
previously shown variables.

It's also possible to connect more than one GDB to the same target by the
target's configuration option @code{-gdb-max-connections}. This allows, for
example, one GDB to run a script that continuously polls a set of variables
while other GDB can be used interactively. Be extremely careful in this case,
because the two GDB can easily get out-of-sync.

@section RTOS Support
@cindex RTOS Support
@anchor{gdbrtossupport}

OpenOCD includes RTOS support, this will however need enabling as it defaults to disabled.
It can be enabled by passing @option{-rtos} arg to the target. @xref{rtostype,,RTOS Type}.

@xref{Threads, Debugging Programs with Multiple Threads,
Debugging Programs with Multiple Threads, gdb, GDB manual}, for details about relevant
GDB commands.

@* An example setup is below:

@example
$_TARGETNAME configure -rtos auto
@end example

This will attempt to auto detect the RTOS within your application.

Currently supported rtos's include:
@itemize @bullet
@item @option{eCos}
@item @option{ThreadX}
@item @option{FreeRTOS}
@item @option{linux}
@item @option{ChibiOS}
@item @option{embKernel}
@item @option{mqx}
@item @option{uCOS-III}
@item @option{nuttx}
@item @option{RIOT}
@item @option{hwthread} (This is not an actual RTOS. @xref{usingopenocdsmpwithgdb,,Using OpenOCD SMP with GDB}.)
@end itemize

Before an RTOS can be detected, it must export certain symbols; otherwise, it cannot
be used by OpenOCD. Below is a list of the required symbols for each supported RTOS.

@table @code
@item eCos symbols
Cyg_Thread::thread_list, Cyg_Scheduler_Base::current_thread.
@item ThreadX symbols
_tx_thread_current_ptr, _tx_thread_created_ptr, _tx_thread_created_count.
@item FreeRTOS symbols
@raggedright
pxCurrentTCB, pxReadyTasksLists, xDelayedTaskList1, xDelayedTaskList2,
pxDelayedTaskList, pxOverflowDelayedTaskList, xPendingReadyList,
uxCurrentNumberOfTasks, uxTopUsedPriority.
@end raggedright
@item linux symbols
init_task.
@item ChibiOS symbols
rlist, ch_debug, chSysInit.
@item embKernel symbols
Rtos::sCurrentTask, Rtos::sListReady, Rtos::sListSleep,
Rtos::sListSuspended, Rtos::sMaxPriorities, Rtos::sCurrentTaskCount.
@item mqx symbols
_mqx_kernel_data, MQX_init_struct.
@item uC/OS-III symbols
OSRunning, OSTCBCurPtr, OSTaskDbgListPtr, OSTaskQty.
@item nuttx symbols
g_readytorun, g_tasklisttable.
@item RIOT symbols
@raggedright
sched_threads, sched_num_threads, sched_active_pid, max_threads,
_tcb_name_offset.
@end raggedright
@end table

For most RTOS supported the above symbols will be exported by default. However for
some, eg. FreeRTOS and uC/OS-III, extra steps must be taken.

These RTOSes may require additional OpenOCD-specific file to be linked
along with the project:

@table @code
@item FreeRTOS
contrib/rtos-helpers/FreeRTOS-openocd.c
@item uC/OS-III
contrib/rtos-helpers/uCOS-III-openocd.c
@end table

@anchor{usingopenocdsmpwithgdb}
@section Using OpenOCD SMP with GDB
@cindex SMP
@cindex RTOS
@cindex hwthread
OpenOCD includes a pseudo RTOS called @emph{hwthread} that presents CPU cores
("hardware threads") in an SMP system as threads to GDB. With this extension,
GDB can be used to inspect the state of an SMP system in a natural way.
After halting the system, using the GDB command @command{info threads} will
list the context of each active CPU core in the system. GDB's @command{thread}
command can be used to switch the view to a different CPU core.
The @command{step} and @command{stepi} commands can be used to step a specific core
while other cores are free-running or remain halted, depending on the
scheduler-locking mode configured in GDB.

@section Legacy SMP core switching support
@quotation Note
This method is deprecated in favor of the @emph{hwthread} pseudo RTOS.
@end quotation

For SMP support following GDB serial protocol packet have been defined :
@itemize @bullet
@item j - smp status request
@item J - smp set request
@end itemize

OpenOCD implements :
@itemize @bullet
@item @option{jc} packet for reading core id displayed by
GDB connection. Reply is @option{XXXXXXXX} (8 hex digits giving core id) or
 @option{E01} for target not smp.
@item @option{JcXXXXXXXX} (8 hex digits) packet for setting core id displayed at next GDB continue
(core id -1 is reserved for returning to normal resume mode). Reply @option{E01}
for target not smp or @option{OK} on success.
@end itemize

Handling of this packet within GDB can be done :
@itemize @bullet
@item by the creation of an internal variable (i.e @option{_core}) by mean
of function allocate_computed_value allowing following GDB command.
@example
set $_core 1
#Jc01 packet is sent
print $_core
#jc packet is sent and result is affected in $
@end example

@item by the usage of GDB maintenance command as described in following example (2 cpus in SMP with
core id 0 and 1 @pxref{definecputargetsworkinginsmp,,Define CPU targets working in SMP}).

@example
# toggle0 : force display of coreid 0
define toggle0
maint packet Jc0
continue
main packet Jc-1
end
# toggle1 : force display of coreid 1
define toggle1
maint packet Jc1
continue
main packet Jc-1
end
@end example
@end itemize

@node Tcl Scripting API
@chapter Tcl Scripting API
@cindex Tcl Scripting API
@cindex Tcl scripts
@section API rules

Tcl commands are stateless; e.g. the @command{telnet} command has
a concept of currently active target, the Tcl API proc's take this sort
of state information as an argument to each proc.

There are three main types of return values: single value, name value
pair list and lists.

Name value pair. The proc 'foo' below returns a name/value pair
list.

@example
>  set foo(me)  Duane
>  set foo(you) Oyvind
>  set foo(mouse) Micky
>  set foo(duck) Donald
@end example

If one does this:

@example
>  set foo
@end example

The result is:

@example
me Duane you Oyvind mouse Micky duck Donald
@end example

Thus, to get the names of the associative array is easy:

@verbatim
foreach { name value } [set foo] {
        puts "Name: $name, Value: $value"
}
@end verbatim

Lists returned should be relatively small. Otherwise, a range
should be passed in to the proc in question.

@section Internal low-level Commands

By "low-level," we mean commands that a human would typically not
invoke directly.

@itemize @bullet
@item @b{mem2array} <@var{varname}> <@var{width}> <@var{addr}> <@var{nelems}>

Read memory and return as a Tcl array for script processing
@item @b{array2mem} <@var{varname}> <@var{width}> <@var{addr}> <@var{nelems}>

Convert a Tcl array to memory locations and write the values
@item @b{flash banks} <@var{driver}> <@var{base}> <@var{size}> <@var{chip_width}> <@var{bus_width}> <@var{target}> [@option{driver options} ...]

Return information about the flash banks

@item @b{capture} <@var{command}>

Run <@var{command}> and return full log output that was produced during
its execution. Example:

@example
> capture "reset init"
@end example

@end itemize

OpenOCD commands can consist of two words, e.g. "flash banks". The
@file{startup.tcl} "unknown" proc will translate this into a Tcl proc
called "flash_banks".

@section Tcl RPC server
@cindex RPC

OpenOCD provides a simple RPC server that allows to run arbitrary Tcl
commands and receive the results.

To access it, your application needs to connect to a configured TCP port
(see @command{tcl_port}). Then it can pass any string to the
interpreter terminating it with @code{0x1a} and wait for the return
value (it will be terminated with @code{0x1a} as well). This can be
repeated as many times as desired without reopening the connection.

It is not needed anymore to prefix the OpenOCD commands with
@code{ocd_} to get the results back. But sometimes you might need the
@command{capture} command.

See @file{contrib/rpc_examples/} for specific client implementations.

@section Tcl RPC server notifications
@cindex RPC Notifications

Notifications are sent asynchronously to other commands being executed over
the RPC server, so the port must be polled continuously.

Target event, state and reset notifications are emitted as Tcl associative arrays
in the following format.

@verbatim
type target_event event [event-name]
type target_state state [state-name]
type target_reset mode [reset-mode]
@end verbatim

@deffn {Command} {tcl_notifications} [on/off]
Toggle output of target notifications to the current Tcl RPC server.
Only available from the Tcl RPC server.
Defaults to off.

@end deffn

@section Tcl RPC server trace output
@cindex RPC trace output

Trace data is sent asynchronously to other commands being executed over
the RPC server, so the port must be polled continuously.

Target trace data is emitted as a Tcl associative array in the following format.

@verbatim
type target_trace data [trace-data-hex-encoded]
@end verbatim

@deffn {Command} {tcl_trace} [on/off]
Toggle output of target trace data to the current Tcl RPC server.
Only available from the Tcl RPC server.
Defaults to off.

See an example application here:
@url{https://github.com/apmorton/OpenOcdTraceUtil} [OpenOcdTraceUtil]

@end deffn

@node FAQ
@chapter FAQ
@cindex faq
@enumerate
@anchor{faqrtck}
@item @b{RTCK, also known as: Adaptive Clocking - What is it?}
@cindex RTCK
@cindex adaptive clocking
@*

In digital circuit design it is often referred to as ``clock
synchronisation'' the JTAG interface uses one clock (TCK or TCLK)
operating at some speed, your CPU target is operating at another.
The two clocks are not synchronised, they are ``asynchronous''

In order for the two to work together they must be synchronised
well enough to work; JTAG can't go ten times faster than the CPU,
for example. There are 2 basic options:
@enumerate
@item
Use a special "adaptive clocking" circuit to change the JTAG
clock rate to match what the CPU currently supports.
@item
The JTAG clock must be fixed at some speed that's enough slower than
the CPU clock that all TMS and TDI transitions can be detected.
@end enumerate

@b{Does this really matter?} For some chips and some situations, this
is a non-issue, like a 500MHz ARM926 with a 5 MHz JTAG link;
the CPU has no difficulty keeping up with JTAG.
Startup sequences are often problematic though, as are other
situations where the CPU clock rate changes (perhaps to save
power).

For example, Atmel AT91SAM chips start operation from reset with
a 32kHz system clock. Boot firmware may activate the main oscillator
and PLL before switching to a faster clock (perhaps that 500 MHz
ARM926 scenario).
If you're using JTAG to debug that startup sequence, you must slow
the JTAG clock to sometimes 1 to 4kHz. After startup completes,
JTAG can use a faster clock.

Consider also debugging a 500MHz ARM926 hand held battery powered
device that enters a low power ``deep sleep'' mode, at 32kHz CPU
clock, between keystrokes unless it has work to do. When would
that 5 MHz JTAG clock be usable?

@b{Solution #1 - A special circuit}

In order to make use of this,
your CPU, board, and JTAG adapter must all support the RTCK
feature. Not all of them support this; keep reading!

The RTCK ("Return TCK") signal in some ARM chips is used to help with
this problem. ARM has a good description of the problem described at
this link: @url{http://www.arm.com/support/faqdev/4170.html} [checked
28/nov/2008]. Link title: ``How does the JTAG synchronisation logic
work? / how does adaptive clocking work?''.

The nice thing about adaptive clocking is that ``battery powered hand
held device example'' - the adaptiveness works perfectly all the
time. One can set a break point or halt the system in the deep power
down code, slow step out until the system speeds up.

Note that adaptive clocking may also need to work at the board level,
when a board-level scan chain has multiple chips.
Parallel clock voting schemes are good way to implement this,
both within and between chips, and can easily be implemented
with a CPLD.
It's not difficult to have logic fan a module's input TCK signal out
to each TAP in the scan chain, and then wait until each TAP's RTCK comes
back with the right polarity before changing the output RTCK signal.
Texas Instruments makes some clock voting logic available
for free (with no support) in VHDL form; see
@url{http://tiexpressdsp.com/index.php/Adaptive_Clocking}

@b{Solution #2 - Always works - but may be slower}

Often this is a perfectly acceptable solution.

In most simple terms: Often the JTAG clock must be 1/10 to 1/12 of
the target clock speed. But what that ``magic division'' is varies
depending on the chips on your board.
@b{ARM rule of thumb} Most ARM based systems require an 6:1 division;
ARM11 cores use an 8:1 division.
@b{Xilinx rule of thumb} is 1/12 the clock speed.

Note: most full speed FT2232 based JTAG adapters are limited to a
maximum of 6MHz. The ones using USB high speed chips (FT2232H)
often support faster clock rates (and adaptive clocking).

You can still debug the 'low power' situations - you just need to
either use a fixed and very slow JTAG clock rate ... or else
manually adjust the clock speed at every step. (Adjusting is painful
and tedious, and is not always practical.)

It is however easy to ``code your way around it'' - i.e.: Cheat a little,
have a special debug mode in your application that does a ``high power
sleep''. If you are careful - 98% of your problems can be debugged
this way.

Note that on ARM you may need to avoid using the @emph{wait for interrupt}
operation in your idle loops even if you don't otherwise change the CPU
clock rate.
That operation gates the CPU clock, and thus the JTAG clock; which
prevents JTAG access. One consequence is not being able to @command{halt}
cores which are executing that @emph{wait for interrupt} operation.

To set the JTAG frequency use the command:

@example
# Example: 1.234MHz
adapter speed 1234
@end example


@item @b{Win32 Pathnames} Why don't backslashes work in Windows paths?

OpenOCD uses Tcl and a backslash is an escape char. Use @{ and @}
around Windows filenames.

@example
> echo \a

> echo @{\a@}
\a
> echo "\a"

>
@end example


@item @b{Missing: cygwin1.dll} OpenOCD complains about a missing cygwin1.dll.

Make sure you have Cygwin installed, or at least a version of OpenOCD that
claims to come with all the necessary DLLs. When using Cygwin, try launching
OpenOCD from the Cygwin shell.

@item @b{Breakpoint Issue} I'm trying to set a breakpoint using GDB (or a front-end like Insight or
Eclipse), but OpenOCD complains that "Info: arm7_9_common.c:213
arm7_9_add_breakpoint(): sw breakpoint requested, but software breakpoints not enabled".

GDB issues software breakpoints when a normal breakpoint is requested, or to implement
source-line single-stepping. On ARMv4T systems, like ARM7TDMI, ARM720T or ARM920T,
software breakpoints consume one of the two available hardware breakpoints.

@item @b{LPC2000 Flash} When erasing or writing LPC2000 on-chip flash, the operation fails at random.

Make sure the core frequency specified in the @option{flash lpc2000} line matches the
clock at the time you're programming the flash. If you've specified the crystal's
frequency, make sure the PLL is disabled. If you've specified the full core speed
(e.g. 60MHz), make sure the PLL is enabled.

@item @b{Amontec Chameleon} When debugging using an Amontec Chameleon in its JTAG Accelerator configuration,
I keep getting "Error: amt_jtagaccel.c:184 amt_wait_scan_busy(): amt_jtagaccel timed
out while waiting for end of scan, rtck was disabled".

Make sure your PC's parallel port operates in EPP mode. You might have to try several
settings in your PC BIOS (ECP, EPP, and different versions of those).

@item @b{Data Aborts} When debugging with OpenOCD and GDB (plain GDB, Insight, or Eclipse),
I get lots of "Error: arm7_9_common.c:1771 arm7_9_read_memory():
memory read caused data abort".

The errors are non-fatal, and are the result of GDB trying to trace stack frames
beyond the last valid frame. It might be possible to prevent this by setting up
a proper "initial" stack frame, if you happen to know what exactly has to
be done, feel free to add this here.

@b{Simple:} In your startup code - push 8 registers of zeros onto the
stack before calling main(). What GDB is doing is ``climbing'' the run
time stack by reading various values on the stack using the standard
call frame for the target. GDB keeps going - until one of 2 things
happen @b{#1} an invalid frame is found, or @b{#2} some huge number of
stackframes have been processed. By pushing zeros on the stack, GDB
gracefully stops.

@b{Debugging Interrupt Service Routines} - In your ISR before you call
your C code, do the same - artificially push some zeros onto the stack,
remember to pop them off when the ISR is done.

@b{Also note:} If you have a multi-threaded operating system, they
often do not @b{in the intrest of saving memory} waste these few
bytes. Painful...


@item @b{JTAG Reset Config} I get the following message in the OpenOCD console (or log file):
"Warning: arm7_9_common.c:679 arm7_9_assert_reset(): srst resets test logic, too".

This warning doesn't indicate any serious problem, as long as you don't want to
debug your core right out of reset. Your .cfg file specified @option{reset_config
trst_and_srst srst_pulls_trst} to tell OpenOCD that either your board,
your debugger or your target uC (e.g. LPC2000) can't assert the two reset signals
independently. With this setup, it's not possible to halt the core right out of
reset, everything else should work fine.

@item @b{USB Power} When using OpenOCD in conjunction with Amontec JTAGkey and the Yagarto
toolchain (Eclipse, arm-elf-gcc, arm-elf-gdb), the debugging seems to be
unstable. When single-stepping over large blocks of code, GDB and OpenOCD
quit with an error message. Is there a stability issue with OpenOCD?

No, this is not a stability issue concerning OpenOCD. Most users have solved
this issue by simply using a self-powered USB hub, which they connect their
Amontec JTAGkey to. Apparently, some computers do not provide a USB power
supply stable enough for the Amontec JTAGkey to be operated.

@b{Laptops running on battery have this problem too...}

@item @b{GDB Disconnects} When using the Amontec JTAGkey, sometimes OpenOCD crashes with the following
error message: "Error: gdb_server.c:101 gdb_get_char(): read: 10054".
What does that mean and what might be the reason for this?

Error code 10054 corresponds to WSAECONNRESET, which means that the debugger (GDB)
has closed the connection to OpenOCD. This might be a GDB issue.

@item @b{LPC2000 Flash} In the configuration file in the section where flash device configurations
are described, there is a parameter for specifying the clock frequency
for LPC2000 internal flash devices (e.g. @option{flash bank $_FLASHNAME lpc2000
0x0 0x40000 0 0 $_TARGETNAME lpc2000_v1 14746 calc_checksum}), which must be
specified in kilohertz. However, I do have a quartz crystal of a
frequency that contains fractions of kilohertz (e.g. 14,745,600 Hz,
i.e. 14,745.600 kHz). Is it possible to specify real numbers for the
clock frequency?

No. The clock frequency specified here must be given as an integral number.
However, this clock frequency is used by the In-Application-Programming (IAP)
routines of the LPC2000 family only, which seems to be very tolerant concerning
the given clock frequency, so a slight difference between the specified clock
frequency and the actual clock frequency will not cause any trouble.

@item @b{Command Order} Do I have to keep a specific order for the commands in the configuration file?

Well, yes and no. Commands can be given in arbitrary order, yet the
devices listed for the JTAG scan chain must be given in the right
order (jtag newdevice), with the device closest to the TDO-Pin being
listed first. In general, whenever objects of the same type exist
which require an index number, then these objects must be given in the
right order (jtag newtap, targets and flash banks - a target
references a jtag newtap and a flash bank references a target).

You can use the ``scan_chain'' command to verify and display the tap order.

Also, some commands can't execute until after @command{init} has been
processed. Such commands include @command{nand probe} and everything
else that needs to write to controller registers, perhaps for setting
up DRAM and loading it with code.

@anchor{faqtaporder}
@item @b{JTAG TAP Order} Do I have to declare the TAPS in some
particular order?

Yes; whenever you have more than one, you must declare them in
the same order used by the hardware.

Many newer devices have multiple JTAG TAPs. For example:
STMicroelectronics STM32 chips have two TAPs, a ``boundary scan TAP'' and
``Cortex-M3'' TAP. Example: The STM32 reference manual, Document ID:
RM0008, Section 26.5, Figure 259, page 651/681, the ``TDI'' pin is
connected to the boundary scan TAP, which then connects to the
Cortex-M3 TAP, which then connects to the TDO pin.

Thus, the proper order for the STM32 chip is: (1) The Cortex-M3, then
(2) The boundary scan TAP. If your board includes an additional JTAG
chip in the scan chain (for example a Xilinx CPLD or FPGA) you could
place it before or after the STM32 chip in the chain. For example:

@itemize @bullet
@item OpenOCD_TDI(output) -> STM32 TDI Pin (BS Input)
@item STM32 BS TDO (output) -> STM32 Cortex-M3 TDI (input)
@item STM32 Cortex-M3 TDO (output) -> SM32 TDO Pin
@item STM32 TDO Pin (output) -> Xilinx TDI Pin (input)
@item Xilinx TDO Pin -> OpenOCD TDO (input)
@end itemize

The ``jtag device'' commands would thus be in the order shown below. Note:

@itemize @bullet
@item jtag newtap Xilinx tap -irlen ...
@item jtag newtap stm32  cpu -irlen ...
@item jtag newtap stm32  bs  -irlen ...
@item # Create the debug target and say where it is
@item target create stm32.cpu -chain-position stm32.cpu ...
@end itemize


@item @b{SYSCOMP} Sometimes my debugging session terminates with an error. When I look into the
log file, I can see these error messages: Error: arm7_9_common.c:561
arm7_9_execute_sys_speed(): timeout waiting for SYSCOMP

TODO.

@end enumerate

@node Tcl Crash Course
@chapter Tcl Crash Course
@cindex Tcl

Not everyone knows Tcl - this is not intended to be a replacement for
learning Tcl, the intent of this chapter is to give you some idea of
how the Tcl scripts work.

This chapter is written with two audiences in mind. (1) OpenOCD users
who need to understand a bit more of how Jim-Tcl works so they can do
something useful, and (2) those that want to add a new command to
OpenOCD.

@section Tcl Rule #1
There is a famous joke, it goes like this:
@enumerate
@item Rule #1: The wife is always correct
@item Rule #2: If you think otherwise, See Rule #1
@end enumerate

The Tcl equal is this:

@enumerate
@item Rule #1: Everything is a string
@item Rule #2: If you think otherwise, See Rule #1
@end enumerate

As in the famous joke, the consequences of Rule #1 are profound. Once
you understand Rule #1, you will understand Tcl.

@section Tcl Rule #1b
There is a second pair of rules.
@enumerate
@item Rule #1: Control flow does not exist. Only commands
@* For example: the classic FOR loop or IF statement is not a control
flow item, they are commands, there is no such thing as control flow
in Tcl.
@item Rule #2: If you think otherwise, See Rule #1
@* Actually what happens is this: There are commands that by
convention, act like control flow key words in other languages. One of
those commands is the word ``for'', another command is ``if''.
@end enumerate

@section Per Rule #1 - All Results are strings
Every Tcl command results in a string. The word ``result'' is used
deliberately. No result is just an empty string. Remember: @i{Rule #1 -
Everything is a string}

@section Tcl Quoting Operators
In life of a Tcl script, there are two important periods of time, the
difference is subtle.
@enumerate
@item Parse Time
@item Evaluation Time
@end enumerate

The two key items here are how ``quoted things'' work in Tcl. Tcl has
three primary quoting constructs, the [square-brackets] the
@{curly-braces@} and ``double-quotes''

By now you should know $VARIABLES always start with a $DOLLAR
sign. BTW: To set a variable, you actually use the command ``set'', as
in ``set VARNAME VALUE'' much like the ancient BASIC language ``let x
= 1'' statement, but without the equal sign.

@itemize @bullet
@item @b{[square-brackets]}
@* @b{[square-brackets]} are command substitutions. It operates much
like Unix Shell `back-ticks`. The result of a [square-bracket]
operation is exactly 1 string. @i{Remember Rule #1 - Everything is a
string}. These two statements are roughly identical:
@example
    # bash example
    X=`date`
    echo "The Date is: $X"
    # Tcl example
    set X [date]
    puts "The Date is: $X"
@end example
@item @b{``double-quoted-things''}
@* @b{``double-quoted-things''} are just simply quoted
text. $VARIABLES and [square-brackets] are expanded in place - the
result however is exactly 1 string. @i{Remember Rule #1 - Everything
is a string}
@example
    set x "Dinner"
    puts "It is now \"[date]\", $x is in 1 hour"
@end example
@item @b{@{Curly-Braces@}}
@*@b{@{Curly-Braces@}} are magic: $VARIABLES and [square-brackets] are
parsed, but are NOT expanded or executed. @{Curly-Braces@} are like
'single-quote' operators in BASH shell scripts, with the added
feature: @{curly-braces@} can be nested, single quotes can not. @{@{@{this is
nested 3 times@}@}@} NOTE: [date] is a bad example;
at this writing, Jim/OpenOCD does not have a date command.
@end itemize

@section Consequences of Rule 1/2/3/4

The consequences of Rule 1 are profound.

@subsection Tokenisation & Execution.

Of course, whitespace, blank lines and #comment lines are handled in
the normal way.

As a script is parsed, each (multi) line in the script file is
tokenised and according to the quoting rules. After tokenisation, that
line is immediately executed.

Multi line statements end with one or more ``still-open''
@{curly-braces@} which - eventually - closes a few lines later.

@subsection Command Execution

Remember earlier: There are no ``control flow''
statements in Tcl. Instead there are COMMANDS that simply act like
control flow operators.

Commands are executed like this:

@enumerate
@item Parse the next line into (argc) and (argv[]).
@item Look up (argv[0]) in a table and call its function.
@item Repeat until End Of File.
@end enumerate

It sort of works like this:
@example
    for(;;)@{
        ReadAndParse( &argc, &argv );

        cmdPtr = LookupCommand( argv[0] );

        (*cmdPtr->Execute)( argc, argv );
    @}
@end example

When the command ``proc'' is parsed (which creates a procedure
function) it gets 3 parameters on the command line. @b{1} the name of
the proc (function), @b{2} the list of parameters, and @b{3} the body
of the function. Not the choice of words: LIST and BODY. The PROC
command stores these items in a table somewhere so it can be found by
``LookupCommand()''

@subsection The FOR command

The most interesting command to look at is the FOR command. In Tcl,
the FOR command is normally implemented in C. Remember, FOR is a
command just like any other command.

When the ascii text containing the FOR command is parsed, the parser
produces 5 parameter strings, @i{(If in doubt: Refer to Rule #1)} they
are:

@enumerate 0
@item The ascii text 'for'
@item The start text
@item The test expression
@item The next text
@item The body text
@end enumerate

Sort of reminds you of ``main( int argc, char **argv )'' does it not?
Remember @i{Rule #1 - Everything is a string.} The key point is this:
Often many of those parameters are in @{curly-braces@} - thus the
variables inside are not expanded or replaced until later.

Remember that every Tcl command looks like the classic ``main( argc,
argv )'' function in C. In JimTCL - they actually look like this:

@example
int
MyCommand( Jim_Interp *interp,
           int *argc,
           Jim_Obj * const *argvs );
@end example

Real Tcl is nearly identical. Although the newer versions have
introduced a byte-code parser and interpreter, but at the core, it
still operates in the same basic way.

@subsection FOR command implementation

To understand Tcl it is perhaps most helpful to see the FOR
command. Remember, it is a COMMAND not a control flow structure.

In Tcl there are two underlying C helper functions.

Remember Rule #1 - You are a string.

The @b{first} helper parses and executes commands found in an ascii
string. Commands can be separated by semicolons, or newlines. While
parsing, variables are expanded via the quoting rules.

The @b{second} helper evaluates an ascii string as a numerical
expression and returns a value.

Here is an example of how the @b{FOR} command could be
implemented. The pseudo code below does not show error handling.
@example
void Execute_AsciiString( void *interp, const char *string );

int Evaluate_AsciiExpression( void *interp, const char *string );

int
MyForCommand( void *interp,
              int argc,
              char **argv )
@{
   if( argc != 5 )@{
       SetResult( interp, "WRONG number of parameters");
       return ERROR;
   @}

   // argv[0] = the ascii string just like C

   // Execute the start statement.
   Execute_AsciiString( interp, argv[1] );

   // Top of loop test
   for(;;)@{
        i = Evaluate_AsciiExpression(interp, argv[2]);
        if( i == 0 )
            break;

        // Execute the body
        Execute_AsciiString( interp, argv[3] );

        // Execute the LOOP part
        Execute_AsciiString( interp, argv[4] );
    @}

    // Return no error
    SetResult( interp, "" );
    return SUCCESS;
@}
@end example

Every other command IF, WHILE, FORMAT, PUTS, EXPR, everything works
in the same basic way.

@section OpenOCD Tcl Usage

@subsection source and find commands
@b{Where:} In many configuration files
@* Example: @b{ source [find FILENAME] }
@*Remember the parsing rules
@enumerate
@item The @command{find} command is in square brackets,
and is executed with the parameter FILENAME. It should find and return
the full path to a file with that name; it uses an internal search path.
The RESULT is a string, which is substituted into the command line in
place of the bracketed @command{find} command.
(Don't try to use a FILENAME which includes the "#" character.
That character begins Tcl comments.)
@item The @command{source} command is executed with the resulting filename;
it reads a file and executes as a script.
@end enumerate
@subsection format command
@b{Where:} Generally occurs in numerous places.
@* Tcl has no command like @b{printf()}, instead it has @b{format}, which is really more like
@b{sprintf()}.
@b{Example}
@example
    set x 6
    set y 7
    puts [format "The answer: %d" [expr $x * $y]]
@end example
@enumerate
@item The SET command creates 2 variables, X and Y.
@item The double [nested] EXPR command performs math
@* The EXPR command produces numerical result as a string.
@* Refer to Rule #1
@item The format command is executed, producing a single string
@* Refer to Rule #1.
@item The PUTS command outputs the text.
@end enumerate
@subsection Body or Inlined Text
@b{Where:} Various TARGET scripts.
@example
#1 Good
   proc someproc @{@} @{
       ... multiple lines of stuff ...
   @}
   $_TARGETNAME configure -event FOO someproc
#2 Good - no variables
   $_TARGETNAME configure -event foo "this ; that;"
#3 Good Curly Braces
   $_TARGETNAME configure -event FOO @{
        puts "Time: [date]"
   @}
#4 DANGER DANGER DANGER
   $_TARGETNAME configure -event foo "puts \"Time: [date]\""
@end example
@enumerate
@item The $_TARGETNAME is an OpenOCD variable convention.
@*@b{$_TARGETNAME} represents the last target created, the value changes
each time a new target is created. Remember the parsing rules. When
the ascii text is parsed, the @b{$_TARGETNAME} becomes a simple string,
the name of the target which happens to be a TARGET (object)
command.
@item The 2nd parameter to the @option{-event} parameter is a TCBODY
@*There are 4 examples:
@enumerate
@item The TCLBODY is a simple string that happens to be a proc name
@item The TCLBODY is several simple commands separated by semicolons
@item The TCLBODY is a multi-line @{curly-brace@} quoted string
@item The TCLBODY is a string with variables that get expanded.
@end enumerate

In the end, when the target event FOO occurs the TCLBODY is
evaluated. Method @b{#1} and @b{#2} are functionally identical. For
Method @b{#3} and @b{#4} it is more interesting. What is the TCLBODY?

Remember the parsing rules. In case #3, @{curly-braces@} mean the
$VARS and [square-brackets] are expanded later, when the EVENT occurs,
and the text is evaluated. In case #4, they are replaced before the
``Target Object Command'' is executed. This occurs at the same time
$_TARGETNAME is replaced. In case #4 the date will never
change. @{BTW: [date] is a bad example; at this writing,
Jim/OpenOCD does not have a date command@}
@end enumerate
@subsection Global Variables
@b{Where:} You might discover this when writing your own procs @* In
simple terms: Inside a PROC, if you need to access a global variable
you must say so. See also ``upvar''. Example:
@example
proc myproc @{ @} @{
     set y 0 #Local variable Y
     global x #Global variable X
     puts [format "X=%d, Y=%d" $x $y]
@}
@end example
@section Other Tcl Hacks
@b{Dynamic variable creation}
@example
# Dynamically create a bunch of variables.
for @{ set x 0 @} @{ $x < 32 @} @{ set x [expr $x + 1]@} @{
    # Create var name
    set vn [format "BIT%d" $x]
    # Make it a global
    global $vn
    # Set it.
    set $vn [expr (1 << $x)]
@}
@end example
@b{Dynamic proc/command creation}
@example
# One "X" function - 5 uart functions.
foreach who @{A B C D E@}
   proc [format "show_uart%c" $who] @{ @} "show_UARTx $who"
@}
@end example

@node License
@appendix The GNU Free Documentation License.
@include fdl.texi

@node OpenOCD Concept Index
@comment DO NOT use the plain word ``Index'', reason: CYGWIN filename
@comment case issue with ``Index.html'' and ``index.html''
@comment Occurs when creating ``--html --no-split'' output
@comment This fix is based on: http://sourceware.org/ml/binutils/2006-05/msg00215.html
@unnumbered OpenOCD Concept Index

@printindex cp

@node Command and Driver Index
@unnumbered Command and Driver Index
@printindex fn

@bye<|MERGE_RESOLUTION|>--- conflicted
+++ resolved
@@ -5740,40 +5740,7 @@
 @end example
 @end deffn
 
-<<<<<<< HEAD
-@deffn {Flash Driver} aducm302x
-The ADuCM3027/9 microcontrollers from Analog Devices include internal
-flash and use ARM Cortex-M3 cores.
-The flash size on ADuCM3027 is 128KB.
-The flash size on ADuCM3029 is 256KB.
-The flash start address is 0 on both.
-
-@example
-# ADuCM3027
-flash bank $_FLASHNAME aducm302x 0 0x20000 0 0 $_TARGETNAME
-
-# ADuCM3029
-flash bank $_FLASHNAME aducm302x 0 0x40000 0 0 $_TARGETNAME
-@end example
-@end deffn
-
-@deffn {Flash Driver} aducm4x50
-The ADuCM4050 microcontrollers from Analog Devices include internal
-flash and use ARM Cortex-M4F cores.
-The flash size on ADuCM4050 is 512KB.
-But the top two pages (4KB) are reserved as a Protected Key Storage region.
-The flash start address is 0.
-
-@example
-# ADuCM4050
-flash bank $_FLASHNAME aducm4x50 0 0x7f000 0 0 $_TARGETNAME
-@end example
-@end deffn
-
-@deffn {Flash Driver} ambiqmicro
-=======
 @deffn {Flash Driver} {ambiqmicro}
->>>>>>> a115b589
 @cindex ambiqmicro
 @cindex apollo
 All members of the Apollo microcontroller family from
