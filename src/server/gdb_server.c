/***************************************************************************
 *   Copyright (C) 2005 by Dominic Rath                                    *
 *   Dominic.Rath@gmx.de                                                   *
 *                                                                         *
 *   Copyright (C) 2007-2010 Øyvind Harboe                                 *
 *   oyvind.harboe@zylin.com                                               *
 *                                                                         *
 *   Copyright (C) 2008 by Spencer Oliver                                  *
 *   spen@spen-soft.co.uk                                                  *
 *                                                                         *
 *   Copyright (C) 2011 by Broadcom Corporation                            *
 *   Evan Hunter - ehunter@broadcom.com                                    *
 *                                                                         *
 *   Copyright (C) ST-Ericsson SA 2011                                     *
 *   michel.jaouen@stericsson.com : smp minimum support                    *
 *                                                                         *
 *   Copyright (C) 2013 Andes Technology                                   *
 *   Hsiangkai Wang <hkwang@andestech.com>                                 *
 *                                                                         *
 *   Copyright (C) 2013 Franck Jullien                                     *
 *   elec4fun@gmail.com                                                    *
 *                                                                         *
 *   This program is free software; you can redistribute it and/or modify  *
 *   it under the terms of the GNU General Public License as published by  *
 *   the Free Software Foundation; either version 2 of the License, or     *
 *   (at your option) any later version.                                   *
 *                                                                         *
 *   This program is distributed in the hope that it will be useful,       *
 *   but WITHOUT ANY WARRANTY; without even the implied warranty of        *
 *   MERCHANTABILITY or FITNESS FOR A PARTICULAR PURPOSE.  See the         *
 *   GNU General Public License for more details.                          *
 *                                                                         *
 *   You should have received a copy of the GNU General Public License     *
 *   along with this program.  If not, see <http://www.gnu.org/licenses/>. *
 ***************************************************************************/

#ifdef HAVE_CONFIG_H
#include "config.h"
#endif

#include <target/breakpoints.h>
#include <target/target_request.h>
#include <target/register.h>
#include "server.h"
#include <flash/nor/core.h>
#include "gdb_server.h"
#include <target/image.h>
#include <jtag/jtag.h>
#include "rtos/rtos.h"
#include "target/smp.h"

/**
 * @file
 * GDB server implementation.
 *
 * This implements the GDB Remote Serial Protocol, over TCP connections,
 * giving GDB access to the JTAG or other hardware debugging facilities
 * found in most modern embedded processors.
 */

struct target_desc_format {
	char *tdesc;
	uint32_t tdesc_length;
};

/* private connection data for GDB */
struct gdb_connection {
	char buffer[GDB_BUFFER_SIZE];
	char *buf_p;
	int buf_cnt;
	int ctrl_c;
	enum target_state frontend_state;
	struct image *vflash_image;
	bool closed;
	bool busy;
	int noack_mode;
	/* set flag to true if you want the next stepi to return immediately.
	 * allowing GDB to pick up a fresh set of register values from the target
	 * without modifying the target state. */
	bool sync;
	/* We delay reporting memory write errors until next step/continue or memory
	 * write. This improves performance of gdb load significantly as the GDB packet
	 * can be replied immediately and a new GDB packet will be ready without delay
	 * (ca. 10% or so...). */
	bool mem_write_error;
	/* with extended-remote it seems we need to better emulate attach/detach.
	 * what this means is we reply with a W stop reply after a kill packet,
	 * normally we reply with a S reply via gdb_last_signal_packet.
	 * as a side note this behaviour only effects gdb > 6.8 */
	bool attached;
	/* temporarily used for target description support */
	struct target_desc_format target_desc;
	/* temporarily used for thread list support */
	char *thread_list;
};

#if 0
#define _DEBUG_GDB_IO_
#endif

static struct gdb_connection *current_gdb_connection;

static int gdb_breakpoint_override;
static enum breakpoint_type gdb_breakpoint_override_type;

static int gdb_error(struct connection *connection, int retval);
static char *gdb_port;
static char *gdb_port_next;

static void gdb_log_callback(void *priv, const char *file, unsigned line,
		const char *function, const char *string);

/* number of gdb connections, mainly to suppress gdb related debugging spam
 * in helper/log.c when no gdb connections are actually active */
int gdb_actual_connections;

/* set if we are sending a memory map to gdb
 * via qXfer:memory-map:read packet */
/* enabled by default*/
static int gdb_use_memory_map = 1;
/* enabled by default*/
static int gdb_flash_program = 1;

/* if set, data aborts cause an error to be reported in memory read packets
 * see the code in gdb_read_memory_packet() for further explanations.
 * Disabled by default.
 */
static int gdb_report_data_abort;

/* set if we are sending target descriptions to gdb
 * via qXfer:features:read packet */
/* enabled by default */
static int gdb_use_target_description = 1;

/* current processing free-run type, used by file-I/O */
static char gdb_running_type;

static int gdb_last_signal(struct target *target)
{
	switch (target->debug_reason) {
		case DBG_REASON_DBGRQ:
			return 0x2;		/* SIGINT */
		case DBG_REASON_BREAKPOINT:
		case DBG_REASON_WATCHPOINT:
		case DBG_REASON_WPTANDBKPT:
			return 0x05;	/* SIGTRAP */
		case DBG_REASON_SINGLESTEP:
			return 0x05;	/* SIGTRAP */
		case DBG_REASON_NOTHALTED:
			return 0x0;		/* no signal... shouldn't happen */
		default:
			LOG_USER("undefined debug reason %d - target needs reset",
					target->debug_reason);
			return 0x0;
	}
}

static int check_pending(struct connection *connection,
		int timeout_s, int *got_data)
{
	/* a non-blocking socket will block if there is 0 bytes available on the socket,
	 * but return with as many bytes as are available immediately
	 */
	struct timeval tv;
	fd_set read_fds;
	struct gdb_connection *gdb_con = connection->priv;
	int t;
	if (got_data == NULL)
		got_data = &t;
	*got_data = 0;

	if (gdb_con->buf_cnt > 0) {
		*got_data = 1;
		return ERROR_OK;
	}

	FD_ZERO(&read_fds);
	FD_SET(connection->fd, &read_fds);

	tv.tv_sec = timeout_s;
	tv.tv_usec = 0;
	if (socket_select(connection->fd + 1, &read_fds, NULL, NULL, &tv) == 0) {
		/* This can typically be because a "monitor" command took too long
		 * before printing any progress messages
		 */
		if (timeout_s > 0)
			return ERROR_GDB_TIMEOUT;
		else
			return ERROR_OK;
	}
	*got_data = FD_ISSET(connection->fd, &read_fds) != 0;
	return ERROR_OK;
}

static int gdb_get_char_inner(struct connection *connection, int *next_char)
{
	struct gdb_connection *gdb_con = connection->priv;
	int retval = ERROR_OK;

#ifdef _DEBUG_GDB_IO_
	char *debug_buffer;
#endif
	for (;; ) {
		if (connection->service->type != CONNECTION_TCP)
			gdb_con->buf_cnt = read(connection->fd, gdb_con->buffer, GDB_BUFFER_SIZE);
		else {
			retval = check_pending(connection, 1, NULL);
			if (retval != ERROR_OK)
				return retval;
			gdb_con->buf_cnt = read_socket(connection->fd,
					gdb_con->buffer,
					GDB_BUFFER_SIZE);
		}

		if (gdb_con->buf_cnt > 0)
			break;
		if (gdb_con->buf_cnt == 0) {
			gdb_con->closed = true;
			return ERROR_SERVER_REMOTE_CLOSED;
		}

#ifdef _WIN32
		errno = WSAGetLastError();

		switch (errno) {
			case WSAEWOULDBLOCK:
				usleep(1000);
				break;
			case WSAECONNABORTED:
				gdb_con->closed = true;
				return ERROR_SERVER_REMOTE_CLOSED;
			case WSAECONNRESET:
				gdb_con->closed = true;
				return ERROR_SERVER_REMOTE_CLOSED;
			default:
				LOG_ERROR("read: %d", errno);
				exit(-1);
		}
#else
		switch (errno) {
			case EAGAIN:
				usleep(1000);
				break;
			case ECONNABORTED:
				gdb_con->closed = true;
				return ERROR_SERVER_REMOTE_CLOSED;
			case ECONNRESET:
				gdb_con->closed = true;
				return ERROR_SERVER_REMOTE_CLOSED;
			default:
				LOG_ERROR("read: %s", strerror(errno));
				gdb_con->closed = true;
				return ERROR_SERVER_REMOTE_CLOSED;
		}
#endif
	}

#ifdef _DEBUG_GDB_IO_
	debug_buffer = strndup(gdb_con->buffer, gdb_con->buf_cnt);
	LOG_DEBUG("received '%s'", debug_buffer);
	free(debug_buffer);
#endif

	gdb_con->buf_p = gdb_con->buffer;
	gdb_con->buf_cnt--;
	*next_char = *(gdb_con->buf_p++);
	if (gdb_con->buf_cnt > 0)
		connection->input_pending = 1;
	else
		connection->input_pending = 0;
#ifdef _DEBUG_GDB_IO_
	LOG_DEBUG("returned char '%c' (0x%2.2x)", *next_char, *next_char);
#endif

	return retval;
}

/**
 * The cool thing about this fn is that it allows buf_p and buf_cnt to be
 * held in registers in the inner loop.
 *
 * For small caches and embedded systems this is important!
 */
static inline int gdb_get_char_fast(struct connection *connection,
		int *next_char, char **buf_p, int *buf_cnt)
{
	int retval = ERROR_OK;

	if ((*buf_cnt)-- > 0) {
		*next_char = **buf_p;
		(*buf_p)++;
		if (*buf_cnt > 0)
			connection->input_pending = 1;
		else
			connection->input_pending = 0;

#ifdef _DEBUG_GDB_IO_
		LOG_DEBUG("returned char '%c' (0x%2.2x)", *next_char, *next_char);
#endif

		return ERROR_OK;
	}

	struct gdb_connection *gdb_con = connection->priv;
	gdb_con->buf_p = *buf_p;
	gdb_con->buf_cnt = *buf_cnt;
	retval = gdb_get_char_inner(connection, next_char);
	*buf_p = gdb_con->buf_p;
	*buf_cnt = gdb_con->buf_cnt;

	return retval;
}

static int gdb_get_char(struct connection *connection, int *next_char)
{
	struct gdb_connection *gdb_con = connection->priv;
	return gdb_get_char_fast(connection, next_char, &gdb_con->buf_p, &gdb_con->buf_cnt);
}

static int gdb_putback_char(struct connection *connection, int last_char)
{
	struct gdb_connection *gdb_con = connection->priv;

	if (gdb_con->buf_p > gdb_con->buffer) {
		*(--gdb_con->buf_p) = last_char;
		gdb_con->buf_cnt++;
	} else
		LOG_ERROR("BUG: couldn't put character back");

	return ERROR_OK;
}

/* The only way we can detect that the socket is closed is the first time
 * we write to it, we will fail. Subsequent write operations will
 * succeed. Shudder! */
static int gdb_write(struct connection *connection, void *data, int len)
{
	struct gdb_connection *gdb_con = connection->priv;
	if (gdb_con->closed)
		return ERROR_SERVER_REMOTE_CLOSED;

	if (connection_write(connection, data, len) == len)
		return ERROR_OK;
	gdb_con->closed = true;
	return ERROR_SERVER_REMOTE_CLOSED;
}

static int gdb_put_packet_inner(struct connection *connection,
		char *buffer, int len)
{
	int i;
	unsigned char my_checksum = 0;
#ifdef _DEBUG_GDB_IO_
	char *debug_buffer;
#endif
	int reply;
	int retval;
	struct gdb_connection *gdb_con = connection->priv;

	for (i = 0; i < len; i++)
		my_checksum += buffer[i];

#ifdef _DEBUG_GDB_IO_
	/*
	 * At this point we should have nothing in the input queue from GDB,
	 * however sometimes '-' is sent even though we've already received
	 * an ACK (+) for everything we've sent off.
	 */
	int gotdata;
	for (;; ) {
		retval = check_pending(connection, 0, &gotdata);
		if (retval != ERROR_OK)
			return retval;
		if (!gotdata)
			break;
		retval = gdb_get_char(connection, &reply);
		if (retval != ERROR_OK)
			return retval;
		if (reply == '$') {
			/* fix a problem with some IAR tools */
			gdb_putback_char(connection, reply);
			LOG_DEBUG("Unexpected start of new packet");
			break;
		}

		LOG_WARNING("Discard unexpected char %c", reply);
	}
#endif

	while (1) {
#ifdef _DEBUG_GDB_IO_
		debug_buffer = strndup(buffer, len);
		LOG_DEBUG("sending packet '$%s#%2.2x'", debug_buffer, my_checksum);
		free(debug_buffer);
#endif

		char local_buffer[1024];
		local_buffer[0] = '$';
		if ((size_t)len + 4 <= sizeof(local_buffer)) {
			/* performance gain on smaller packets by only a single call to gdb_write() */
			memcpy(local_buffer + 1, buffer, len++);
			len += snprintf(local_buffer + len, sizeof(local_buffer) - len, "#%02x", my_checksum);
			retval = gdb_write(connection, local_buffer, len);
			if (retval != ERROR_OK)
				return retval;
		} else {
			/* larger packets are transmitted directly from caller supplied buffer
			 * by several calls to gdb_write() to avoid dynamic allocation */
			snprintf(local_buffer + 1, sizeof(local_buffer) - 1, "#%02x", my_checksum);
			retval = gdb_write(connection, local_buffer, 1);
			if (retval != ERROR_OK)
				return retval;
			retval = gdb_write(connection, buffer, len);
			if (retval != ERROR_OK)
				return retval;
			retval = gdb_write(connection, local_buffer + 1, 3);
			if (retval != ERROR_OK)
				return retval;
		}

		if (gdb_con->noack_mode)
			break;

		retval = gdb_get_char(connection, &reply);
		if (retval != ERROR_OK)
			return retval;

		if (reply == '+')
			break;
		else if (reply == '-') {
			/* Stop sending output packets for now */
			log_remove_callback(gdb_log_callback, connection);
			LOG_WARNING("negative reply, retrying");
		} else if (reply == 0x3) {
			gdb_con->ctrl_c = 1;
			retval = gdb_get_char(connection, &reply);
			if (retval != ERROR_OK)
				return retval;
			if (reply == '+')
				break;
			else if (reply == '-') {
				/* Stop sending output packets for now */
				log_remove_callback(gdb_log_callback, connection);
				LOG_WARNING("negative reply, retrying");
			} else if (reply == '$') {
				LOG_ERROR("GDB missing ack(1) - assumed good");
				gdb_putback_char(connection, reply);
				return ERROR_OK;
			} else {
				LOG_ERROR("unknown character(1) 0x%2.2x in reply, dropping connection", reply);
				gdb_con->closed = true;
				return ERROR_SERVER_REMOTE_CLOSED;
			}
		} else if (reply == '$') {
			LOG_ERROR("GDB missing ack(2) - assumed good");
			gdb_putback_char(connection, reply);
			return ERROR_OK;
		} else {
			LOG_ERROR("unknown character(2) 0x%2.2x in reply, dropping connection",
				reply);
			gdb_con->closed = true;
			return ERROR_SERVER_REMOTE_CLOSED;
		}
	}
	if (gdb_con->closed)
		return ERROR_SERVER_REMOTE_CLOSED;

	return ERROR_OK;
}

int gdb_put_packet(struct connection *connection, char *buffer, int len)
{
	struct gdb_connection *gdb_con = connection->priv;
	gdb_con->busy = true;
	int retval = gdb_put_packet_inner(connection, buffer, len);
	gdb_con->busy = false;

	/* we sent some data, reset timer for keep alive messages */
	kept_alive();

	return retval;
}

static inline int fetch_packet(struct connection *connection,
		int *checksum_ok, int noack, int *len, char *buffer)
{
	unsigned char my_checksum = 0;
	char checksum[3];
	int character;
	int retval = ERROR_OK;

	struct gdb_connection *gdb_con = connection->priv;
	my_checksum = 0;
	int count = 0;
	count = 0;

	/* move this over into local variables to use registers and give the
	 * more freedom to optimize */
	char *buf_p = gdb_con->buf_p;
	int buf_cnt = gdb_con->buf_cnt;

	for (;; ) {
		/* The common case is that we have an entire packet with no escape chars.
		 * We need to leave at least 2 bytes in the buffer to have
		 * gdb_get_char() update various bits and bobs correctly.
		 */
		if ((buf_cnt > 2) && ((buf_cnt + count) < *len)) {
			/* The compiler will struggle a bit with constant propagation and
			 * aliasing, so we help it by showing that these values do not
			 * change inside the loop
			 */
			int i;
			char *buf = buf_p;
			int run = buf_cnt - 2;
			i = 0;
			int done = 0;
			while (i < run) {
				character = *buf++;
				i++;
				if (character == '#') {
					/* Danger! character can be '#' when esc is
					 * used so we need an explicit boolean for done here. */
					done = 1;
					break;
				}

				if (character == '}') {
					/* data transmitted in binary mode (X packet)
					 * uses 0x7d as escape character */
					my_checksum += character & 0xff;
					character = *buf++;
					i++;
					my_checksum += character & 0xff;
					buffer[count++] = (character ^ 0x20) & 0xff;
				} else {
					my_checksum += character & 0xff;
					buffer[count++] = character & 0xff;
				}
			}
			buf_p += i;
			buf_cnt -= i;
			if (done)
				break;
		}
		if (count > *len) {
			LOG_ERROR("packet buffer too small");
			retval = ERROR_GDB_BUFFER_TOO_SMALL;
			break;
		}

		retval = gdb_get_char_fast(connection, &character, &buf_p, &buf_cnt);
		if (retval != ERROR_OK)
			break;

		if (character == '#')
			break;

		if (character == '}') {
			/* data transmitted in binary mode (X packet)
			 * uses 0x7d as escape character */
			my_checksum += character & 0xff;

			retval = gdb_get_char_fast(connection, &character, &buf_p, &buf_cnt);
			if (retval != ERROR_OK)
				break;

			my_checksum += character & 0xff;
			buffer[count++] = (character ^ 0x20) & 0xff;
		} else {
			my_checksum += character & 0xff;
			buffer[count++] = character & 0xff;
		}
	}

	gdb_con->buf_p = buf_p;
	gdb_con->buf_cnt = buf_cnt;

	if (retval != ERROR_OK)
		return retval;

	*len = count;

	retval = gdb_get_char(connection, &character);
	if (retval != ERROR_OK)
		return retval;
	checksum[0] = character;
	retval = gdb_get_char(connection, &character);
	if (retval != ERROR_OK)
		return retval;
	checksum[1] = character;
	checksum[2] = 0;

	if (!noack)
		*checksum_ok = (my_checksum == strtoul(checksum, NULL, 16));

	return ERROR_OK;
}

static int gdb_get_packet_inner(struct connection *connection,
		char *buffer, int *len)
{
	int character;
	int retval;
	struct gdb_connection *gdb_con = connection->priv;

	while (1) {
		do {
			retval = gdb_get_char(connection, &character);
			if (retval != ERROR_OK)
				return retval;

#ifdef _DEBUG_GDB_IO_
			LOG_DEBUG("character: '%c'", character);
#endif

			switch (character) {
				case '$':
					break;
				case '+':
					/* According to the GDB documentation
					 * (https://sourceware.org/gdb/onlinedocs/gdb/Packet-Acknowledgment.html):
					 * "gdb sends a final `+` acknowledgment of the stub's `OK`
					 * response, which can be safely ignored by the stub."
					 * However OpenOCD server already is in noack mode at this
					 * point and instead of ignoring this it was emitting a
					 * warning. This code makes server ignore the first ACK
					 * that will be received after going into noack mode,
					 * warning only about subsequent ACK's. */
					if (gdb_con->noack_mode > 1) {
						LOG_WARNING("acknowledgment received, but no packet pending");
					} else if (gdb_con->noack_mode) {
						LOG_DEBUG("Received first acknowledgment after entering noack mode. Ignoring it.");
						gdb_con->noack_mode = 2;
					}
					break;
				case '-':
					LOG_WARNING("negative acknowledgment, but no packet pending");
					break;
				case 0x3:
					gdb_con->ctrl_c = 1;
					*len = 0;
					return ERROR_OK;
				default:
					LOG_WARNING("ignoring character 0x%x", character);
					break;
			}
		} while (character != '$');

		int checksum_ok = 0;
		/* explicit code expansion here to get faster inlined code in -O3 by not
		 * calculating checksum */
		if (gdb_con->noack_mode) {
			retval = fetch_packet(connection, &checksum_ok, 1, len, buffer);
			if (retval != ERROR_OK)
				return retval;
		} else {
			retval = fetch_packet(connection, &checksum_ok, 0, len, buffer);
			if (retval != ERROR_OK)
				return retval;
		}

		if (gdb_con->noack_mode) {
			/* checksum is not checked in noack mode */
			break;
		}
		if (checksum_ok) {
			retval = gdb_write(connection, "+", 1);
			if (retval != ERROR_OK)
				return retval;
			break;
		}
	}
	if (gdb_con->closed)
		return ERROR_SERVER_REMOTE_CLOSED;

	return ERROR_OK;
}

static int gdb_get_packet(struct connection *connection, char *buffer, int *len)
{
	struct gdb_connection *gdb_con = connection->priv;
	gdb_con->busy = true;
	int retval = gdb_get_packet_inner(connection, buffer, len);
	gdb_con->busy = false;
	return retval;
}

static int gdb_output_con(struct connection *connection, const char *line)
{
	char *hex_buffer;
	int bin_size;

	bin_size = strlen(line);

	hex_buffer = malloc(bin_size * 2 + 2);
	if (hex_buffer == NULL)
		return ERROR_GDB_BUFFER_TOO_SMALL;

	hex_buffer[0] = 'O';
	size_t pkt_len = hexify(hex_buffer + 1, (const uint8_t *)line, bin_size,
		bin_size * 2 + 1);
	int retval = gdb_put_packet(connection, hex_buffer, pkt_len + 1);

	free(hex_buffer);
	return retval;
}

static int gdb_output(struct command_context *context, const char *line)
{
	/* this will be dumped to the log and also sent as an O packet if possible */
	LOG_USER_N("%s", line);
	return ERROR_OK;
}

static void gdb_signal_reply(struct target *target, struct connection *connection)
{
	struct gdb_connection *gdb_connection = connection->priv;
	char sig_reply[45];
	char stop_reason[20];
	char current_thread[25];
	int sig_reply_len;
	int signal_var;

	rtos_update_threads(target);

	if (target->debug_reason == DBG_REASON_EXIT) {
		sig_reply_len = snprintf(sig_reply, sizeof(sig_reply), "W00");
	} else {
		if (gdb_connection->ctrl_c) {
			signal_var = 0x2;
			gdb_connection->ctrl_c = 0;
		} else
			signal_var = gdb_last_signal(target);

		stop_reason[0] = '\0';
		if (target->debug_reason == DBG_REASON_WATCHPOINT) {
			enum watchpoint_rw hit_wp_type;
			target_addr_t hit_wp_address;

			if (watchpoint_hit(target, &hit_wp_type, &hit_wp_address) == ERROR_OK) {

				switch (hit_wp_type) {
					case WPT_WRITE:
						snprintf(stop_reason, sizeof(stop_reason),
								"watch:%08" TARGET_PRIxADDR ";", hit_wp_address);
						break;
					case WPT_READ:
						snprintf(stop_reason, sizeof(stop_reason),
								"rwatch:%08" TARGET_PRIxADDR ";", hit_wp_address);
						break;
					case WPT_ACCESS:
						snprintf(stop_reason, sizeof(stop_reason),
								"awatch:%08" TARGET_PRIxADDR ";", hit_wp_address);
						break;
					default:
						break;
				}
			}
		}

		current_thread[0] = '\0';
		if (target->rtos != NULL) {
			snprintf(current_thread, sizeof(current_thread), "thread:%016" PRIx64 ";", target->rtos->current_thread);
			target->rtos->current_threadid = target->rtos->current_thread;
		}

		sig_reply_len = snprintf(sig_reply, sizeof(sig_reply), "T%2.2x%s%s",
				signal_var, stop_reason, current_thread);
	}

	gdb_put_packet(connection, sig_reply, sig_reply_len);
	gdb_connection->frontend_state = TARGET_HALTED;
}

static void gdb_fileio_reply(struct target *target, struct connection *connection)
{
	struct gdb_connection *gdb_connection = connection->priv;
	char fileio_command[256];
	int command_len;
	bool program_exited = false;

	if (strcmp(target->fileio_info->identifier, "open") == 0)
		sprintf(fileio_command, "F%s,%" PRIx32 "/%" PRIx32 ",%" PRIx32 ",%" PRIx32, target->fileio_info->identifier,
				target->fileio_info->param_1,
				target->fileio_info->param_2,
				target->fileio_info->param_3,
				target->fileio_info->param_4);
	else if (strcmp(target->fileio_info->identifier, "close") == 0)
		sprintf(fileio_command, "F%s,%" PRIx32, target->fileio_info->identifier,
				target->fileio_info->param_1);
	else if (strcmp(target->fileio_info->identifier, "read") == 0)
		sprintf(fileio_command, "F%s,%" PRIx32 ",%" PRIx32 ",%" PRIx32, target->fileio_info->identifier,
				target->fileio_info->param_1,
				target->fileio_info->param_2,
				target->fileio_info->param_3);
	else if (strcmp(target->fileio_info->identifier, "write") == 0)
		sprintf(fileio_command, "F%s,%" PRIx32 ",%" PRIx32 ",%" PRIx32, target->fileio_info->identifier,
				target->fileio_info->param_1,
				target->fileio_info->param_2,
				target->fileio_info->param_3);
	else if (strcmp(target->fileio_info->identifier, "lseek") == 0)
		sprintf(fileio_command, "F%s,%" PRIx32 ",%" PRIx32 ",%" PRIx32, target->fileio_info->identifier,
				target->fileio_info->param_1,
				target->fileio_info->param_2,
				target->fileio_info->param_3);
	else if (strcmp(target->fileio_info->identifier, "rename") == 0)
		sprintf(fileio_command, "F%s,%" PRIx32 "/%" PRIx32 ",%" PRIx32 "/%" PRIx32, target->fileio_info->identifier,
				target->fileio_info->param_1,
				target->fileio_info->param_2,
				target->fileio_info->param_3,
				target->fileio_info->param_4);
	else if (strcmp(target->fileio_info->identifier, "unlink") == 0)
		sprintf(fileio_command, "F%s,%" PRIx32 "/%" PRIx32, target->fileio_info->identifier,
				target->fileio_info->param_1,
				target->fileio_info->param_2);
	else if (strcmp(target->fileio_info->identifier, "stat") == 0)
		sprintf(fileio_command, "F%s,%" PRIx32 "/%" PRIx32 ",%" PRIx32, target->fileio_info->identifier,
				target->fileio_info->param_1,
				target->fileio_info->param_2,
				target->fileio_info->param_3);
	else if (strcmp(target->fileio_info->identifier, "fstat") == 0)
		sprintf(fileio_command, "F%s,%" PRIx32 ",%" PRIx32, target->fileio_info->identifier,
				target->fileio_info->param_1,
				target->fileio_info->param_2);
	else if (strcmp(target->fileio_info->identifier, "gettimeofday") == 0)
		sprintf(fileio_command, "F%s,%" PRIx32 ",%" PRIx32, target->fileio_info->identifier,
				target->fileio_info->param_1,
				target->fileio_info->param_2);
	else if (strcmp(target->fileio_info->identifier, "isatty") == 0)
		sprintf(fileio_command, "F%s,%" PRIx32, target->fileio_info->identifier,
				target->fileio_info->param_1);
	else if (strcmp(target->fileio_info->identifier, "system") == 0)
		sprintf(fileio_command, "F%s,%" PRIx32 "/%" PRIx32, target->fileio_info->identifier,
				target->fileio_info->param_1,
				target->fileio_info->param_2);
	else if (strcmp(target->fileio_info->identifier, "exit") == 0) {
		/* If target hits exit syscall, report to GDB the program is terminated.
		 * In addition, let target run its own exit syscall handler. */
		program_exited = true;
		sprintf(fileio_command, "W%02" PRIx32, target->fileio_info->param_1);
	} else {
		LOG_DEBUG("Unknown syscall: %s", target->fileio_info->identifier);

		/* encounter unknown syscall, continue */
		gdb_connection->frontend_state = TARGET_RUNNING;
		target_resume(target, 1, 0x0, 0, 0);
		return;
	}

	command_len = strlen(fileio_command);
	gdb_put_packet(connection, fileio_command, command_len);

	if (program_exited) {
		/* Use target_resume() to let target run its own exit syscall handler. */
		gdb_connection->frontend_state = TARGET_RUNNING;
		target_resume(target, 1, 0x0, 0, 0);
	} else {
		gdb_connection->frontend_state = TARGET_HALTED;
		rtos_update_threads(target);
	}
}

static void gdb_frontend_halted(struct target *target, struct connection *connection)
{
	struct gdb_connection *gdb_connection = connection->priv;

	/* In the GDB protocol when we are stepping or continuing execution,
	 * we have a lingering reply. Upon receiving a halted event
	 * when we have that lingering packet, we reply to the original
	 * step or continue packet.
	 *
	 * Executing monitor commands can bring the target in and
	 * out of the running state so we'll see lots of TARGET_EVENT_XXX
	 * that are to be ignored.
	 */
	if (gdb_connection->frontend_state == TARGET_RUNNING) {
		/* stop forwarding log packets! */
		log_remove_callback(gdb_log_callback, connection);

		/* check fileio first */
		if (target_get_gdb_fileio_info(target, target->fileio_info) == ERROR_OK)
			gdb_fileio_reply(target, connection);
		else
			gdb_signal_reply(target, connection);
	}
}

static int gdb_target_callback_event_handler(struct target *target,
		enum target_event event, void *priv)
{
	int retval;
	struct connection *connection = priv;
	struct gdb_service *gdb_service = connection->service->priv;

	if (gdb_service->target != target)
		return ERROR_OK;

	switch (event) {
		case TARGET_EVENT_GDB_HALT:
			gdb_frontend_halted(target, connection);
			break;
		case TARGET_EVENT_HALTED:
			target_call_event_callbacks(target, TARGET_EVENT_GDB_END);
			break;
		case TARGET_EVENT_GDB_FLASH_ERASE_START:
			retval = jtag_execute_queue();
			if (retval != ERROR_OK)
				return retval;
			break;
		default:
			break;
	}

	return ERROR_OK;
}

static int gdb_new_connection(struct connection *connection)
{
	struct gdb_connection *gdb_connection = malloc(sizeof(struct gdb_connection));
	struct target *target;
	int retval;
	int initial_ack;

	target = get_target_from_connection(connection);
	connection->priv = gdb_connection;

	/* initialize gdb connection information */
	gdb_connection->buf_p = gdb_connection->buffer;
	gdb_connection->buf_cnt = 0;
	gdb_connection->ctrl_c = 0;
	gdb_connection->frontend_state = TARGET_HALTED;
	gdb_connection->vflash_image = NULL;
	gdb_connection->closed = false;
	gdb_connection->busy = false;
	gdb_connection->noack_mode = 0;
	gdb_connection->sync = false;
	gdb_connection->mem_write_error = false;
	gdb_connection->attached = true;
	gdb_connection->target_desc.tdesc = NULL;
	gdb_connection->target_desc.tdesc_length = 0;
	gdb_connection->thread_list = NULL;

	/* send ACK to GDB for debug request */
	gdb_write(connection, "+", 1);

	/* output goes through gdb connection */
	command_set_output_handler(connection->cmd_ctx, gdb_output, connection);

	/* we must remove all breakpoints registered to the target as a previous
	 * GDB session could leave dangling breakpoints if e.g. communication
	 * timed out.
	 */
	breakpoint_clear_target(target);
	watchpoint_clear_target(target);

	/* clean previous rtos session if supported*/
	if ((target->rtos) && (target->rtos->type->clean))
		target->rtos->type->clean(target);

	/* remove the initial ACK from the incoming buffer */
	retval = gdb_get_char(connection, &initial_ack);
	if (retval != ERROR_OK)
		return retval;

	/* FIX!!!??? would we actually ever receive a + here???
	 * Not observed.
	 */
	if (initial_ack != '+')
		gdb_putback_char(connection, initial_ack);
	target_call_event_callbacks(target, TARGET_EVENT_GDB_ATTACH);

	if (gdb_use_memory_map) {
		/* Connect must fail if the memory map can't be set up correctly.
		 *
		 * This will cause an auto_probe to be invoked, which is either
		 * a no-op or it will fail when the target isn't ready(e.g. not halted).
		 */
		int i;
		for (i = 0; i < flash_get_bank_count(); i++) {
			struct flash_bank *p;
			p = get_flash_bank_by_num_noprobe(i);
			if (p->target != target)
				continue;
			retval = get_flash_bank_by_num(i, &p);
			if (retval != ERROR_OK) {
				LOG_ERROR("Connect failed. Consider setting up a gdb-attach event for the target " \
						"to prepare target for GDB connect, or use 'gdb_memory_map disable'.");
				return retval;
			}
		}
	}

	gdb_actual_connections++;
	log_printf_lf(all_targets->next != NULL ? LOG_LVL_INFO : LOG_LVL_DEBUG,
			__FILE__, __LINE__, __func__,
			"New GDB Connection: %d, Target %s, state: %s",
			gdb_actual_connections,
			target_name(target),
			target_state_name(target));

	/* DANGER! If we fail subsequently, we must remove this handler,
	 * otherwise we occasionally see crashes as the timer can invoke the
	 * callback fn.
	 *
	 * register callback to be informed about target events */
	target_register_event_callback(gdb_target_callback_event_handler, connection);

	return ERROR_OK;
}

static int gdb_connection_closed(struct connection *connection)
{
	struct target *target;
	struct gdb_connection *gdb_connection = connection->priv;

	target = get_target_from_connection(connection);

	/* we're done forwarding messages. Tear down callback before
	 * cleaning up connection.
	 */
	log_remove_callback(gdb_log_callback, connection);

	gdb_actual_connections--;
	LOG_DEBUG("GDB Close, Target: %s, state: %s, gdb_actual_connections=%d",
		target_name(target),
		target_state_name(target),
		gdb_actual_connections);

	/* see if an image built with vFlash commands is left */
	if (gdb_connection->vflash_image) {
		image_close(gdb_connection->vflash_image);
		free(gdb_connection->vflash_image);
		gdb_connection->vflash_image = NULL;
	}

	/* if this connection registered a debug-message receiver delete it */
	delete_debug_msg_receiver(connection->cmd_ctx, target);

	if (connection->priv) {
		free(connection->priv);
		connection->priv = NULL;
	} else
		LOG_ERROR("BUG: connection->priv == NULL");

	target_unregister_event_callback(gdb_target_callback_event_handler, connection);

	target_call_event_callbacks(target, TARGET_EVENT_GDB_END);

	target_call_event_callbacks(target, TARGET_EVENT_GDB_DETACH);

	return ERROR_OK;
}

static void gdb_send_error(struct connection *connection, uint8_t the_error)
{
	char err[4];
	snprintf(err, 4, "E%2.2X", the_error);
	gdb_put_packet(connection, err, 3);
}

static int gdb_last_signal_packet(struct connection *connection,
		char const *packet, int packet_size)
{
	struct target *target = get_target_from_connection(connection);
	struct gdb_connection *gdb_con = connection->priv;
	char sig_reply[4];
	int signal_var;

	if (!gdb_con->attached) {
		/* if we are here we have received a kill packet
		 * reply W stop reply otherwise gdb gets very unhappy */
		gdb_put_packet(connection, "W00", 3);
		return ERROR_OK;
	}

	signal_var = gdb_last_signal(target);

	snprintf(sig_reply, 4, "S%2.2x", signal_var);
	gdb_put_packet(connection, sig_reply, 3);

	return ERROR_OK;
}

static inline int gdb_reg_pos(struct target *target, int pos, int len)
{
	if (target->endianness == TARGET_LITTLE_ENDIAN)
		return pos;
	else
		return len - 1 - pos;
}

/* Convert register to string of bytes. NB! The # of bits in the
 * register might be non-divisible by 8(a byte), in which
 * case an entire byte is shown.
 *
 * NB! the format on the wire is the target endianness
 *
 * The format of reg->value is little endian
 *
 */
void gdb_str_to_target(struct target *target,
		char *tstr, struct reg *reg)
{
	int i;

	uint8_t *buf;
	int buf_len;
	buf = reg->value;
	buf_len = DIV_ROUND_UP(reg->size, 8);

	for (i = 0; i < buf_len; i++) {
		int j = gdb_reg_pos(target, i, buf_len);
		tstr += sprintf(tstr, "%02x", buf[j]);
	}
}

/* copy over in register buffer */
static void gdb_target_to_reg(struct target *target,
		char const *tstr, int str_len, uint8_t *bin)
{
	if (str_len % 2) {
		LOG_ERROR("BUG: gdb value with uneven number of characters encountered");
		exit(-1);
	}

	int i;
	for (i = 0; i < str_len; i += 2) {
		unsigned t;
		if (sscanf(tstr + i, "%02x", &t) != 1) {
			LOG_ERROR("BUG: unable to convert register value");
			exit(-1);
		}

		int j = gdb_reg_pos(target, i/2, str_len/2);
		bin[j] = t;
	}
}

static int gdb_get_registers_packet(struct connection *connection,
		char const *packet, int packet_size)
{
	struct target *target = get_target_from_connection(connection);
	struct reg **reg_list;
	int reg_list_size;
	int retval;
	int reg_packet_size = 0;
	char *reg_packet;
	char *reg_packet_p;
	int i;

#ifdef _DEBUG_GDB_IO_
	LOG_DEBUG("-");
#endif

	if ((target->rtos != NULL) && (ERROR_OK == rtos_get_gdb_reg_list(connection)))
		return ERROR_OK;

	retval = target_get_gdb_reg_list(target, &reg_list, &reg_list_size,
			REG_CLASS_GENERAL);
	if (retval != ERROR_OK)
		return gdb_error(connection, retval);

	for (i = 0; i < reg_list_size; i++)
		reg_packet_size += DIV_ROUND_UP(reg_list[i]->size, 8) * 2;

	assert(reg_packet_size > 0);

	reg_packet = malloc(reg_packet_size + 1); /* plus one for string termination null */
	if (reg_packet == NULL)
		return ERROR_FAIL;

	reg_packet_p = reg_packet;

	for (i = 0; i < reg_list_size; i++) {
		if (!reg_list[i]->valid)
			reg_list[i]->type->get(reg_list[i]);
		gdb_str_to_target(target, reg_packet_p, reg_list[i]);
		reg_packet_p += DIV_ROUND_UP(reg_list[i]->size, 8) * 2;
	}

#ifdef _DEBUG_GDB_IO_
	{
		char *reg_packet_p_debug;
		reg_packet_p_debug = strndup(reg_packet, reg_packet_size);
		LOG_DEBUG("reg_packet: %s", reg_packet_p_debug);
		free(reg_packet_p_debug);
	}
#endif

	gdb_put_packet(connection, reg_packet, reg_packet_size);
	free(reg_packet);

	free(reg_list);

	return ERROR_OK;
}

static int gdb_set_registers_packet(struct connection *connection,
		char const *packet, int packet_size)
{
	struct target *target = get_target_from_connection(connection);
	int i;
	struct reg **reg_list;
	int reg_list_size;
	int retval;
	char const *packet_p;

#ifdef _DEBUG_GDB_IO_
	LOG_DEBUG("-");
#endif

	/* skip command character */
	packet++;
	packet_size--;

	if (packet_size % 2) {
		LOG_WARNING("GDB set_registers packet with uneven characters received, dropping connection");
		return ERROR_SERVER_REMOTE_CLOSED;
	}

	retval = target_get_gdb_reg_list(target, &reg_list, &reg_list_size,
			REG_CLASS_GENERAL);
	if (retval != ERROR_OK)
		return gdb_error(connection, retval);

	packet_p = packet;
	for (i = 0; i < reg_list_size; i++) {
		uint8_t *bin_buf;
		int chars = (DIV_ROUND_UP(reg_list[i]->size, 8) * 2);

		if (packet_p + chars > packet + packet_size)
			LOG_ERROR("BUG: register packet is too small for registers");

		bin_buf = malloc(DIV_ROUND_UP(reg_list[i]->size, 8));
		gdb_target_to_reg(target, packet_p, chars, bin_buf);

		reg_list[i]->type->set(reg_list[i], bin_buf);

		/* advance packet pointer */
		packet_p += chars;

		free(bin_buf);
	}

	/* free struct reg *reg_list[] array allocated by get_gdb_reg_list */
	free(reg_list);

	gdb_put_packet(connection, "OK", 2);

	return ERROR_OK;
}

static int gdb_get_register_packet(struct connection *connection,
	char const *packet, int packet_size)
{
	struct target *target = get_target_from_connection(connection);
	char *reg_packet;
	int reg_num = strtoul(packet + 1, NULL, 16);
	struct reg **reg_list;
	int reg_list_size;
	int retval;

#ifdef _DEBUG_GDB_IO_
	LOG_DEBUG("-");
#endif

	retval = target_get_gdb_reg_list(target, &reg_list, &reg_list_size,
			REG_CLASS_ALL);
	if (retval != ERROR_OK)
		return gdb_error(connection, retval);

	if (reg_list_size <= reg_num) {
		LOG_ERROR("gdb requested a non-existing register");
		return ERROR_SERVER_REMOTE_CLOSED;
	}

	if (!reg_list[reg_num]->valid)
		reg_list[reg_num]->type->get(reg_list[reg_num]);

	reg_packet = malloc(DIV_ROUND_UP(reg_list[reg_num]->size, 8) * 2 + 1); /* plus one for string termination null */

	gdb_str_to_target(target, reg_packet, reg_list[reg_num]);

	gdb_put_packet(connection, reg_packet, DIV_ROUND_UP(reg_list[reg_num]->size, 8) * 2);

	free(reg_list);
	free(reg_packet);

	return ERROR_OK;
}

static int gdb_set_register_packet(struct connection *connection,
	char const *packet, int packet_size)
{
	struct target *target = get_target_from_connection(connection);
	char *separator;
	uint8_t *bin_buf;
	int reg_num = strtoul(packet + 1, &separator, 16);
	struct reg **reg_list;
	int reg_list_size;
	int retval;

	LOG_DEBUG("-");

	retval = target_get_gdb_reg_list(target, &reg_list, &reg_list_size,
			REG_CLASS_ALL);
	if (retval != ERROR_OK)
		return gdb_error(connection, retval);

	if (reg_list_size <= reg_num) {
		LOG_ERROR("gdb requested a non-existing register");
		return ERROR_SERVER_REMOTE_CLOSED;
	}

	if (*separator != '=') {
		LOG_ERROR("GDB 'set register packet', but no '=' following the register number");
		return ERROR_SERVER_REMOTE_CLOSED;
	}

	/* convert from GDB-string (target-endian) to hex-string (big-endian) */
	bin_buf = malloc(DIV_ROUND_UP(reg_list[reg_num]->size, 8));
	int chars = (DIV_ROUND_UP(reg_list[reg_num]->size, 8) * 2);

	if ((unsigned int)chars != strlen(separator + 1)) {
		LOG_ERROR("gdb sent a packet with wrong register size");
		free(bin_buf);
		return ERROR_SERVER_REMOTE_CLOSED;
	}

	gdb_target_to_reg(target, separator + 1, chars, bin_buf);

	reg_list[reg_num]->type->set(reg_list[reg_num], bin_buf);

	gdb_put_packet(connection, "OK", 2);

	free(bin_buf);
	free(reg_list);

	return ERROR_OK;
}

/* No attempt is made to translate the "retval" to
 * GDB speak. This has to be done at the calling
 * site as no mapping really exists.
 */
static int gdb_error(struct connection *connection, int retval)
{
	LOG_DEBUG("Reporting %i to GDB as generic error", retval);
	gdb_send_error(connection, EFAULT);
	return ERROR_OK;
}

/* We don't have to worry about the default 2 second timeout for GDB packets,
 * because GDB breaks up large memory reads into smaller reads.
 *
 * 8191 bytes by the looks of it. Why 8191 bytes instead of 8192?????
 */
static int gdb_read_memory_packet(struct connection *connection,
		char const *packet, int packet_size)
{
	struct target *target = get_target_from_connection(connection);
	char *separator;
	uint64_t addr = 0;
	uint32_t len = 0;

	uint8_t *buffer;
	char *hex_buffer;

	int retval = ERROR_OK;

	/* skip command character */
	packet++;

	addr = strtoull(packet, &separator, 16);

	if (*separator != ',') {
		LOG_ERROR("incomplete read memory packet received, dropping connection");
		return ERROR_SERVER_REMOTE_CLOSED;
	}

	len = strtoul(separator + 1, NULL, 16);

	if (!len) {
		LOG_WARNING("invalid read memory packet received (len == 0)");
		gdb_put_packet(connection, NULL, 0);
		return ERROR_OK;
	}

	buffer = malloc(len);

	LOG_DEBUG("addr: 0x%16.16" PRIx64 ", len: 0x%8.8" PRIx32 "", addr, len);

	retval = target_read_buffer(target, addr, len, buffer);

	if ((retval != ERROR_OK) && !gdb_report_data_abort) {
		/* TODO : Here we have to lie and send back all zero's lest stack traces won't work.
		 * At some point this might be fixed in GDB, in which case this code can be removed.
		 *
		 * OpenOCD developers are acutely aware of this problem, but there is nothing
		 * gained by involving the user in this problem that hopefully will get resolved
		 * eventually
		 *
		 * http://sourceware.org/cgi-bin/gnatsweb.pl? \
		 * cmd = view%20audit-trail&database = gdb&pr = 2395
		 *
		 * For now, the default is to fix up things to make current GDB versions work.
		 * This can be overwritten using the gdb_report_data_abort <'enable'|'disable'> command.
		 */
		memset(buffer, 0, len);
		retval = ERROR_OK;
	}

	if (retval == ERROR_OK) {
		hex_buffer = malloc(len * 2 + 1);

		size_t pkt_len = hexify(hex_buffer, buffer, len, len * 2 + 1);

		gdb_put_packet(connection, hex_buffer, pkt_len);

		free(hex_buffer);
	} else
		retval = gdb_error(connection, retval);

	free(buffer);

	return retval;
}

static int gdb_write_memory_packet(struct connection *connection,
		char const *packet, int packet_size)
{
	struct target *target = get_target_from_connection(connection);
	char *separator;
	uint64_t addr = 0;
	uint32_t len = 0;

	uint8_t *buffer;
	int retval;

	/* skip command character */
	packet++;

	addr = strtoull(packet, &separator, 16);

	if (*separator != ',') {
		LOG_ERROR("incomplete write memory packet received, dropping connection");
		return ERROR_SERVER_REMOTE_CLOSED;
	}

	len = strtoul(separator + 1, &separator, 16);

	if (*(separator++) != ':') {
		LOG_ERROR("incomplete write memory packet received, dropping connection");
		return ERROR_SERVER_REMOTE_CLOSED;
	}

	buffer = malloc(len);

	LOG_DEBUG("addr: 0x%" PRIx64 ", len: 0x%8.8" PRIx32 "", addr, len);

	if (unhexify(buffer, separator, len) != len)
		LOG_ERROR("unable to decode memory packet");

	retval = target_write_buffer(target, addr, len, buffer);

	if (retval == ERROR_OK)
		gdb_put_packet(connection, "OK", 2);
	else
		retval = gdb_error(connection, retval);

	free(buffer);

	return retval;
}

static int gdb_write_memory_binary_packet(struct connection *connection,
		char const *packet, int packet_size)
{
	struct target *target = get_target_from_connection(connection);
	char *separator;
	uint64_t addr = 0;
	uint32_t len = 0;

	int retval = ERROR_OK;
	/* Packets larger than fast_limit bytes will be acknowledged instantly on
	 * the assumption that we're in a download and it's important to go as fast
	 * as possible. */
	uint32_t fast_limit = 8;

	/* skip command character */
	packet++;

	addr = strtoull(packet, &separator, 16);

	if (*separator != ',') {
		LOG_ERROR("incomplete write memory binary packet received, dropping connection");
		return ERROR_SERVER_REMOTE_CLOSED;
	}

	len = strtoul(separator + 1, &separator, 16);

	if (*(separator++) != ':') {
		LOG_ERROR("incomplete write memory binary packet received, dropping connection");
		return ERROR_SERVER_REMOTE_CLOSED;
	}

	struct gdb_connection *gdb_connection = connection->priv;

	if (gdb_connection->mem_write_error)
		retval = ERROR_FAIL;

	if (retval == ERROR_OK) {
		if (len >= fast_limit) {
			/* By replying the packet *immediately* GDB will send us a new packet
			 * while we write the last one to the target.
			 * We only do this for larger writes, so that users who do something like:
			 * p *((int*)0xdeadbeef)=8675309
			 * will get immediate feedback that that write failed.
			 */
			gdb_put_packet(connection, "OK", 2);
		}
	} else {
		retval = gdb_error(connection, retval);
		/* now that we have reported the memory write error, we can clear the condition */
		gdb_connection->mem_write_error = false;
		if (retval != ERROR_OK)
			return retval;
	}

	if (len) {
		LOG_DEBUG("addr: 0x%" PRIx64 ", len: 0x%8.8" PRIx32 "", addr, len);

		retval = target_write_buffer(target, addr, len, (uint8_t *)separator);
		if (retval != ERROR_OK)
			gdb_connection->mem_write_error = true;
	}

	if (len < fast_limit) {
		if (retval != ERROR_OK) {
			gdb_error(connection, retval);
			gdb_connection->mem_write_error = false;
		} else {
			gdb_put_packet(connection, "OK", 2);
		}
	}

	return ERROR_OK;
}

static int gdb_step_continue_packet(struct connection *connection,
		char const *packet, int packet_size)
{
	struct target *target = get_target_from_connection(connection);
	int current = 0;
	uint64_t address = 0x0;
	int retval = ERROR_OK;

	LOG_DEBUG("-");

	if (packet_size > 1)
		address = strtoull(packet + 1, NULL, 16);
	else
		current = 1;
    
    if (target->frozen && target->smp && target->head)
    {
        for (struct target_list *pLst = target->head; pLst; pLst = pLst->next)
        {
            struct target *pThisTarget = pLst->target;
            if (!pThisTarget)
                continue;
            if (!pThisTarget->frozen)
            {
                target = pThisTarget;
                break;
            }
        }

    }

	gdb_running_type = packet[0];
	if (packet[0] == 'c') {
		LOG_DEBUG("continue");
		/* resume at current address, don't handle breakpoints, not debugging */
		retval = target_resume(target, current, address, 0, 0);
	} else if (packet[0] == 's') {
		LOG_DEBUG("step");
		/* step at current or address, don't handle breakpoints */
		retval = target_step(target, current, address, 0);
	}
	return retval;
}

static int gdb_breakpoint_watchpoint_packet(struct connection *connection,
		char const *packet, int packet_size)
{
	struct target *target = get_target_from_connection(connection);
	int type;
	enum breakpoint_type bp_type = BKPT_SOFT /* dummy init to avoid warning */;
	enum watchpoint_rw wp_type = WPT_READ /* dummy init to avoid warning */;
	uint64_t address;
	uint32_t size;
	char *separator;
	int retval;

	LOG_DEBUG("-");

	type = strtoul(packet + 1, &separator, 16);

	if (type == 0)	/* memory breakpoint */
		bp_type = BKPT_SOFT;
	else if (type == 1)	/* hardware breakpoint */
		bp_type = BKPT_HARD;
	else if (type == 2)	/* write watchpoint */
		wp_type = WPT_WRITE;
	else if (type == 3)	/* read watchpoint */
		wp_type = WPT_READ;
	else if (type == 4)	/* access watchpoint */
		wp_type = WPT_ACCESS;
	else {
		LOG_ERROR("invalid gdb watch/breakpoint type(%d), dropping connection", type);
		return ERROR_SERVER_REMOTE_CLOSED;
	}

	if (gdb_breakpoint_override && ((bp_type == BKPT_SOFT) || (bp_type == BKPT_HARD)))
		bp_type = gdb_breakpoint_override_type;

	if (*separator != ',') {
		LOG_ERROR("incomplete breakpoint/watchpoint packet received, dropping connection");
		return ERROR_SERVER_REMOTE_CLOSED;
	}

	address = strtoull(separator + 1, &separator, 16);

	if (*separator != ',') {
		LOG_ERROR("incomplete breakpoint/watchpoint packet received, dropping connection");
		return ERROR_SERVER_REMOTE_CLOSED;
	}

	size = strtoul(separator + 1, &separator, 16);

	switch (type) {
		case 0:
		case 1:
			if (packet[0] == 'Z') {
				retval = breakpoint_add(target, address, size, bp_type);
				if (retval != ERROR_OK) {
					retval = gdb_error(connection, retval);
					if (retval != ERROR_OK)
						return retval;
				} else
					gdb_put_packet(connection, "OK", 2);
			} else {
				breakpoint_remove(target, address);
				gdb_put_packet(connection, "OK", 2);
			}
			break;
		case 2:
		case 3:
		case 4:
		{
			if (packet[0] == 'Z') {
				retval = watchpoint_add(target, address, size, wp_type, 0, 0xffffffffu);
				if (retval != ERROR_OK) {
					retval = gdb_error(connection, retval);
					if (retval != ERROR_OK)
						return retval;
				} else
					gdb_put_packet(connection, "OK", 2);
			} else {
				watchpoint_remove(target, address);
				gdb_put_packet(connection, "OK", 2);
			}
			break;
		}
		default:
			break;
	}

	return ERROR_OK;
}

/* print out a string and allocate more space as needed,
 * mainly used for XML at this point
 */
static void xml_printf(int *retval, char **xml, int *pos, int *size,
		const char *fmt, ...)
{
	if (*retval != ERROR_OK)
		return;
	int first = 1;

	for (;; ) {
		if ((*xml == NULL) || (!first)) {
			/* start by 0 to exercise all the code paths.
			 * Need minimum 2 bytes to fit 1 char and 0 terminator. */

			*size = *size * 2 + 2;
			char *t = *xml;
			*xml = realloc(*xml, *size);
			if (*xml == NULL) {
				if (t)
					free(t);
				*retval = ERROR_SERVER_REMOTE_CLOSED;
				return;
			}
		}

		va_list ap;
		int ret;
		va_start(ap, fmt);
		ret = vsnprintf(*xml + *pos, *size - *pos, fmt, ap);
		va_end(ap);
		if ((ret > 0) && ((ret + 1) < *size - *pos)) {
			*pos += ret;
			return;
		}
		/* there was just enough or not enough space, allocate more. */
		first = 0;
	}
}

static int decode_xfer_read(char const *buf, char **annex, int *ofs, unsigned int *len)
{
	/* Locate the annex. */
	const char *annex_end = strchr(buf, ':');
	if (annex_end == NULL)
		return ERROR_FAIL;

	/* After the read marker and annex, qXfer looks like a
	 * traditional 'm' packet. */
	char *separator;
	*ofs = strtoul(annex_end + 1, &separator, 16);

	if (*separator != ',')
		return ERROR_FAIL;

	*len = strtoul(separator + 1, NULL, 16);

	/* Extract the annex if needed */
	if (annex != NULL) {
		*annex = strndup(buf, annex_end - buf);
		if (*annex == NULL)
			return ERROR_FAIL;
	}

	return ERROR_OK;
}

static int compare_bank(const void *a, const void *b)
{
	struct flash_bank *b1, *b2;
	b1 = *((struct flash_bank **)a);
	b2 = *((struct flash_bank **)b);

	if (b1->base == b2->base)
		return 0;
	else if (b1->base > b2->base)
		return 1;
	else
		return -1;
}

static int gdb_memory_map(struct connection *connection,
		char const *packet, int packet_size)
{
	/* We get away with only specifying flash here. Regions that are not
	 * specified are treated as if we provided no memory map(if not we
	 * could detect the holes and mark them as RAM).
	 * Normally we only execute this code once, but no big deal if we
	 * have to regenerate it a couple of times.
	 */

	struct target *target = get_target_from_connection(connection);
	struct flash_bank *p;
	char *xml = NULL;
	int size = 0;
	int pos = 0;
	int retval = ERROR_OK;
	struct flash_bank **banks;
	int offset;
	int length;
	char *separator;
	uint32_t ram_start = 0;
	int i;
	int target_flash_banks = 0;

	/* skip command character */
	packet += 23;

	offset = strtoul(packet, &separator, 16);
	length = strtoul(separator + 1, &separator, 16);

	xml_printf(&retval, &xml, &pos, &size, "<memory-map>\n");

	/* Sort banks in ascending order.  We need to report non-flash
	 * memory as ram (or rather read/write) by default for GDB, since
	 * it has no concept of non-cacheable read/write memory (i/o etc).
	 *
	 * FIXME Most non-flash addresses are *NOT* RAM!  Don't lie.
	 * Current versions of GDB assume unlisted addresses are RAM...
	 */
	banks = malloc(sizeof(struct flash_bank *)*flash_get_bank_count());

	for (i = 0; i < flash_get_bank_count(); i++) {
		p = get_flash_bank_by_num_noprobe(i);
		if (p->target != target)
			continue;
		retval = get_flash_bank_by_num(i, &p);
		if (retval != ERROR_OK) {
			free(banks);
			gdb_error(connection, retval);
			return retval;
		}
		banks[target_flash_banks++] = p;
	}

	qsort(banks, target_flash_banks, sizeof(struct flash_bank *),
		compare_bank);

	for (i = 0; i < target_flash_banks; i++) {
		int j;
		unsigned sector_size = 0;
		uint32_t start;

		p = banks[i];
		start = p->base;

		if (ram_start < p->base)
			xml_printf(&retval, &xml, &pos, &size,
				"<memory type=\"ram\" start=\"0x%x\" "
				"length=\"0x%x\"/>\n",
				ram_start, p->base - ram_start);

		/* Report adjacent groups of same-size sectors.  So for
		 * example top boot CFI flash will list an initial region
		 * with several large sectors (maybe 128KB) and several
		 * smaller ones at the end (maybe 32KB).  STR7 will have
		 * regions with 8KB, 32KB, and 64KB sectors; etc.
		 */
		for (j = 0; j < p->num_sectors; j++) {
			unsigned group_len;

			/* Maybe start a new group of sectors. */
			if (sector_size == 0) {
				start = p->base + p->sectors[j].offset;
				xml_printf(&retval, &xml, &pos, &size,
					"<memory type=\"flash\" "
					"start=\"0x%x\" ",
					start);
				sector_size = p->sectors[j].size;
			}

			/* Does this finish a group of sectors?
			 * If not, continue an already-started group.
			 */
			if (j == p->num_sectors - 1)
				group_len = (p->base + p->size) - start;
			else if (p->sectors[j + 1].size != sector_size)
				group_len = p->base + p->sectors[j + 1].offset
					- start;
			else
				continue;

			xml_printf(&retval, &xml, &pos, &size,
				"length=\"0x%x\">\n"
				"<property name=\"blocksize\">"
				"0x%x</property>\n"
				"</memory>\n",
				group_len,
				sector_size);
			sector_size = 0;
		}

		ram_start = p->base + p->size;
	}

	if (ram_start != 0)
		xml_printf(&retval, &xml, &pos, &size,
			"<memory type=\"ram\" start=\"0x%x\" "
			"length=\"0x%x\"/>\n",
			ram_start, 0-ram_start);
	/* ELSE a flash chip could be at the very end of the 32 bit address
	 * space, in which case ram_start will be precisely 0
	 */

	free(banks);
	banks = NULL;

	xml_printf(&retval, &xml, &pos, &size, "</memory-map>\n");

	if (retval != ERROR_OK) {
		gdb_error(connection, retval);
		return retval;
	}

	if (offset + length > pos)
		length = pos - offset;

	char *t = malloc(length + 1);
	t[0] = 'l';
	memcpy(t + 1, xml + offset, length);
	gdb_put_packet(connection, t, length + 1);

	free(t);
	free(xml);
	return ERROR_OK;
}

static const char *gdb_get_reg_type_name(enum reg_type type)
{
	switch (type) {
		case REG_TYPE_INT:
			return "int";
		case REG_TYPE_INT8:
			return "int8";
		case REG_TYPE_INT16:
			return "int16";
		case REG_TYPE_INT32:
			return "int32";
		case REG_TYPE_INT64:
			return "int64";
		case REG_TYPE_INT128:
			return "int128";
		case REG_TYPE_UINT8:
			return "uint8";
		case REG_TYPE_UINT16:
			return "uint16";
		case REG_TYPE_UINT32:
			return "uint32";
		case REG_TYPE_UINT64:
			return "uint64";
		case REG_TYPE_UINT128:
			return "uint128";
		case REG_TYPE_CODE_PTR:
			return "code_ptr";
		case REG_TYPE_DATA_PTR:
			return "data_ptr";
		case REG_TYPE_FLOAT:
			return "float";
		case REG_TYPE_IEEE_SINGLE:
			return "ieee_single";
		case REG_TYPE_IEEE_DOUBLE:
			return "ieee_double";
		case REG_TYPE_ARCH_DEFINED:
			return "int"; /* return arbitrary string to avoid compile warning. */
	}

	return "int"; /* "int" as default value */
}

static int gdb_generate_reg_type_description(struct target *target,
		char **tdesc, int *pos, int *size, struct reg_data_type *type)
{
	int retval = ERROR_OK;

	if (type->type_class == REG_TYPE_CLASS_VECTOR) {
		/* <vector id="id" type="type" count="count"/> */
		xml_printf(&retval, tdesc, pos, size,
				"<vector id=\"%s\" type=\"%s\" count=\"%d\"/>\n",
				type->id, type->reg_type_vector->type->id,
				type->reg_type_vector->count);

	} else if (type->type_class == REG_TYPE_CLASS_UNION) {
		/* <union id="id">
		 *  <field name="name" type="type"/> ...
		 * </union> */
		xml_printf(&retval, tdesc, pos, size,
				"<union id=\"%s\">\n",
				type->id);

		struct reg_data_type_union_field *field;
		field = type->reg_type_union->fields;
		while (field != NULL) {
			xml_printf(&retval, tdesc, pos, size,
					"<field name=\"%s\" type=\"%s\"/>\n",
					field->name, field->type->id);

			field = field->next;
		}

		xml_printf(&retval, tdesc, pos, size,
				"</union>\n");

	} else if (type->type_class == REG_TYPE_CLASS_STRUCT) {
		struct reg_data_type_struct_field *field;
		field = type->reg_type_struct->fields;

		if (field->use_bitfields) {
			/* <struct id="id" size="size">
			 *  <field name="name" start="start" end="end"/> ...
			 * </struct> */
			xml_printf(&retval, tdesc, pos, size,
					"<struct id=\"%s\" size=\"%d\">\n",
					type->id, type->reg_type_struct->size);
			while (field != NULL) {
				xml_printf(&retval, tdesc, pos, size,
						"<field name=\"%s\" start=\"%d\" end=\"%d\"/>\n",
						field->name, field->bitfield->start,
						field->bitfield->end);

				field = field->next;
			}
		} else {
			/* <struct id="id">
			 *  <field name="name" type="type"/> ...
			 * </struct> */
			xml_printf(&retval, tdesc, pos, size,
					"<struct id=\"%s\">\n",
					type->id);
			while (field != NULL) {
				xml_printf(&retval, tdesc, pos, size,
						"<field name=\"%s\" type=\"%s\"/>\n",
						field->name, field->type->id);

				field = field->next;
			}
		}

		xml_printf(&retval, tdesc, pos, size,
				"</struct>\n");

	} else if (type->type_class == REG_TYPE_CLASS_FLAGS) {
		/* <flags id="id" size="size">
		 *  <field name="name" start="start" end="end"/> ...
		 * </flags> */
		xml_printf(&retval, tdesc, pos, size,
				"<flags id=\"%s\" size=\"%d\">\n",
				type->id, type->reg_type_flags->size);

		struct reg_data_type_flags_field *field;
		field = type->reg_type_flags->fields;
		while (field != NULL) {
			xml_printf(&retval, tdesc, pos, size,
					"<field name=\"%s\" start=\"%d\" end=\"%d\"/>\n",
					field->name, field->bitfield->start, field->bitfield->end);

			field = field->next;
		}

		xml_printf(&retval, tdesc, pos, size,
				"</flags>\n");

	}

	return ERROR_OK;
}

/* Get a list of available target registers features. feature_list must
 * be freed by caller.
 */
static int get_reg_features_list(struct target *target, char const **feature_list[], int *feature_list_size,
		struct reg **reg_list, int reg_list_size)
{
	int tbl_sz = 0;

	/* Start with only one element */
	*feature_list = calloc(1, sizeof(char *));

	for (int i = 0; i < reg_list_size; i++) {
		if (reg_list[i]->exist == false)
			continue;

		if (reg_list[i]->feature != NULL
			&& reg_list[i]->feature->name != NULL
			&& (strcmp(reg_list[i]->feature->name, ""))) {
			/* We found a feature, check if the feature is already in the
			 * table. If not, allocate a new entry for the table and
			 * put the new feature in it.
			 */
			for (int j = 0; j < (tbl_sz + 1); j++) {
				if (!((*feature_list)[j])) {
					(*feature_list)[tbl_sz++] = reg_list[i]->feature->name;
					*feature_list = realloc(*feature_list, sizeof(char *) * (tbl_sz + 1));
					(*feature_list)[tbl_sz] = NULL;
					break;
				} else {
					if (!strcmp((*feature_list)[j], reg_list[i]->feature->name))
						break;
				}
			}
		}
	}

	if (feature_list_size)
		*feature_list_size = tbl_sz;

	return ERROR_OK;
}

static int gdb_generate_target_description(struct target *target, char **tdesc_out)
{
	int retval = ERROR_OK;
	struct reg **reg_list = NULL;
	int reg_list_size;
	char const **features = NULL;
	int feature_list_size = 0;
	char *tdesc = NULL;
	int pos = 0;
	int size = 0;

	retval = target_get_gdb_reg_list(target, &reg_list,
			&reg_list_size, REG_CLASS_ALL);

	if (retval != ERROR_OK) {
		LOG_ERROR("get register list failed");
		retval = ERROR_FAIL;
		goto error;
	}

	if (reg_list_size <= 0) {
		LOG_ERROR("get register list failed");
		retval = ERROR_FAIL;
		goto error;
	}

	/* Get a list of available target registers features */
	retval = get_reg_features_list(target, &features, &feature_list_size, reg_list, reg_list_size);
	if (retval != ERROR_OK) {
		LOG_ERROR("Can't get the registers feature list");
		retval = ERROR_FAIL;
		goto error;
	}

	/* If we found some features associated with registers, create sections */
	int current_feature = 0;

	xml_printf(&retval, &tdesc, &pos, &size,
			"<?xml version=\"1.0\"?>\n"
			"<!DOCTYPE target SYSTEM \"gdb-target.dtd\">\n"
			"<target version=\"1.0\">\n");

	/* generate target description according to register list */
	if (features != NULL) {
		while (features[current_feature]) {

			xml_printf(&retval, &tdesc, &pos, &size,
					"<feature name=\"%s\">\n",
					features[current_feature]);

			int i;
			for (i = 0; i < reg_list_size; i++) {

				if (reg_list[i]->exist == false)
					continue;

				if (strcmp(reg_list[i]->feature->name, features[current_feature]))
					continue;

				const char *type_str;
				if (reg_list[i]->reg_data_type != NULL) {
					if (reg_list[i]->reg_data_type->type == REG_TYPE_ARCH_DEFINED) {
						/* generate <type... first, if there are architecture-defined types. */
						gdb_generate_reg_type_description(target, &tdesc, &pos, &size,
								reg_list[i]->reg_data_type);

						type_str = reg_list[i]->reg_data_type->id;
					} else {
						/* predefined type */
						type_str = gdb_get_reg_type_name(
								reg_list[i]->reg_data_type->type);
					}
				} else {
					/* Default type is "int" */
					type_str = "int";
				}

				xml_printf(&retval, &tdesc, &pos, &size,
						"<reg name=\"%s\"", reg_list[i]->name);
				xml_printf(&retval, &tdesc, &pos, &size,
						" bitsize=\"%d\"", reg_list[i]->size);
				xml_printf(&retval, &tdesc, &pos, &size,
						" regnum=\"%d\"", reg_list[i]->number);
				if (reg_list[i]->caller_save)
					xml_printf(&retval, &tdesc, &pos, &size,
							" save-restore=\"yes\"");
				else
					xml_printf(&retval, &tdesc, &pos, &size,
							" save-restore=\"no\"");

				xml_printf(&retval, &tdesc, &pos, &size,
						" type=\"%s\"", type_str);

				if (reg_list[i]->group != NULL)
					xml_printf(&retval, &tdesc, &pos, &size,
							" group=\"%s\"", reg_list[i]->group);

				xml_printf(&retval, &tdesc, &pos, &size,
						"/>\n");
			}

			xml_printf(&retval, &tdesc, &pos, &size,
					"</feature>\n");

			current_feature++;
		}
	}

	xml_printf(&retval, &tdesc, &pos, &size,
			"</target>\n");

error:
	free(features);
	free(reg_list);

	if (retval == ERROR_OK)
		*tdesc_out = tdesc;
	else
		free(tdesc);

	return retval;
}

static int gdb_get_target_description_chunk(struct target *target, struct target_desc_format *target_desc,
		char **chunk, int32_t offset, uint32_t length)
{
	if (target_desc == NULL) {
		LOG_ERROR("Unable to Generate Target Description");
		return ERROR_FAIL;
	}

	char *tdesc = target_desc->tdesc;
	uint32_t tdesc_length = target_desc->tdesc_length;

	if (tdesc == NULL) {
		int retval = gdb_generate_target_description(target, &tdesc);
		if (retval != ERROR_OK) {
			LOG_ERROR("Unable to Generate Target Description");
			return ERROR_FAIL;
		}

		tdesc_length = strlen(tdesc);
	}

	char transfer_type;

	if (length < (tdesc_length - offset))
		transfer_type = 'm';
	else
		transfer_type = 'l';

	*chunk = malloc(length + 2);
	if (*chunk == NULL) {
		LOG_ERROR("Unable to allocate memory");
		return ERROR_FAIL;
	}

	(*chunk)[0] = transfer_type;
	if (transfer_type == 'm') {
		strncpy((*chunk) + 1, tdesc + offset, length);
		(*chunk)[1 + length] = '\0';
	} else {
		strncpy((*chunk) + 1, tdesc + offset, tdesc_length - offset);
		(*chunk)[1 + (tdesc_length - offset)] = '\0';

		/* After gdb-server sends out last chunk, invalidate tdesc. */
		free(tdesc);
		tdesc = NULL;
		tdesc_length = 0;
	}

	target_desc->tdesc = tdesc;
	target_desc->tdesc_length = tdesc_length;

	return ERROR_OK;
}

static int gdb_target_description_supported(struct target *target, int *supported)
{
	int retval = ERROR_OK;
	struct reg **reg_list = NULL;
	int reg_list_size = 0;
	char const **features = NULL;
	int feature_list_size = 0;

	retval = target_get_gdb_reg_list(target, &reg_list,
			&reg_list_size, REG_CLASS_ALL);
	if (retval != ERROR_OK) {
		LOG_ERROR("get register list failed");
		goto error;
	}

	if (reg_list_size <= 0) {
		LOG_ERROR("get register list failed");
		retval = ERROR_FAIL;
		goto error;
	}

	/* Get a list of available target registers features */
	retval = get_reg_features_list(target, &features, &feature_list_size, reg_list, reg_list_size);
	if (retval != ERROR_OK) {
		LOG_ERROR("Can't get the registers feature list");
		goto error;
	}

	if (supported) {
		if (feature_list_size)
			*supported = 1;
		else
			*supported = 0;
	}

error:
	free(features);

	free(reg_list);

	return retval;
}

static int gdb_generate_thread_list(struct target *target, char **thread_list_out)
{
	struct rtos *rtos = target->rtos;
	int retval = ERROR_OK;
	char *thread_list = NULL;
	int pos = 0;
	int size = 0;

	xml_printf(&retval, &thread_list, &pos, &size,
		   "<?xml version=\"1.0\"?>\n"
		   "<threads>\n");

	if (rtos != NULL) {
		for (int i = 0; i < rtos->thread_count; i++) {
			struct thread_detail *thread_detail = &rtos->thread_details[i];

			if (!thread_detail->exists)
				continue;

			xml_printf(&retval, &thread_list, &pos, &size,
				   "<thread id=\"%" PRIx64 "\">", thread_detail->threadid);

			if (thread_detail->thread_name_str != NULL)
				xml_printf(&retval, &thread_list, &pos, &size,
					   "Name: %s", thread_detail->thread_name_str);

			if (thread_detail->extra_info_str != NULL) {
				if (thread_detail->thread_name_str != NULL)
					xml_printf(&retval, &thread_list, &pos, &size,
						   ", ");
				xml_printf(&retval, &thread_list, &pos, &size,
					   thread_detail->extra_info_str);
			}

			xml_printf(&retval, &thread_list, &pos, &size,
				   "</thread>\n");
		}
	}

	xml_printf(&retval, &thread_list, &pos, &size,
		   "</threads>\n");

	if (retval == ERROR_OK)
		*thread_list_out = thread_list;
	else
		free(thread_list);

	return retval;
}

static int gdb_get_thread_list_chunk(struct target *target, char **thread_list,
		char **chunk, int32_t offset, uint32_t length)
{
	if (*thread_list == NULL) {
		int retval = gdb_generate_thread_list(target, thread_list);
		if (retval != ERROR_OK) {
			LOG_ERROR("Unable to Generate Thread List");
			return ERROR_FAIL;
		}
	}

	size_t thread_list_length = strlen(*thread_list);
	char transfer_type;

	length = MIN(length, thread_list_length - offset);
	if (length < (thread_list_length - offset))
		transfer_type = 'm';
	else
		transfer_type = 'l';

	*chunk = malloc(length + 2);
	if (*chunk == NULL) {
		LOG_ERROR("Unable to allocate memory");
		return ERROR_FAIL;
	}

	(*chunk)[0] = transfer_type;
	strncpy((*chunk) + 1, (*thread_list) + offset, length);
	(*chunk)[1 + length] = '\0';

	/* After gdb-server sends out last chunk, invalidate thread list. */
	if (transfer_type == 'l') {
		free(*thread_list);
		*thread_list = NULL;
	}

	return ERROR_OK;
}

static int gdb_query_packet(struct connection *connection,
		char const *packet, int packet_size)
{
	struct command_context *cmd_ctx = connection->cmd_ctx;
	struct gdb_connection *gdb_connection = connection->priv;
	struct target *target = get_target_from_connection(connection);

	if (strncmp(packet, "qRcmd,", 6) == 0) {
		if (packet_size > 6) {
			char *cmd;
			cmd = malloc((packet_size - 6) / 2 + 1);
			size_t len = unhexify((uint8_t *)cmd, packet + 6, (packet_size - 6) / 2);
			cmd[len] = 0;

			/* We want to print all debug output to GDB connection */
			log_add_callback(gdb_log_callback, connection);
			target_call_timer_callbacks_now();
			/* some commands need to know the GDB connection, make note of current
			 * GDB connection. */
			current_gdb_connection = gdb_connection;
			command_run_line(cmd_ctx, cmd);
			current_gdb_connection = NULL;
			target_call_timer_callbacks_now();
			log_remove_callback(gdb_log_callback, connection);
			free(cmd);
		}
		gdb_put_packet(connection, "OK", 2);
		return ERROR_OK;
	} else if (strncmp(packet, "qCRC:", 5) == 0) {
		if (packet_size > 5) {
			int retval;
			char gdb_reply[10];
			char *separator;
			uint32_t checksum;
			target_addr_t addr = 0;
			uint32_t len = 0;

			/* skip command character */
			packet += 5;

			addr = strtoull(packet, &separator, 16);

			if (*separator != ',') {
				LOG_ERROR("incomplete read memory packet received, dropping connection");
				return ERROR_SERVER_REMOTE_CLOSED;
			}

			len = strtoul(separator + 1, NULL, 16);

			retval = target_checksum_memory(target, addr, len, &checksum);

			if (retval == ERROR_OK) {
				snprintf(gdb_reply, 10, "C%8.8" PRIx32 "", checksum);
				gdb_put_packet(connection, gdb_reply, 9);
			} else {
				retval = gdb_error(connection, retval);
				if (retval != ERROR_OK)
					return retval;
			}

			return ERROR_OK;
		}
	} else if (strncmp(packet, "qSupported", 10) == 0) {
		/* we currently support packet size and qXfer:memory-map:read (if enabled)
		 * qXfer:features:read is supported for some targets */
		int retval = ERROR_OK;
		char *buffer = NULL;
		int pos = 0;
		int size = 0;
		int gdb_target_desc_supported = 0;

		/* we need to test that the target supports target descriptions */
		retval = gdb_target_description_supported(target, &gdb_target_desc_supported);
		if (retval != ERROR_OK) {
			LOG_INFO("Failed detecting Target Description Support, disabling");
			gdb_target_desc_supported = 0;
		}

		/* support may be disabled globally */
		if (gdb_use_target_description == 0) {
			if (gdb_target_desc_supported)
				LOG_WARNING("Target Descriptions Supported, but disabled");
			gdb_target_desc_supported = 0;
		}

		xml_printf(&retval,
			&buffer,
			&pos,
			&size,
			"PacketSize=%x;qXfer:memory-map:read%c;qXfer:features:read%c;qXfer:threads:read+;QStartNoAckMode+",
			(GDB_BUFFER_SIZE - 1),
			((gdb_use_memory_map == 1) && (flash_get_bank_count() > 0)) ? '+' : '-',
			(gdb_target_desc_supported == 1) ? '+' : '-');

		if (retval != ERROR_OK) {
			gdb_send_error(connection, 01);
			return ERROR_OK;
		}

		gdb_put_packet(connection, buffer, strlen(buffer));
		free(buffer);

		return ERROR_OK;
	} else if ((strncmp(packet, "qXfer:memory-map:read::", 23) == 0)
		   && (flash_get_bank_count() > 0))
		return gdb_memory_map(connection, packet, packet_size);
	else if (strncmp(packet, "qXfer:features:read:", 20) == 0) {
		char *xml = NULL;
		int retval = ERROR_OK;

		int offset;
		unsigned int length;

		/* skip command character */
		packet += 20;

		if (decode_xfer_read(packet, NULL, &offset, &length) < 0) {
			gdb_send_error(connection, 01);
			return ERROR_OK;
		}

		/* Target should prepare correct target description for annex.
		 * The first character of returned xml is 'm' or 'l'. 'm' for
		 * there are *more* chunks to transfer. 'l' for it is the *last*
		 * chunk of target description.
		 */
		retval = gdb_get_target_description_chunk(target, &gdb_connection->target_desc,
				&xml, offset, length);
		if (retval != ERROR_OK) {
			gdb_error(connection, retval);
			return retval;
		}

		gdb_put_packet(connection, xml, strlen(xml));

		free(xml);
		return ERROR_OK;
	} else if (strncmp(packet, "qXfer:threads:read:", 19) == 0) {
		char *xml = NULL;
		int retval = ERROR_OK;

		int offset;
		unsigned int length;

		/* skip command character */
		packet += 19;

		if (decode_xfer_read(packet, NULL, &offset, &length) < 0) {
			gdb_send_error(connection, 01);
			return ERROR_OK;
		}

		/* Target should prepare correct thread list for annex.
		 * The first character of returned xml is 'm' or 'l'. 'm' for
		 * there are *more* chunks to transfer. 'l' for it is the *last*
		 * chunk of target description.
		 */
		retval = gdb_get_thread_list_chunk(target, &gdb_connection->thread_list,
						   &xml, offset, length);
		if (retval != ERROR_OK) {
			gdb_error(connection, retval);
			return retval;
		}

		gdb_put_packet(connection, xml, strlen(xml));

		free(xml);
		return ERROR_OK;
	} else if (strncmp(packet, "QStartNoAckMode", 15) == 0) {
		gdb_connection->noack_mode = 1;
		gdb_put_packet(connection, "OK", 2);
		return ERROR_OK;
	}

	gdb_put_packet(connection, "", 0);
	return ERROR_OK;
}

static int gdb_v_packet(struct connection *connection,
		char const *packet, int packet_size)
{
	struct gdb_connection *gdb_connection = connection->priv;
	struct target *target;
	int result;

	target = get_target_from_connection(connection);

	/* if flash programming disabled - send a empty reply */

	if (gdb_flash_program == 0) {
		gdb_put_packet(connection, "", 0);
		return ERROR_OK;
	}

	if (strncmp(packet, "vFlashErase:", 12) == 0) {
		unsigned long addr;
		unsigned long length;

		char const *parse = packet + 12;
		if (*parse == '\0') {
			LOG_ERROR("incomplete vFlashErase packet received, dropping connection");
			return ERROR_SERVER_REMOTE_CLOSED;
		}

		addr = strtoul(parse, (char **)&parse, 16);

		if (*(parse++) != ',' || *parse == '\0') {
			LOG_ERROR("incomplete vFlashErase packet received, dropping connection");
			return ERROR_SERVER_REMOTE_CLOSED;
		}

		length = strtoul(parse, (char **)&parse, 16);

		if (*parse != '\0') {
			LOG_ERROR("incomplete vFlashErase packet received, dropping connection");
			return ERROR_SERVER_REMOTE_CLOSED;
		}

		/* assume all sectors need erasing - stops any problems
		 * when flash_write is called multiple times */
		flash_set_dirty();

		/* perform any target specific operations before the erase */
		target_call_event_callbacks(target,
			TARGET_EVENT_GDB_FLASH_ERASE_START);

		/* vFlashErase:addr,length messages require region start and
		 * end to be "block" aligned ... if padding is ever needed,
		 * GDB will have become dangerously confused.
		 */
<<<<<<< HEAD
    	
    	if (get_target_from_connection(connection)->report_flash_progress)
    	{
        	LOG_INFO("Erasing FLASH: 0x%08x-0x%08x...", (uint32_t)addr, (uint32_t)(addr + length));
    	}
    	
		result = flash_erase_address_range(gdb_service->target,
				false, addr, length);
=======
		result = flash_erase_address_range(target, false, addr,
			length);
>>>>>>> edb67962

		/* perform any target specific operations after the erase */
		target_call_event_callbacks(target,
			TARGET_EVENT_GDB_FLASH_ERASE_END);

		/* perform erase */
		if (result != ERROR_OK) {
			/* GDB doesn't evaluate the actual error number returned,
			 * treat a failed erase as an I/O error
			 */
			gdb_send_error(connection, EIO);
			LOG_ERROR("flash_erase returned %i", result);
		} else
			gdb_put_packet(connection, "OK", 2);

		return ERROR_OK;
	}

	if (strncmp(packet, "vFlashWrite:", 12) == 0) {
		int retval;
		unsigned long addr;
		unsigned long length;
		char const *parse = packet + 12;

		if (*parse == '\0') {
			LOG_ERROR("incomplete vFlashErase packet received, dropping connection");
			return ERROR_SERVER_REMOTE_CLOSED;
		}
		addr = strtoul(parse, (char **)&parse, 16);
		if (*(parse++) != ':') {
			LOG_ERROR("incomplete vFlashErase packet received, dropping connection");
			return ERROR_SERVER_REMOTE_CLOSED;
		}
		length = packet_size - (parse - packet);

		/* create a new image if there isn't already one */
		if (gdb_connection->vflash_image == NULL) {
			gdb_connection->vflash_image = malloc(sizeof(struct image));
			image_open(gdb_connection->vflash_image, "", "build");
		}

		/* create new section with content from packet buffer */
		retval = image_add_section(gdb_connection->vflash_image,
				addr, length, 0x0, (uint8_t const *)parse);
		if (retval != ERROR_OK)
			return retval;

		gdb_put_packet(connection, "OK", 2);

		return ERROR_OK;
	}

	if (strncmp(packet, "vFlashDone", 10) == 0) {
		uint32_t written;

		/* process the flashing buffer. No need to erase as GDB
		 * always issues a vFlashErase first. */
		target_call_event_callbacks(target,
				TARGET_EVENT_GDB_FLASH_WRITE_START);
		result = flash_write(target, gdb_connection->vflash_image,
			&written, 0);
		target_call_event_callbacks(target,
			TARGET_EVENT_GDB_FLASH_WRITE_END);
		if (result != ERROR_OK) {
			if (result == ERROR_FLASH_DST_OUT_OF_BANK)
				gdb_put_packet(connection, "E.memtype", 9);
			else
				gdb_send_error(connection, EIO);
		} else {
			LOG_DEBUG("wrote %u bytes from vFlash image to flash", (unsigned)written);
			gdb_put_packet(connection, "OK", 2);
		}

		image_close(gdb_connection->vflash_image);
		free(gdb_connection->vflash_image);
		gdb_connection->vflash_image = NULL;

		return ERROR_OK;
	}

	gdb_put_packet(connection, "", 0);
	return ERROR_OK;
}

static int gdb_detach(struct connection *connection)
{
	target_call_event_callbacks(get_target_from_connection(connection),
		TARGET_EVENT_GDB_DETACH);

	return gdb_put_packet(connection, "OK", 2);
}

/* The format of 'F' response packet is
 * Fretcode,errno,Ctrl-C flag;call-specific attachment
 */
static int gdb_fileio_response_packet(struct connection *connection,
		char const *packet, int packet_size)
{
	struct target *target = get_target_from_connection(connection);
	char *separator;
	char *parsing_point;
	int fileio_retcode = strtoul(packet + 1, &separator, 16);
	int fileio_errno = 0;
	bool fileio_ctrl_c = false;
	int retval;

	LOG_DEBUG("-");

	if (*separator == ',') {
		parsing_point = separator + 1;
		fileio_errno = strtoul(parsing_point, &separator, 16);
		if (*separator == ',') {
			if (*(separator + 1) == 'C') {
				/* TODO: process ctrl-c */
				fileio_ctrl_c = true;
			}
		}
	}

	LOG_DEBUG("File-I/O response, retcode: 0x%x, errno: 0x%x, ctrl-c: %s",
			fileio_retcode, fileio_errno, fileio_ctrl_c ? "true" : "false");

	retval = target_gdb_fileio_end(target, fileio_retcode, fileio_errno, fileio_ctrl_c);
	if (retval != ERROR_OK)
		return ERROR_FAIL;

	/* After File-I/O ends, keep continue or step */
	if (gdb_running_type == 'c')
		retval = target_resume(target, 1, 0x0, 0, 0);
	else if (gdb_running_type == 's')
		retval = target_step(target, 1, 0x0, 0);
	else
		retval = ERROR_FAIL;

	if (retval != ERROR_OK)
		return ERROR_FAIL;

	return ERROR_OK;
}

static void gdb_log_callback(void *priv, const char *file, unsigned line,
		const char *function, const char *string)
{
	struct connection *connection = priv;
	struct gdb_connection *gdb_con = connection->priv;

	if (gdb_con->busy) {
		/* do not reply this using the O packet */
		return;
	}

	gdb_output_con(connection, string);
}

static void gdb_sig_halted(struct connection *connection)
{
	char sig_reply[4];
	snprintf(sig_reply, 4, "T%2.2x", 2);
	gdb_put_packet(connection, sig_reply, 3);
}

static int gdb_input_inner(struct connection *connection)
{
	/* Do not allocate this on the stack */
	static char gdb_packet_buffer[GDB_BUFFER_SIZE];

	struct target *target;
	char const *packet = gdb_packet_buffer;
	int packet_size;
	int retval;
	struct gdb_connection *gdb_con = connection->priv;
	static int extended_protocol;

	target = get_target_from_connection(connection);

	/* drain input buffer. If one of the packets fail, then an error
	 * packet is replied, if applicable.
	 *
	 * This loop will terminate and the error code is returned.
	 *
	 * The calling fn will check if this error is something that
	 * can be recovered from, or if the connection must be closed.
	 *
	 * If the error is recoverable, this fn is called again to
	 * drain the rest of the buffer.
	 */
	do {
		packet_size = GDB_BUFFER_SIZE-1;
		retval = gdb_get_packet(connection, gdb_packet_buffer, &packet_size);
		if (retval != ERROR_OK)
			return retval;

		/* terminate with zero */
		gdb_packet_buffer[packet_size] = '\0';

		if (LOG_LEVEL_IS(LOG_LVL_DEBUG)) {
			if (packet[0] == 'X') {
				/* binary packets spew junk into the debug log stream */
				char buf[50];
				int x;
				for (x = 0; (x < 49) && (packet[x] != ':'); x++)
					buf[x] = packet[x];
				buf[x] = 0;
				LOG_DEBUG("received packet: '%s:<binary-data>'", buf);
			} else
				LOG_DEBUG("received packet: '%s'", packet);
		}

		if (packet_size > 0) {
			retval = ERROR_OK;
			switch (packet[0]) {
				case 'T':	/* Is thread alive? */
					gdb_thread_packet(connection, packet, packet_size);
					break;
				case 'H':	/* Set current thread ( 'c' for step and continue,
							 * 'g' for all other operations ) */
					gdb_thread_packet(connection, packet, packet_size);
					break;
				case 'q':
				case 'Q':
					retval = gdb_thread_packet(connection, packet, packet_size);
					if (retval == GDB_THREAD_PACKET_NOT_CONSUMED)
						retval = gdb_query_packet(connection, packet, packet_size);
					break;
				case 'g':
					retval = gdb_get_registers_packet(connection, packet, packet_size);
					break;
				case 'G':
					retval = gdb_set_registers_packet(connection, packet, packet_size);
					break;
				case 'p':
					retval = gdb_get_register_packet(connection, packet, packet_size);
					break;
				case 'P':
					retval = gdb_set_register_packet(connection, packet, packet_size);
					break;
				case 'm':
					retval = gdb_read_memory_packet(connection, packet, packet_size);
					break;
				case 'M':
					retval = gdb_write_memory_packet(connection, packet, packet_size);
					break;
				case 'z':
				case 'Z':
					retval = gdb_breakpoint_watchpoint_packet(connection, packet, packet_size);
					break;
				case '?':
					gdb_last_signal_packet(connection, packet, packet_size);
					break;
				case 'c':
				case 's':
				{
					gdb_thread_packet(connection, packet, packet_size);
					log_add_callback(gdb_log_callback, connection);

					if (gdb_con->mem_write_error) {
						LOG_ERROR("Memory write failure!");

						/* now that we have reported the memory write error,
						 * we can clear the condition */
						gdb_con->mem_write_error = false;
					}

					bool nostep = false;
					bool already_running = false;
					if (target->state == TARGET_RUNNING) {
						LOG_WARNING("WARNING! The target is already running. "
								"All changes GDB did to registers will be discarded! "
								"Waiting for target to halt.");
						already_running = true;
					} else if (target->state != TARGET_HALTED) {
						LOG_WARNING("The target is not in the halted nor running stated, " \
								"stepi/continue ignored.");
						nostep = true;
					} else if ((packet[0] == 's') && gdb_con->sync) {
						/* Hmm..... when you issue a continue in GDB, then a "stepi" is
						 * sent by GDB first to OpenOCD, thus defeating the check to
						 * make only the single stepping have the sync feature...
						 */
						nostep = true;
						LOG_WARNING("stepi ignored. GDB will now fetch the register state " \
								"from the target.");
					}
					gdb_con->sync = false;

					if (!already_running && nostep) {
						/* Either the target isn't in the halted state, then we can't
						 * step/continue. This might be early setup, etc.
						 *
						 * Or we want to allow GDB to pick up a fresh set of
						 * register values without modifying the target state.
						 *
						 */
						gdb_sig_halted(connection);

						/* stop forwarding log packets! */
						log_remove_callback(gdb_log_callback, connection);
					} else {
						/* We're running/stepping, in which case we can
						 * forward log output until the target is halted
						 */
						gdb_con->frontend_state = TARGET_RUNNING;
						target_call_event_callbacks(target, TARGET_EVENT_GDB_START);

						if (!already_running) {
							/* Here we don't want packet processing to stop even if this fails,
							 * so we use a local variable instead of retval. */
							retval = gdb_step_continue_packet(connection, packet, packet_size);
							if (retval != ERROR_OK) {
								/* we'll never receive a halted
								 * condition... issue a false one..
								 */
								gdb_frontend_halted(target, connection);
							}
						}
					}
				}
				break;
				case 'v':
					retval = gdb_v_packet(connection, packet, packet_size);
					break;
				case 'D':
					retval = gdb_detach(connection);
					extended_protocol = 0;
					break;
				case 'X':
					retval = gdb_write_memory_binary_packet(connection, packet, packet_size);
					if (retval != ERROR_OK)
						return retval;
					break;
				case 'k':
					if (extended_protocol != 0) {
						gdb_con->attached = false;
						break;
					}
					gdb_put_packet(connection, "OK", 2);
					return ERROR_SERVER_REMOTE_CLOSED;
				case '!':
					/* handle extended remote protocol */
					extended_protocol = 1;
					gdb_put_packet(connection, "OK", 2);
					break;
				case 'R':
					/* handle extended restart packet */
					breakpoint_clear_target(target);
					watchpoint_clear_target(target);
					command_run_linef(connection->cmd_ctx, "ocd_gdb_restart %s",
							target_name(target));
					/* set connection as attached after reset */
					gdb_con->attached = true;
					/*  info rtos parts */
					gdb_thread_packet(connection, packet, packet_size);
					break;

				case 'j':
					/* packet supported only by smp target i.e cortex_a.c*/
					/* handle smp packet replying coreid played to gbd */
					gdb_read_smp_packet(connection, packet, packet_size);
					break;

				case 'J':
					/* packet supported only by smp target i.e cortex_a.c */
					/* handle smp packet setting coreid to be played at next
					 * resume to gdb */
					gdb_write_smp_packet(connection, packet, packet_size);
					break;

				case 'F':
					/* File-I/O extension */
					/* After gdb uses host-side syscall to complete target file
					 * I/O, gdb sends host-side syscall return value to target
					 * by 'F' packet.
					 * The format of 'F' response packet is
					 * Fretcode,errno,Ctrl-C flag;call-specific attachment
					 */
					gdb_con->frontend_state = TARGET_RUNNING;
					log_add_callback(gdb_log_callback, connection);
					gdb_fileio_response_packet(connection, packet, packet_size);
					break;

				default:
					/* ignore unknown packets */
					LOG_DEBUG("ignoring 0x%2.2x packet", packet[0]);
					gdb_put_packet(connection, NULL, 0);
					break;
			}

			/* if a packet handler returned an error, exit input loop */
			if (retval != ERROR_OK)
				return retval;
		}

		if (gdb_con->ctrl_c) {
			if (target->state == TARGET_RUNNING) {
				retval = target_halt(target);
				if (retval != ERROR_OK)
					target_call_event_callbacks(target, TARGET_EVENT_GDB_HALT);
				gdb_con->ctrl_c = 0;
			} else {
				LOG_INFO("The target is not running when halt was requested, stopping GDB.");
				target_call_event_callbacks(target, TARGET_EVENT_GDB_HALT);
			}
		}

	} while (gdb_con->buf_cnt > 0);

	return ERROR_OK;
}

static int gdb_input(struct connection *connection)
{
	int retval = gdb_input_inner(connection);
	struct gdb_connection *gdb_con = connection->priv;
	if (retval == ERROR_SERVER_REMOTE_CLOSED)
		return retval;

	/* logging does not propagate the error, yet can set the gdb_con->closed flag */
	if (gdb_con->closed)
		return ERROR_SERVER_REMOTE_CLOSED;

	/* we'll recover from any other errors(e.g. temporary timeouts, etc.) */
	return ERROR_OK;
}

static int gdb_target_start(struct target *target, const char *port)
{
	struct gdb_service *gdb_service;
	int ret;
	gdb_service = malloc(sizeof(struct gdb_service));

	if (NULL == gdb_service)
		return -ENOMEM;

	gdb_service->target = target;
	gdb_service->core[0] = -1;
	gdb_service->core[1] = -1;
	target->gdb_service = gdb_service;

	ret = add_service("gdb",
			port, 1, &gdb_new_connection, &gdb_input,
			&gdb_connection_closed, gdb_service);
	/* initialialize all targets gdb service with the same pointer */
	{
		struct target_list *head;
		struct target *curr;
		head = target->head;
		while (head != (struct target_list *)NULL) {
			curr = head->target;
			if (curr != target)
				curr->gdb_service = gdb_service;
			head = head->next;
		}
	}
	return ret;
}

static int gdb_target_add_one(struct target *target)
{
	if (strcmp(gdb_port, "disabled") == 0) {
		LOG_INFO("gdb port disabled");
		return ERROR_OK;
	}

	/*  one gdb instance per smp list */
	if ((target->smp) && (target->gdb_service))
		return ERROR_OK;
	int retval = gdb_target_start(target, gdb_port_next);
	if (retval == ERROR_OK) {
		long portnumber;
		/* If we can parse the port number
		 * then we increment the port number for the next target.
		 */
		char *end;
		portnumber = strtol(gdb_port_next, &end, 0);
		if (!*end) {
			if (parse_long(gdb_port_next, &portnumber) == ERROR_OK) {
				free(gdb_port_next);
				if (portnumber) {
					gdb_port_next = alloc_printf("%d", portnumber+1);
				} else {
					/* Don't increment if gdb_port is 0, since we're just
					 * trying to allocate an unused port. */
					gdb_port_next = strdup("0");
				}
			}
		}
	}
	return retval;
}

int gdb_target_add_all(struct target *target)
{
	if (strcmp(gdb_port, "disabled") == 0) {
		LOG_INFO("gdb server disabled");
		return ERROR_OK;
	}

	if (NULL == target) {
		LOG_WARNING("gdb services need one or more targets defined");
		return ERROR_OK;
	}

	while (NULL != target) {
		int retval = gdb_target_add_one(target);
		if (ERROR_OK != retval)
			return retval;

		target = target->next;
	}

	return ERROR_OK;
}

COMMAND_HANDLER(handle_gdb_sync_command)
{
	if (CMD_ARGC != 0)
		return ERROR_COMMAND_SYNTAX_ERROR;

	if (current_gdb_connection == NULL) {
		command_print(CMD_CTX,
			"gdb_sync command can only be run from within gdb using \"monitor gdb_sync\"");
		return ERROR_FAIL;
	}

	current_gdb_connection->sync = true;

	return ERROR_OK;
}

/* daemon configuration command gdb_port */
COMMAND_HANDLER(handle_gdb_port_command)
{
	int retval = CALL_COMMAND_HANDLER(server_pipe_command, &gdb_port);
	if (ERROR_OK == retval) {
		free(gdb_port_next);
		gdb_port_next = strdup(gdb_port);
	}
	return retval;
}

COMMAND_HANDLER(handle_gdb_memory_map_command)
{
	if (CMD_ARGC != 1)
		return ERROR_COMMAND_SYNTAX_ERROR;

	COMMAND_PARSE_ENABLE(CMD_ARGV[0], gdb_use_memory_map);
	return ERROR_OK;
}

COMMAND_HANDLER(handle_gdb_flash_program_command)
{
	if (CMD_ARGC != 1)
		return ERROR_COMMAND_SYNTAX_ERROR;

	COMMAND_PARSE_ENABLE(CMD_ARGV[0], gdb_flash_program);
	return ERROR_OK;
}

COMMAND_HANDLER(handle_gdb_report_data_abort_command)
{
	if (CMD_ARGC != 1)
		return ERROR_COMMAND_SYNTAX_ERROR;

	COMMAND_PARSE_ENABLE(CMD_ARGV[0], gdb_report_data_abort);
	return ERROR_OK;
}

/* gdb_breakpoint_override */
COMMAND_HANDLER(handle_gdb_breakpoint_override_command)
{
	if (CMD_ARGC == 0) {
		/* nothing */
	} else if (CMD_ARGC == 1) {
		gdb_breakpoint_override = 1;
		if (strcmp(CMD_ARGV[0], "hard") == 0)
			gdb_breakpoint_override_type = BKPT_HARD;
		else if (strcmp(CMD_ARGV[0], "soft") == 0)
			gdb_breakpoint_override_type = BKPT_SOFT;
		else if (strcmp(CMD_ARGV[0], "disable") == 0)
			gdb_breakpoint_override = 0;
	} else
		return ERROR_COMMAND_SYNTAX_ERROR;
	if (gdb_breakpoint_override)
		LOG_USER("force %s breakpoints",
			(gdb_breakpoint_override_type == BKPT_HARD) ? "hard" : "soft");
	else
		LOG_USER("breakpoint type is not overridden");

	return ERROR_OK;
}

COMMAND_HANDLER(handle_gdb_target_description_command)
{
	if (CMD_ARGC != 1)
		return ERROR_COMMAND_SYNTAX_ERROR;

	COMMAND_PARSE_ENABLE(CMD_ARGV[0], gdb_use_target_description);
	return ERROR_OK;
}

COMMAND_HANDLER(handle_gdb_save_tdesc_command)
{
	char *tdesc;
	uint32_t tdesc_length;
	struct target *target = get_current_target(CMD_CTX);

	int retval = gdb_generate_target_description(target, &tdesc);
	if (retval != ERROR_OK) {
		LOG_ERROR("Unable to Generate Target Description");
		return ERROR_FAIL;
	}

	tdesc_length = strlen(tdesc);

	struct fileio *fileio;
	size_t size_written;

	char *tdesc_filename = alloc_printf("%s.xml", target_type_name(target));
	if (tdesc_filename == NULL) {
		retval = ERROR_FAIL;
		goto out;
	}

	retval = fileio_open(&fileio, tdesc_filename, FILEIO_WRITE, FILEIO_TEXT);

	if (retval != ERROR_OK) {
		LOG_ERROR("Can't open %s for writing", tdesc_filename);
		goto out;
	}

	retval = fileio_write(fileio, tdesc_length, tdesc, &size_written);

	fileio_close(fileio);

	if (retval != ERROR_OK)
		LOG_ERROR("Error while writing the tdesc file");

out:
	free(tdesc_filename);
	free(tdesc);

	return retval;
}

static const struct command_registration gdb_command_handlers[] = {
	{
		.name = "gdb_sync",
		.handler = handle_gdb_sync_command,
		.mode = COMMAND_ANY,
		.help = "next stepi will return immediately allowing "
			"GDB to fetch register state without affecting "
			"target state",
		.usage = ""
	},
	{
		.name = "gdb_port",
		.handler = handle_gdb_port_command,
		.mode = COMMAND_ANY,
		.help = "Normally gdb listens to a TCP/IP port. Each subsequent GDB "
			"server listens for the next port number after the "
			"base port number specified. "
			"No arguments reports GDB port. \"pipe\" means listen to stdin "
			"output to stdout, an integer is base port number, \"disabled\" disables "
			"port. Any other string is are interpreted as named pipe to listen to. "
			"Output pipe is the same name as input pipe, but with 'o' appended.",
		.usage = "[port_num]",
	},
	{
		.name = "gdb_memory_map",
		.handler = handle_gdb_memory_map_command,
		.mode = COMMAND_CONFIG,
		.help = "enable or disable memory map",
		.usage = "('enable'|'disable')"
	},
	{
		.name = "gdb_flash_program",
		.handler = handle_gdb_flash_program_command,
		.mode = COMMAND_CONFIG,
		.help = "enable or disable flash program",
		.usage = "('enable'|'disable')"
	},
	{
		.name = "gdb_report_data_abort",
		.handler = handle_gdb_report_data_abort_command,
		.mode = COMMAND_CONFIG,
		.help = "enable or disable reporting data aborts",
		.usage = "('enable'|'disable')"
	},
	{
		.name = "gdb_breakpoint_override",
		.handler = handle_gdb_breakpoint_override_command,
		.mode = COMMAND_ANY,
		.help = "Display or specify type of breakpoint "
			"to be used by gdb 'break' commands.",
		.usage = "('hard'|'soft'|'disable')"
	},
	{
		.name = "gdb_target_description",
		.handler = handle_gdb_target_description_command,
		.mode = COMMAND_CONFIG,
		.help = "enable or disable target description",
		.usage = "('enable'|'disable')"
	},
	{
		.name = "gdb_save_tdesc",
		.handler = handle_gdb_save_tdesc_command,
		.mode = COMMAND_EXEC,
		.help = "Save the target description file",
	},
	COMMAND_REGISTRATION_DONE
};

int gdb_register_commands(struct command_context *cmd_ctx)
{
	gdb_port = strdup("3333");
	gdb_port_next = strdup("3333");
	return register_commands(cmd_ctx, NULL, gdb_command_handlers);
}<|MERGE_RESOLUTION|>--- conflicted
+++ resolved
@@ -2627,20 +2627,13 @@
 		 * end to be "block" aligned ... if padding is ever needed,
 		 * GDB will have become dangerously confused.
 		 */
-<<<<<<< HEAD
-    	
     	if (get_target_from_connection(connection)->report_flash_progress)
     	{
         	LOG_INFO("Erasing FLASH: 0x%08x-0x%08x...", (uint32_t)addr, (uint32_t)(addr + length));
     	}
     	
-		result = flash_erase_address_range(gdb_service->target,
+		result = flash_erase_address_range(target,
 				false, addr, length);
-=======
-		result = flash_erase_address_range(target, false, addr,
-			length);
->>>>>>> edb67962
-
 		/* perform any target specific operations after the erase */
 		target_call_event_callbacks(target,
 			TARGET_EVENT_GDB_FLASH_ERASE_END);
