// SPDX-License-Identifier: GPL-2.0-or-later

/***************************************************************************
 *   Copyright (C) 2009 Zachary T Welch <zw@superlucidity.net>             *
 ***************************************************************************/

#ifdef HAVE_CONFIG_H
#include "config.h"
#endif
#include "imp.h"

extern const struct flash_driver aduc702x_flash;
extern const struct flash_driver aducm360_flash;
extern const struct flash_driver ambiqmicro_flash;
extern const struct flash_driver at91sam3_flash;
extern const struct flash_driver at91sam4_flash;
extern const struct flash_driver at91sam4l_flash;
extern const struct flash_driver at91sam7_flash;
extern const struct flash_driver at91samd_flash;
extern const struct flash_driver ath79_flash;
extern const struct flash_driver atsame5_flash;
extern const struct flash_driver atsamv_flash;
extern const struct flash_driver avr_flash;
extern const struct flash_driver bluenrgx_flash;
extern const struct flash_driver cc3220sf_flash;
extern const struct flash_driver cc26xx_flash;
extern const struct flash_driver cfi_flash;
extern const struct flash_driver dsp5680xx_flash;
extern const struct flash_driver efm32_flash;
extern const struct flash_driver em357_flash;
extern const struct flash_driver esirisc_flash;
extern const struct flash_driver faux_flash;
extern const struct flash_driver fm3_flash;
extern const struct flash_driver fm4_flash;
extern const struct flash_driver fespi_flash;
extern const struct flash_driver jtagspi_flash;
extern const struct flash_driver kinetis_flash;
extern const struct flash_driver kinetis_ke_flash;
extern const struct flash_driver lpc2000_flash;
extern const struct flash_driver lpc288x_flash;
extern const struct flash_driver lpc2900_flash;
extern const struct flash_driver lpcspifi_flash;
extern const struct flash_driver max32xxx_flash;
extern const struct flash_driver mdr_flash;
extern const struct flash_driver mrvlqspi_flash;
extern const struct flash_driver msp432_flash;
extern const struct flash_driver niietcm4_flash;
extern const struct flash_driver npcx_flash;
extern const struct flash_driver nrf5_flash;
extern const struct flash_driver nrf51_flash;
extern const struct flash_driver numicro_flash;
extern const struct flash_driver ocl_flash;
extern const struct flash_driver pic32mx_flash;
extern const struct flash_driver pic32mm_flash;
extern const struct flash_driver psoc4_flash;
extern const struct flash_driver psoc5lp_flash;
extern const struct flash_driver psoc5lp_eeprom_flash;
extern const struct flash_driver psoc5lp_nvl_flash;
extern const struct flash_driver psoc6_flash;
extern const struct flash_driver rs14100_flash;
extern const struct flash_driver renesas_rpchf_flash;
extern const struct flash_driver rp2040_flash;
extern const struct flash_driver sh_qspi_flash;
extern const struct flash_driver sim3x_flash;
extern const struct flash_driver stellaris_flash;
extern const struct flash_driver stm32f1x_flash;
extern const struct flash_driver stm32f2x_flash;
extern const struct flash_driver stm32lx_flash;
extern const struct flash_driver stm32l4x_flash;
extern const struct flash_driver stm32l5x_flash;
extern const struct flash_driver stm32h7x_flash;
extern const struct flash_driver stm32g0x_flash;
extern const struct flash_driver stm32g4x_flash;
extern const struct flash_driver stmqspi_flash;
extern const struct flash_driver stmsmi_flash;
extern const struct flash_driver str7x_flash;
extern const struct flash_driver str9x_flash;
extern const struct flash_driver str9xpec_flash;
extern const struct flash_driver swm050_flash;
extern const struct flash_driver tms470_flash;
extern const struct flash_driver virtual_flash;
extern const struct flash_driver w600_flash;
extern const struct flash_driver xcf_flash;
extern const struct flash_driver xmc1xxx_flash;
extern const struct flash_driver xmc4xxx_flash;
extern const struct flash_driver rsl10_flash;

extern struct flash_driver plugin_flash;
extern struct flash_driver msp432p4_flash;
extern struct flash_driver aducm302x_flash;
extern struct flash_driver aducm4x50_flash;


/**
 * The list of built-in flash drivers.
 * @todo Make this dynamically extendable with loadable modules.
 */
static const struct flash_driver * const flash_drivers[] = {
	&aduc702x_flash,
	&aducm302x_flash,
	&aducm360_flash,
	&aducm4x50_flash,
	&ambiqmicro_flash,
	&at91sam3_flash,
	&at91sam4_flash,
	&at91sam4l_flash,
	&at91sam7_flash,
	&at91samd_flash,
	&ath79_flash,
	&atsame5_flash,
	&atsamv_flash,
	&avr_flash,
	&bluenrgx_flash,
	&cc3220sf_flash,
	&cc26xx_flash,
	&cfi_flash,
	&dsp5680xx_flash,
	&efm32_flash,
	&em357_flash,
	&esirisc_flash,
	&faux_flash,
	&fm3_flash,
	&fm4_flash,
	&fespi_flash,
	&jtagspi_flash,
	&kinetis_flash,
	&kinetis_ke_flash,
	&lpc2000_flash,
	&lpc288x_flash,
	&lpc2900_flash,
	&lpcspifi_flash,
	&max32xxx_flash,
	&mdr_flash,
	&mrvlqspi_flash,
	&msp432_flash,
	&niietcm4_flash,
	&npcx_flash,
	&nrf5_flash,
	&nrf51_flash,
	&numicro_flash,
	&ocl_flash,
	&pic32mx_flash,
	&pic32mm_flash,
	&psoc4_flash,
	&psoc5lp_flash,
	&psoc5lp_eeprom_flash,
	&psoc5lp_nvl_flash,
	&psoc6_flash,
	&rs14100_flash,
	&renesas_rpchf_flash,
	&rp2040_flash,
	&sh_qspi_flash,
	&sim3x_flash,
	&stellaris_flash,
	&stm32f1x_flash,
	&stm32f2x_flash,
	&stm32lx_flash,
	&stm32l4x_flash,
	&stm32l5x_flash,
	&stm32h7x_flash,
	&stm32g0x_flash,
	&stm32g4x_flash,
	&stmsmi_flash,
	&stmqspi_flash,
	&str7x_flash,
	&str9x_flash,
	&str9xpec_flash,
	&swm050_flash,
	&tms470_flash,
	&virtual_flash,
	&xcf_flash,
	&xmc1xxx_flash,
	&xmc4xxx_flash,
	&w600_flash,
<<<<<<< HEAD
	&msp432p4_flash,
	&plugin_flash,
=======
	&rsl10_flash,
>>>>>>> dfe57baa
	NULL,
};

const struct flash_driver *flash_driver_find_by_name(const char *name)
{
	for (unsigned i = 0; flash_drivers[i]; i++) {
		if (strcmp(name, flash_drivers[i]->name) == 0)
			return flash_drivers[i];
	}
	return NULL;
}<|MERGE_RESOLUTION|>--- conflicted
+++ resolved
@@ -1,5 +1,5 @@
-// SPDX-License-Identifier: GPL-2.0-or-later
-
+// SPDX-License-Identifier: GPL-2.0-or-later
+
 /***************************************************************************
  *   Copyright (C) 2009 Zachary T Welch <zw@superlucidity.net>             *
  ***************************************************************************/
@@ -69,9 +69,9 @@
 extern const struct flash_driver stm32l4x_flash;
 extern const struct flash_driver stm32l5x_flash;
 extern const struct flash_driver stm32h7x_flash;
-extern const struct flash_driver stm32g0x_flash;
-extern const struct flash_driver stm32g4x_flash;
-extern const struct flash_driver stmqspi_flash;
+extern const struct flash_driver stm32g0x_flash;
+extern const struct flash_driver stm32g4x_flash;
+extern const struct flash_driver stmqspi_flash;
 extern const struct flash_driver stmsmi_flash;
 extern const struct flash_driver str7x_flash;
 extern const struct flash_driver str9x_flash;
@@ -83,7 +83,7 @@
 extern const struct flash_driver xcf_flash;
 extern const struct flash_driver xmc1xxx_flash;
 extern const struct flash_driver xmc4xxx_flash;
-extern const struct flash_driver rsl10_flash;
+extern const struct flash_driver rsl10_flash;
 
 extern struct flash_driver plugin_flash;
 extern struct flash_driver msp432p4_flash;
@@ -159,9 +159,9 @@
 	&stm32l5x_flash,
 	&stm32h7x_flash,
 	&stm32g0x_flash,
-	&stm32g4x_flash,
+	&stm32g4x_flash,
 	&stmsmi_flash,
-	&stmqspi_flash,
+	&stmqspi_flash,
 	&str7x_flash,
 	&str9x_flash,
 	&str9xpec_flash,
@@ -172,12 +172,9 @@
 	&xmc1xxx_flash,
 	&xmc4xxx_flash,
 	&w600_flash,
-<<<<<<< HEAD
+	&rsl10_flash,
 	&msp432p4_flash,
 	&plugin_flash,
-=======
-	&rsl10_flash,
->>>>>>> dfe57baa
 	NULL,
 };
 
