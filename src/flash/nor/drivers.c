--- conflicted
+++ resolved
@@ -158,12 +158,9 @@
 	&xcf_flash,
 	&xmc1xxx_flash,
 	&xmc4xxx_flash,
-<<<<<<< HEAD
+	&w600_flash,
 	&msp432p4_flash,
 	&plugin_flash,
-=======
-	&w600_flash,
->>>>>>> 6c2020eb
 	NULL,
 };
 
