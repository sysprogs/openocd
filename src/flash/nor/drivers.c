--- conflicted
+++ resolved
@@ -77,12 +77,9 @@
 extern const struct flash_driver stm32l4x_flash;
 extern const struct flash_driver stm32l5x_flash;
 extern const struct flash_driver stm32h7x_flash;
-<<<<<<< HEAD
-extern const struct flash_driver stm32g0x_flash;
-extern const struct flash_driver stm32g4x_flash;
-=======
-extern const struct flash_driver stmqspi_flash;
->>>>>>> 0dd3b7fa
+extern const struct flash_driver stm32g0x_flash;
+extern const struct flash_driver stm32g4x_flash;
+extern const struct flash_driver stmqspi_flash;
 extern const struct flash_driver stmsmi_flash;
 extern const struct flash_driver str7x_flash;
 extern const struct flash_driver str9x_flash;
@@ -166,9 +163,9 @@
 	&stm32l5x_flash,
 	&stm32h7x_flash,
 	&stm32g0x_flash,
-	&stm32g4x_flash,
+	&stm32g4x_flash,
 	&stmsmi_flash,
-	&stmqspi_flash,
+	&stmqspi_flash,
 	&str7x_flash,
 	&str9x_flash,
 	&str9xpec_flash,
