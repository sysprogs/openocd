--- conflicted
+++ resolved
@@ -764,8 +764,7 @@
 	 * whereas an image can have sections out of order. */
 	struct imagesection **sections = malloc(sizeof(struct imagesection *) *
 			image->num_sections);
-<<<<<<< HEAD
-	int i, total_size = 0;
+	unsigned int i, total_size = 0;
     for (i = 0; i < image->num_sections; i++)
     {
         sections[i] = &image->sections[i];
@@ -777,12 +776,6 @@
         LOG_INFO("Programming FLASH (%d sections, %d bytes)...", image->num_sections, total_size);
     }
         
-=======
-
-	for (unsigned int i = 0; i < image->num_sections; i++)
-		sections[i] = &image->sections[i];
-
->>>>>>> 0dd3b7fa
 	qsort(sections, image->num_sections, sizeof(struct imagesection *),
 		compare_section);
 
