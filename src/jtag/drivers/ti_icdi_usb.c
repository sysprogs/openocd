/***************************************************************************
 *                                                                         *
 *   Copyright (C) 2012 by Spencer Oliver                                  *
 *   spen@spen-soft.co.uk                                                  *
 *                                                                         *
 *   This program is free software; you can redistribute it and/or modify  *
 *   it under the terms of the GNU General Public License as published by  *
 *   the Free Software Foundation; either version 2 of the License, or     *
 *   (at your option) any later version.                                   *
 *                                                                         *
 *   This program is distributed in the hope that it will be useful,       *
 *   but WITHOUT ANY WARRANTY; without even the implied warranty of        *
 *   MERCHANTABILITY or FITNESS FOR A PARTICULAR PURPOSE.  See the         *
 *   GNU General Public License for more details.                          *
 *                                                                         *
 *   You should have received a copy of the GNU General Public License     *
 *   along with this program.  If not, see <http://www.gnu.org/licenses/>. *
 ***************************************************************************/

#ifdef HAVE_CONFIG_H
#include "config.h"
#endif

/* project specific includes */
#include <helper/binarybuffer.h>
#include <jtag/interface.h>
#include <jtag/hla/hla_layout.h>
#include <jtag/hla/hla_transport.h>
#include <jtag/hla/hla_interface.h>
#include <target/target.h>

#include <target/cortex_m.h>

#include "libusb_helper.h"

#define ICDI_WRITE_ENDPOINT 0x02
#define ICDI_READ_ENDPOINT 0x83

#define ICDI_WRITE_TIMEOUT 1000
#define ICDI_READ_TIMEOUT 1000
#define ICDI_PACKET_SIZE 2048

#define PACKET_START "$"
#define PACKET_END "#"

struct icdi_usb_handle_s {
	struct libusb_device_handle *usb_dev;

	char *read_buffer;
	char *write_buffer;
	int max_packet;
	int read_count;
	uint32_t max_rw_packet; /* max X packet (read/write memory) transfers */
};

#ifdef HLA_MULTICORE
#define TARGET_ARGUMENT	, struct target *target
#define PASS_TARGET_ARGUMENT	, target
#else
#define TARGET_ARGUMENT
#define PASS_TARGET_ARGUMENT
#endif

static int icdi_usb_read_mem(void *handle, uint32_t addr, uint32_t size,
		uint32_t count, uint8_t *buffer TARGET_ARGUMENT);
static int icdi_usb_write_mem(void *handle, uint32_t addr, uint32_t size,
		uint32_t count, const uint8_t *buffer TARGET_ARGUMENT);

static int remote_escape_output(const char *buffer, int len, char *out_buf, int *out_len, int out_maxlen)
{
	int input_index, output_index;

	output_index = 0;

	for (input_index = 0; input_index < len; input_index++) {

		char b = buffer[input_index];

		if (b == '$' || b == '#' || b == '}' || b == '*') {
			/* These must be escaped.  */
			if (output_index + 2 > out_maxlen)
				break;
			out_buf[output_index++] = '}';
			out_buf[output_index++] = b ^ 0x20;
		} else {
			if (output_index + 1 > out_maxlen)
				break;
			out_buf[output_index++] = b;
		}
	}

	*out_len = input_index;
	return output_index;
}

static int remote_unescape_input(const char *buffer, int len, char *out_buf, int out_maxlen)
{
	int input_index, output_index;
	int escaped;

	output_index = 0;
	escaped = 0;

	for (input_index = 0; input_index < len; input_index++) {

		char b = buffer[input_index];

		if (output_index + 1 > out_maxlen)
			LOG_ERROR("Received too much data from the target.");

		if (escaped) {
			out_buf[output_index++] = b ^ 0x20;
			escaped = 0;
		} else if (b == '}')
			escaped = 1;
		else
			out_buf[output_index++] = b;
	}

	if (escaped)
		LOG_ERROR("Unmatched escape character in target response.");

	return output_index;
}

static int icdi_send_packet(void *handle, int len)
{
	unsigned char cksum = 0;
	struct icdi_usb_handle_s *h = handle;
	int result, retry = 0;
	int transferred = 0;

	assert(handle != NULL);

	/* check we have a large enough buffer for checksum "#00" */
	if (len + 3 > h->max_packet) {
		LOG_ERROR("packet buffer too small");
		return ERROR_FAIL;
	}

	/* calculate checksum - offset start of packet */
	for (int i = 1; i < len; i++)
		cksum += h->write_buffer[i];

	len += sprintf(&h->write_buffer[len], PACKET_END "%02x", cksum);

#ifdef _DEBUG_USB_COMMS_
	char buffer[50];
	char ch = h->write_buffer[1];
	if (ch == 'x' || ch == 'X')
		LOG_DEBUG("writing packet: <binary>");
	else {
		memcpy(buffer, h->write_buffer, len >= 50 ? 50-1 : len);
		buffer[len] = 0;
		LOG_DEBUG("writing packet: %s", buffer);
	}
#endif

	while (1) {

		result = libusb_bulk_transfer(h->usb_dev, ICDI_WRITE_ENDPOINT, (unsigned char *)h->write_buffer, len,
				&transferred, ICDI_WRITE_TIMEOUT);
		if (result != 0 || transferred != len) {
			LOG_DEBUG("Error TX Data %d", result);
			return ERROR_FAIL;
		}

		/* check that the client got the message ok, or shall we resend */
		result = libusb_bulk_transfer(h->usb_dev, ICDI_READ_ENDPOINT, (unsigned char *)h->read_buffer, h->max_packet,
					&transferred, ICDI_READ_TIMEOUT);
		if (result != 0 || transferred < 1) {
			LOG_DEBUG("Error RX Data %d", result);
			return ERROR_FAIL;
		}

#ifdef _DEBUG_USB_COMMS_
		LOG_DEBUG("received reply: '%c' : count %d", h->read_buffer[0], transferred);
#endif

		if (h->read_buffer[0] == '-') {
			LOG_DEBUG("Resending packet %d", ++retry);
		} else {
			if (h->read_buffer[0] != '+')
				LOG_DEBUG("Unexpected Reply from ICDI: %c", h->read_buffer[0]);
			break;
		}

		if (retry == 3) {
			LOG_DEBUG("maximum nack retries attempted");
			return ERROR_FAIL;
		}
	}

	retry = 0;
	h->read_count = transferred;

	while (1) {

		/* read reply from icdi */
		result = libusb_bulk_transfer(h->usb_dev, ICDI_READ_ENDPOINT, (unsigned char *)h->read_buffer + h->read_count,
				h->max_packet - h->read_count, &transferred, ICDI_READ_TIMEOUT);

#ifdef _DEBUG_USB_COMMS_
		LOG_DEBUG("received data: count %d", transferred);
#endif

		/* check for errors but retry for timeout */
		if (result != 0) {

			if (result == LIBUSB_ERROR_TIMEOUT) {
				LOG_DEBUG("Error RX timeout %d", result);
			} else {
				LOG_DEBUG("Error RX Data %d", result);
				return ERROR_FAIL;
			}
		}

		h->read_count += transferred;

		/* we need to make sure we have a full packet, including checksum */
		if (h->read_count > 5) {

			/* check that we have received an packet delimiter
			 * we do not validate the checksum
			 * reply should contain $...#AA - so we check for # */
			if (h->read_buffer[h->read_count - 3] == '#')
				return ERROR_OK;
		}

		if (retry++ == 3) {
			LOG_DEBUG("maximum data retries attempted");
			break;
		}
	}

	return ERROR_FAIL;
}

static int icdi_send_cmd(void *handle, const char *cmd)
{
	struct icdi_usb_handle_s *h = handle;

	int cmd_len = snprintf(h->write_buffer, h->max_packet, PACKET_START "%s", cmd);
	return icdi_send_packet(handle, cmd_len);
}

static int icdi_send_remote_cmd(void *handle, const char *data)
{
	struct icdi_usb_handle_s *h = handle;

	size_t cmd_len = sprintf(h->write_buffer, PACKET_START "qRcmd,");
	cmd_len += hexify(h->write_buffer + cmd_len, (const uint8_t *)data,
		strlen(data), h->max_packet - cmd_len);

	return icdi_send_packet(handle, cmd_len);
}

static int icdi_get_cmd_result(void *handle)
{
	struct icdi_usb_handle_s *h = handle;
	int offset = 0;
	char ch;

	assert(handle != NULL);

	do {
		ch = h->read_buffer[offset++];
		if (offset > h->read_count)
			return ERROR_FAIL;
	} while (ch != '$');

	if (memcmp("OK", h->read_buffer + offset, 2) == 0)
		return ERROR_OK;

	if (h->read_buffer[offset] == 'E') {
		/* get error code */
		uint8_t result;
		if (unhexify(&result, h->read_buffer + offset + 1, 1) != 1)
			return ERROR_FAIL;
		return result;
	}

	/* for now we assume everything else is ok */
	return ERROR_OK;
}

static int icdi_usb_idcode(void *handle, uint32_t *idcode TARGET_ARGUMENT)
{
	*idcode = 0;
	return ERROR_OK;
}

static int icdi_usb_write_debug_reg(void *handle, uint32_t addr, uint32_t val TARGET_ARGUMENT)
{
	uint8_t buf[4];
	/* REVISIT: There's no target pointer here so there's no way to use target_buffer_set_u32().
	 * I guess all supported chips are little-endian anyway. */
	h_u32_to_le(buf, val);
	return icdi_usb_write_mem(handle, addr, 4, 1, buf PASS_TARGET_ARGUMENT);
}

static enum target_state icdi_usb_state(void *handle TARGET_ARGUMENT)
{
	int result;
	struct icdi_usb_handle_s *h = handle;
	uint32_t dhcsr;
	uint8_t buf[4];

	result = icdi_usb_read_mem(h, DCB_DHCSR, 4, 1, buf PASS_TARGET_ARGUMENT);
	if (result != ERROR_OK)
		return TARGET_UNKNOWN;

	/* REVISIT: There's no target pointer here so there's no way to use target_buffer_get_u32().
	 * I guess all supported chips are little-endian anyway. */
	dhcsr = le_to_h_u32(buf);
	if (dhcsr & S_HALT)
		return TARGET_HALTED;

	return TARGET_RUNNING;
}

static int icdi_usb_version(void *handle)
{
	struct icdi_usb_handle_s *h = handle;

	char version[20];

	/* get info about icdi */
	int result = icdi_send_remote_cmd(handle, "version");
	if (result != ERROR_OK)
		return result;

	if (h->read_count < 8) {
		LOG_ERROR("Invalid Reply Received");
		return ERROR_FAIL;
	}

	/* convert reply */
	if (unhexify((uint8_t *)version, h->read_buffer + 2, 4) != 4) {
		LOG_WARNING("unable to get ICDI version");
		return ERROR_OK;
	}

	/* null terminate and print info */
	version[4] = 0;

	LOG_INFO("ICDI Firmware version: %s", version);

	return ERROR_OK;
}

static int icdi_usb_query(void *handle)
{
	int result;

	struct icdi_usb_handle_s *h = handle;

	result = icdi_send_cmd(handle, "qSupported");
	if (result != ERROR_OK)
		return result;

	/* check result */
	result = icdi_get_cmd_result(handle);
	if (result != ERROR_OK) {
		LOG_ERROR("query supported failed: 0x%x", result);
		return ERROR_FAIL;
	}

	/* from this we can get the max packet supported */

	/* query packet buffer size */
	char *offset = strstr(h->read_buffer, "PacketSize");
	if (offset) {
		char *separator;
		int max_packet;

		max_packet = strtol(offset + 11, &separator, 16);
		if (!max_packet)
			LOG_ERROR("invalid max packet, using defaults");
		else
			h->max_packet = max_packet;
		LOG_DEBUG("max packet supported : %i bytes", h->max_packet);
	}


	/* if required re allocate packet buffer */
	if (h->max_packet != ICDI_PACKET_SIZE) {
		h->read_buffer = realloc(h->read_buffer, h->max_packet);
		h->write_buffer = realloc(h->write_buffer, h->max_packet);
		if (h->read_buffer == 0 || h->write_buffer == 0) {
			LOG_ERROR("unable to reallocate memory");
			return ERROR_FAIL;
		}
	}

	/* set extended mode */
	result = icdi_send_cmd(handle, "!");
	if (result != ERROR_OK)
		return result;

	/* check result */
	result = icdi_get_cmd_result(handle);
	if (result != ERROR_OK) {
		LOG_ERROR("unable to enable extended mode: 0x%x", result);
		return ERROR_FAIL;
	}

	return ERROR_OK;
}

static int icdi_usb_reset(void *handle)
{
	/* we do this in hla_target.c */
	return ERROR_OK;
}

static int icdi_usb_assert_srst(void *handle, int srst)
{
	/* TODO not supported yet */
	return ERROR_COMMAND_NOTFOUND;
}

static int icdi_usb_run(void *handle TARGET_ARGUMENT)
{
	int result;

	/* resume target at current address */
	result = icdi_send_cmd(handle, "c");
	if (result != ERROR_OK)
		return result;

	/* check result */
	result = icdi_get_cmd_result(handle);
	if (result != ERROR_OK) {
		LOG_ERROR("continue failed: 0x%x", result);
		return ERROR_FAIL;
	}

	return result;
}

static int icdi_usb_halt(void *handle TARGET_ARGUMENT)
{
	int result;

	/* this query halts the target ?? */
	result = icdi_send_cmd(handle, "?");
	if (result != ERROR_OK)
		return result;

	/* check result */
	result = icdi_get_cmd_result(handle);
	if (result != ERROR_OK) {
		LOG_ERROR("halt failed: 0x%x", result);
		return ERROR_FAIL;
	}

	return result;
}

static int icdi_usb_step(void *handle TARGET_ARGUMENT)
{
	int result;

	/* step target at current address */
	result = icdi_send_cmd(handle, "s");
	if (result != ERROR_OK)
		return result;

	/* check result */
	result = icdi_get_cmd_result(handle);
	if (result != ERROR_OK) {
		LOG_ERROR("step failed: 0x%x", result);
		return ERROR_FAIL;
	}

	return result;
}

static int icdi_usb_read_regs(void *handle TARGET_ARGUMENT)
{
	/* currently unsupported */
	return ERROR_OK;
}

<<<<<<< HEAD
static int icdi_usb_read_reg(void *handle, int num, uint32_t *val TARGET_ARGUMENT)
=======
static int icdi_usb_read_reg(void *handle, unsigned int regsel, uint32_t *val)
>>>>>>> 0dd3b7fa
{
	int result;
	struct icdi_usb_handle_s *h = handle;
	char cmd[10];

	snprintf(cmd, sizeof(cmd), "p%x", regsel);
	result = icdi_send_cmd(handle, cmd);
	if (result != ERROR_OK)
		return result;

	/* check result */
	result = icdi_get_cmd_result(handle);
	if (result != ERROR_OK) {
		LOG_ERROR("register read failed: 0x%x", result);
		return ERROR_FAIL;
	}

	/* convert result */
	uint8_t buf[4];
	if (unhexify(buf, h->read_buffer + 2, 4) != 4) {
		LOG_ERROR("failed to convert result");
		return ERROR_FAIL;
	}
	*val = le_to_h_u32(buf);

	return result;
}

<<<<<<< HEAD
static int icdi_usb_write_reg(void *handle, int num, uint32_t val TARGET_ARGUMENT)
=======
static int icdi_usb_write_reg(void *handle, unsigned int regsel, uint32_t val)
>>>>>>> 0dd3b7fa
{
	int result;
	char cmd[20];
	uint8_t buf[4];
	h_u32_to_le(buf, val);

	int cmd_len = snprintf(cmd, sizeof(cmd), "P%x=", regsel);
	hexify(cmd + cmd_len, buf, 4, sizeof(cmd));

	result = icdi_send_cmd(handle, cmd);
	if (result != ERROR_OK)
		return result;

	/* check result */
	result = icdi_get_cmd_result(handle);
	if (result != ERROR_OK) {
		LOG_ERROR("register write failed: 0x%x", result);
		return ERROR_FAIL;
	}

	return result;
}

static int icdi_usb_read_mem_int(void *handle, uint32_t addr, uint32_t len, uint8_t *buffer)
{
	int result;
	struct icdi_usb_handle_s *h = handle;
	char cmd[20];

	snprintf(cmd, sizeof(cmd), "x%" PRIx32 ",%" PRIx32, addr, len);
	result = icdi_send_cmd(handle, cmd);
	if (result != ERROR_OK)
		return result;

	/* check result */
	result = icdi_get_cmd_result(handle);
	if (result != ERROR_OK) {
		LOG_ERROR("memory read failed: 0x%x", result);
		return ERROR_FAIL;
	}

	/* unescape input */
	int read_len = remote_unescape_input(h->read_buffer + 5, h->read_count - 8, (char *)buffer, len);
	if (read_len != (int)len) {
		LOG_ERROR("read more bytes than expected: actual 0x%x expected 0x%" PRIx32, read_len, len);
		return ERROR_FAIL;
	}

	return ERROR_OK;
}

static int icdi_usb_write_mem_int(void *handle, uint32_t addr, uint32_t len, const uint8_t *buffer)
{
	int result;
	struct icdi_usb_handle_s *h = handle;

	size_t cmd_len = snprintf(h->write_buffer, h->max_packet, PACKET_START "X%" PRIx32 ",%" PRIx32 ":", addr, len);

	int out_len;
	cmd_len += remote_escape_output((const char *)buffer, len, h->write_buffer + cmd_len,
			&out_len, h->max_packet - cmd_len);

	if (out_len < (int)len) {
		/* for now issue a error as we have no way of allocating a larger buffer */
		LOG_ERROR("memory buffer too small: requires 0x%x actual 0x%" PRIx32, out_len, len);
		return ERROR_FAIL;
	}

	result = icdi_send_packet(handle, cmd_len);
	if (result != ERROR_OK)
		return result;

	/* check result */
	result = icdi_get_cmd_result(handle);
	if (result != ERROR_OK) {
		LOG_ERROR("memory write failed: 0x%x", result);
		return ERROR_FAIL;
	}

	return ERROR_OK;
}

static int icdi_usb_read_mem(void *handle, uint32_t addr, uint32_t size,
		uint32_t count, uint8_t *buffer TARGET_ARGUMENT)
{
	int retval = ERROR_OK;
	struct icdi_usb_handle_s *h = handle;
	uint32_t bytes_remaining;

	/* calculate byte count */
	count *= size;

	while (count) {

		bytes_remaining = h->max_rw_packet;
		if (count < bytes_remaining)
			bytes_remaining = count;

		retval = icdi_usb_read_mem_int(handle, addr, bytes_remaining, buffer);
		if (retval != ERROR_OK)
			return retval;

		buffer += bytes_remaining;
		addr += bytes_remaining;
		count -= bytes_remaining;
	}

	return retval;
}

static int icdi_usb_write_mem(void *handle, uint32_t addr, uint32_t size,
		uint32_t count, const uint8_t *buffer TARGET_ARGUMENT)
{
	int retval = ERROR_OK;
	struct icdi_usb_handle_s *h = handle;
	uint32_t bytes_remaining;

	/* calculate byte count */
	count *= size;

	while (count) {

		bytes_remaining = h->max_rw_packet;
		if (count < bytes_remaining)
			bytes_remaining = count;

		retval = icdi_usb_write_mem_int(handle, addr, bytes_remaining, buffer);
		if (retval != ERROR_OK)
			return retval;

		buffer += bytes_remaining;
		addr += bytes_remaining;
		count -= bytes_remaining;
	}

	return retval;
}

static int icdi_usb_override_target(const char *targetname)
{
	return !strcmp(targetname, "cortex_m");
}

static int icdi_usb_close(void *handle)
{
	struct icdi_usb_handle_s *h = handle;

	if (!h)
		return ERROR_OK;

	if (h->usb_dev)
		jtag_libusb_close(h->usb_dev);

	free(h->read_buffer);
	free(h->write_buffer);
	free(handle);
	return ERROR_OK;
}

static int icdi_usb_open(struct hl_interface_param_s *param, void **fd)
{
	/* TODO: Convert remaining libusb_ calls to jtag_libusb_ */
	int retval;
	struct icdi_usb_handle_s *h;

	LOG_DEBUG("icdi_usb_open");

	h = calloc(1, sizeof(struct icdi_usb_handle_s));

	if (h == 0) {
		LOG_ERROR("unable to allocate memory");
		return ERROR_FAIL;
	}

	for (uint8_t i = 0; param->vid[i] && param->pid[i]; ++i)
		LOG_DEBUG("transport: %d vid: 0x%04x pid: 0x%04x serial: %s", param->transport,
			param->vid[i], param->pid[i], param->serial ? param->serial : "");

	/* TI (Stellaris) ICDI provides its serial number in the USB descriptor;
	   no need to provide a callback here. */
	jtag_libusb_open(param->vid, param->pid, param->serial, &h->usb_dev, NULL);

	if (!h->usb_dev) {
		LOG_ERROR("open failed");
		goto error_open;
	}

	if (libusb_claim_interface(h->usb_dev, 2)) {
		LOG_DEBUG("claim interface failed");
		goto error_open;
	}

	/* check if mode is supported */
	retval = ERROR_OK;

	switch (param->transport) {
#if 0
		/* TODO place holder as swd is not currently supported */
		case HL_TRANSPORT_SWD:
#endif
		case HL_TRANSPORT_JTAG:
			break;
		default:
			retval = ERROR_FAIL;
			break;
	}

	if (retval != ERROR_OK) {
		LOG_ERROR("mode (transport) not supported by device");
		goto error_open;
	}

	/* allocate buffer */
	h->read_buffer = malloc(ICDI_PACKET_SIZE);
	h->write_buffer = malloc(ICDI_PACKET_SIZE);
	h->max_packet = ICDI_PACKET_SIZE;

	if (h->read_buffer == 0 || h->write_buffer == 0) {
		LOG_DEBUG("malloc failed");
		goto error_open;
	}

	/* query icdi version etc */
	retval = icdi_usb_version(h);
	if (retval != ERROR_OK)
		goto error_open;

	/* query icdi support */
	retval = icdi_usb_query(h);
	if (retval != ERROR_OK)
		goto error_open;

	*fd = h;

	/* set the max target read/write buffer in bytes
	 * as we are using gdb binary packets to transfer memory we have to
	 * reserve half the buffer for any possible escape chars plus
	 * at least 64 bytes for the gdb packet header */
	h->max_rw_packet = (((h->max_packet - 64) / 4) * 4) / 2;

	return ERROR_OK;

error_open:
	icdi_usb_close(h);

	return ERROR_FAIL;
}

struct hl_layout_api_s icdi_usb_layout_api = {
	.open = icdi_usb_open,
	.close = icdi_usb_close,
	.idcode = icdi_usb_idcode,
	.state = icdi_usb_state,
	.reset = icdi_usb_reset,
	.assert_srst = icdi_usb_assert_srst,
	.run = icdi_usb_run,
	.halt = icdi_usb_halt,
	.step = icdi_usb_step,
	.read_regs = icdi_usb_read_regs,
	.read_reg = icdi_usb_read_reg,
	.write_reg = icdi_usb_write_reg,
	.read_mem = icdi_usb_read_mem,
	.write_mem = icdi_usb_write_mem,
	.write_debug_reg = icdi_usb_write_debug_reg,
	.override_target = icdi_usb_override_target,
	.custom_command = icdi_send_remote_cmd,
};<|MERGE_RESOLUTION|>--- conflicted
+++ resolved
@@ -483,11 +483,7 @@
 	return ERROR_OK;
 }
 
-<<<<<<< HEAD
-static int icdi_usb_read_reg(void *handle, int num, uint32_t *val TARGET_ARGUMENT)
-=======
-static int icdi_usb_read_reg(void *handle, unsigned int regsel, uint32_t *val)
->>>>>>> 0dd3b7fa
+static int icdi_usb_read_reg(void *handle, unsigned int regsel, uint32_t *val TARGET_ARGUMENT)
 {
 	int result;
 	struct icdi_usb_handle_s *h = handle;
@@ -516,11 +512,7 @@
 	return result;
 }
 
-<<<<<<< HEAD
-static int icdi_usb_write_reg(void *handle, int num, uint32_t val TARGET_ARGUMENT)
-=======
-static int icdi_usb_write_reg(void *handle, unsigned int regsel, uint32_t val)
->>>>>>> 0dd3b7fa
+static int icdi_usb_write_reg(void *handle, unsigned int regsel, uint32_t val TARGET_ARGUMENT)
 {
 	int result;
 	char cmd[20];
