/***************************************************************************
 *   Copyright (C) 2011-2012 by Mathias Kuester                            *
 *   Mathias Kuester <kesmtp@freenet.de>                                   *
 *                                                                         *
 *   Copyright (C) 2012 by Spencer Oliver                                  *
 *   spen@spen-soft.co.uk                                                  *
 *                                                                         *
 *   2017 by Rémi PRUD'HOMME stlink v3 support                             *
 *   remi.prudhomme@st.com                                                 *
 *                                                                         *
 *   SWIM contributions by Ake Rehnman                                     *
 *   Copyright (C) 2017  Ake Rehnman                                       *
 *   ake.rehnman(at)gmail.com                                              *
 *                                                                         *
 *   This code is based on https://github.com/texane/stlink                *
 *                                                                         *
 *   This program is free software; you can redistribute it and/or modify  *
 *   it under the terms of the GNU General Public License as published by  *
 *   the Free Software Foundation; either version 2 of the License, or     *
 *   (at your option) any later version.                                   *
 *                                                                         *
 *   This program is distributed in the hope that it will be useful,       *
 *   but WITHOUT ANY WARRANTY; without even the implied warranty of        *
 *   MERCHANTABILITY or FITNESS FOR A PARTICULAR PURPOSE.  See the         *
 *   GNU General Public License for more details.                          *
 *                                                                         *
 *   You should have received a copy of the GNU General Public License     *
 *   along with this program.  If not, see <http://www.gnu.org/licenses/>. *
 ***************************************************************************/

#ifdef HAVE_CONFIG_H
#include "config.h"
#endif

/* project specific includes */
#include <helper/binarybuffer.h>
#include <helper/bits.h>
#include <jtag/interface.h>
#include <jtag/hla/hla_layout.h>
#include <jtag/hla/hla_transport.h>
#include <jtag/hla/hla_interface.h>
#include <target/target.h>
#include <transport/transport.h>

#include <target/cortex_m.h>

#include "libusb_common.h"
#include "unicode.h"

#define ENDPOINT_IN  0x80
#define ENDPOINT_OUT 0x00

#define STLINK_WRITE_TIMEOUT 1000
#define STLINK_READ_TIMEOUT 1000

#define STLINK_NULL_EP        0
#define STLINK_RX_EP          (1|ENDPOINT_IN)
#define STLINK_TX_EP          (2|ENDPOINT_OUT)
#define STLINK_TRACE_EP       (3|ENDPOINT_IN)

#define STLINK_V2_1_TX_EP     (1|ENDPOINT_OUT)
#define STLINK_V2_1_TRACE_EP  (2|ENDPOINT_IN)

#define STLINK_SG_SIZE        (31)
#define STLINK_DATA_SIZE      (4096)
#define STLINK_CMD_SIZE_V2    (16)
#define STLINK_CMD_SIZE_V1    (10)

#define STLINK_V1_PID           (0x3744)
#define STLINK_V2_PID           (0x3748)
#define STLINK_V2_1_PID         (0x374B)
#define STLINK_V2_1_NO_MSD_PID  (0x3752)
#define STLINK_V3E_PID          (0x374E)
#define STLINK_V3S_PID          (0x374F)
#define STLINK_V3_2VCP_PID      (0x3753)
#define STLINK_VID              (0x0483)

/* the current implementation of the usb 1.1 (stlink v2) limits
 * 8 bit read/writes to max 64 bytes. 
 * the limit is 512 bytes with stlink v3 on usb 2.0 high speed */
#define STLINKV2_MAX_RW8      (64)
#define STLINKV3_MAX_RW8      (512)

/* "WAIT" responses will be retried (with exponential backoff) at
 * most this many times before failing to caller.
 */
#define MAX_WAIT_RETRIES 16

enum stlink_jtag_api_version {
	STLINK_JTAG_API_V1 = 1,
	STLINK_JTAG_API_V2,
	STLINK_JTAG_API_V3,
};

/** */
struct stlink_usb_version {
	/** */
	int stlink;
	/** */
	int jtag;
	/** Swim version on v2, Mass Storage + VCP on v2-1 */
	int swim;
	/** highest supported jtag api version */
	enum stlink_jtag_api_version jtag_api_max;
};

/** */
struct stlink_usb_handle_s {
	/** */
	struct jtag_libusb_device_handle *fd;
	/** */
	struct libusb_transfer *trans;
	/** */
	uint8_t rx_ep;
	/** */
	uint8_t tx_ep;
	/** */
	uint8_t trace_ep;
	/** */
	uint8_t cmdbuf[STLINK_SG_SIZE];
	/** */
	uint8_t cmdidx;
	/** */
	uint8_t direction;
	/** */
	uint8_t databuf[STLINK_DATA_SIZE];
	/** */
	uint32_t max_mem_packet;
	/** */
	enum hl_transports transport;
	/** */
	struct stlink_usb_version version;
	/** */
	uint16_t vid;
	/** */
	uint16_t pid;
	/** this is the currently used jtag api */
	enum stlink_jtag_api_version jtag_api;
	/** */
	struct {
		/** whether SWO tracing is enabled or not */
		bool enabled;
		/** trace module source clock */
		uint32_t source_hz;
	} trace;
	/** reconnect is needed next time we try to query the
	 * status */
	bool reconnect_pending;
	/** whether stlink is entered in debug mode (JTAG or SWD) */
	bool debug_mode_entered;
};

/* status codes */
#define STLINK_SWIM_ERR_OK             0x00
#define STLINK_SWIM_BUSY               0x01
#define STLINK_DEBUG_ERR_OK            0x80
#define STLINK_DEBUG_ERR_FAULT         0x81

#define STLINK_JTAG_SPI_ERROR                    0x02
#define STLINK_JTAG_DMA_ERROR                    0x03
#define STLINK_JTAG_UNKNOWN_JTAG_CHAIN           0x04
#define STLINK_JTAG_NO_DEVICE_CONNECTED          0x05
#define STLINK_JTAG_INTERNAL_ERROR               0x06
#define STLINK_JTAG_CMD_WAIT                     0x07
#define STLINK_JTAG_CMD_ERROR                    0x08
#define STLINK_JTAG_GET_IDCODE_ERROR             0x09
#define STLINK_JTAG_ALIGNMENT_ERROR              0x0A
#define STLINK_JTAG_DBG_POWER_ERROR              0x0B
#define STLINK_JTAG_WRITE_ERROR                  0x0C
#define STLINK_JTAG_WRITE_VERIF_ERROR            0x0D
#define STLINK_JTAG_ALREADY_OPENED_IN_OTHER_MODE 0x0E

#define STLINK_SWD_AP_WAIT             0x10
#define STLINK_SWD_AP_FAULT            0x11
#define STLINK_SWD_AP_ERROR            0x12
#define STLINK_SWD_AP_PARITY_ERROR     0x13
#define STLINK_SWD_DP_WAIT             0x14
#define STLINK_SWD_DP_FAULT            0x15
#define STLINK_SWD_DP_ERROR            0x16
#define STLINK_SWD_DP_PARITY_ERROR     0x17
#define STLINK_SWD_AP_WDATA_ERROR      0x18
#define STLINK_SWD_AP_STICKY_ERROR     0x19
#define STLINK_SWD_AP_STICKYORUN_ERROR 0x1A
#define STLINK_AP_ALREADY_USED         0x1B
#define STLINK_TRACE_AP_TURNAROUND     0x1C
#define STLINK_BAD_AP                  0x1D
#define STLINK_SWV_NOT_AVAILABLE       0x20
#define STLINK_NO_JUMP_TO_USB_LOADER   0x21
#define STLINK_JTAG_TCPID_NOT_FOUND    0x30
#define STLINK_JTAG_TCPID_MAX_REACHED  0x31

#define STLINK_CORE_RUNNING            0x80
#define STLINK_CORE_HALTED             0x81
#define STLINK_CORE_STAT_UNKNOWN       -1

/* stlink commands */
#define STLINK_GET_VERSION             0xF1
#define STLINK_DEBUG_COMMAND           0xF2
#define STLINK_DFU_COMMAND             0xF3
#define STLINK_SWIM_COMMAND            0xF4
#define STLINK_GET_CURRENT_MODE        0xF5
#define STLINK_GET_TARGET_VOLTAGE      0xF7
#define STLINK_APIV3_GET_VERSION_EX    0xFB

#define STLINK_DEV_DFU_MODE            0x00
#define STLINK_DEV_MASS_MODE           0x01
#define STLINK_DEV_DEBUG_MODE          0x02
#define STLINK_DEV_SWIM_MODE           0x03
#define STLINK_DEV_BOOTLOADER_MODE     0x04
#define STLINK_DEV_UNKNOWN_MODE        -1

#define STLINK_DFU_EXIT                0x07

/*
	STLINK_SWIM_ENTER_SEQ
	1.3ms low then 750Hz then 1.5kHz

	STLINK_SWIM_GEN_RST
	STM8 DM pulls reset pin low 50us

	STLINK_SWIM_SPEED
	uint8_t (0=low|1=high)

	STLINK_SWIM_WRITEMEM
	uint16_t length
	uint32_t address

	STLINK_SWIM_RESET
	send syncronization seq (16us low, response 64 clocks low)
*/
#define STLINK_SWIM_ENTER                  0x00
#define STLINK_SWIM_EXIT                   0x01
#define STLINK_SWIM_READ_CAP               0x02
#define STLINK_SWIM_SPEED                  0x03
#define STLINK_SWIM_ENTER_SEQ              0x04
#define STLINK_SWIM_GEN_RST                0x05
#define STLINK_SWIM_RESET                  0x06
#define STLINK_SWIM_ASSERT_RESET           0x07
#define STLINK_SWIM_DEASSERT_RESET         0x08
#define STLINK_SWIM_READSTATUS             0x09
#define STLINK_SWIM_WRITEMEM               0x0a
#define STLINK_SWIM_READMEM                0x0b
#define STLINK_SWIM_READBUF                0x0c

#define STLINK_DEBUG_ENTER_JTAG            0x00
#define STLINK_DEBUG_GETSTATUS             0x01
#define STLINK_DEBUG_FORCEDEBUG            0x02
#define STLINK_DEBUG_APIV1_RESETSYS        0x03
#define STLINK_DEBUG_APIV1_READALLREGS     0x04
#define STLINK_DEBUG_APIV1_READREG         0x05
#define STLINK_DEBUG_APIV1_WRITEREG        0x06
#define STLINK_DEBUG_READMEM_32BIT         0x07
#define STLINK_DEBUG_WRITEMEM_32BIT        0x08
#define STLINK_DEBUG_RUNCORE               0x09
#define STLINK_DEBUG_STEPCORE              0x0a
#define STLINK_DEBUG_APIV1_SETFP           0x0b /* obsolete in APIV2, use APIV2_SETFP2 */
#define STLINK_DEBUG_READMEM_8BIT          0x0c
#define STLINK_DEBUG_WRITEMEM_8BIT         0x0d
#define STLINK_DEBUG_APIV1_CLEARFP         0x0e /* obsolete in APIV2, use APIV2_CLEARFP2 */
#define STLINK_DEBUG_APIV1_WRITEDEBUGREG   0x0f
#define STLINK_DEBUG_APIV1_SETWATCHPOINT   0x10 /* obsolete in APIV2, use APIV2_SETWATCHPOINT2 */

#define STLINK_DEBUG_ENTER_JTAG            0x00
#define STLINK_DEBUG_ENTER_SWD             0xa3
#define STLINK_ENTER_JTAG_NO_CORE_RESET    0xA4

#define STLINK_DEBUG_APIV1_ENTER           0x20
#define STLINK_DEBUG_EXIT                  0x21
#define STLINK_DEBUG_READCOREID            0x22

#define STLINK_DEBUG_APIV2_ENTER           0x30
#define STLINK_DEBUG_APIV2_READ_IDCODES    0x31
#define STLINK_DEBUG_APIV2_RESETSYS        0x32
#define STLINK_DEBUG_APIV2_READREG         0x33
#define STLINK_DEBUG_APIV2_WRITEREG        0x34
#define STLINK_DEBUG_APIV2_WRITEDEBUGREG   0x35
#define STLINK_DEBUG_APIV2_READDEBUGREG    0x36
#define STLINK_DEBUG_APIV2_SETWATCHPOINT2  0x37
#define STLINK_DEBUG_APIV2_SETFP2          0x38
#define STLINK_DEBUG_APIV2_CLEARFP2        0x39
#define STLINK_DEBUG_APIV2_READALLREGS     0x3A
#define STLINK_DEBUG_APIV2_GETLASTRWSTATUS 0x3B
#define STLINK_DEBUG_APIV2_DRIVE_NRST      0x3C
#define STLINK_DEBUG_APIV2_READFPUREGS     0x3D
#define STLINK_DEBUG_APIV3_GETLASTRWSTATUS 0x3E

#define STLINK_DEBUG_APIV2_START_TRACE_RX  0x40
#define STLINK_DEBUG_APIV2_STOP_TRACE_RX   0x41
#define STLINK_DEBUG_APIV2_GET_TRACE_NB    0x42
#define STLINK_DEBUG_APIV2_SWD_SET_FREQ    0x43
#define STLINK_DEBUG_APIV2_JTAG_SET_FREQ   0x44
<<<<<<< HEAD
#define STLINK_JTAG_READ_DAP_REG           0x45
#define STLINK_JTAG_WRITE_DAP_REG          0x46
=======
#define STLINK_DEBUG_APIV2_READ_DAP_REG    0x45
#define STLINK_DEBUG_APIV2_WRITE_DAP_REG   0x46
>>>>>>> ed8fa09c
#define STLINK_DEBUG_APIV2_READMEM_16BIT   0x47
#define STLINK_DEBUG_APIV2_WRITEMEM_16BIT  0x48
#define STLINK_DEBUG_APIV2_BLINK_LED       0x49
#define STLINK_DEBUG_APIV2_GET_DISK_NAME   0x4A
#define STLINK_DEBUG_APIV2_INIT_AP         0x4B
#define STLINK_DEBUG_APIV2_CLOSE_AP_DBG    0x4C

<<<<<<< HEAD
#define STLINK_APIV3_SET_COM_FREQ          0x61
#define STLINK_APIV3_GET_COM_FREQ          0x62
#define STLINK_APIV3_SWITCH_STLINK_FREQ    0x63
=======
#define STLINK_DEBUG_APIV2_INIT_AP         0x4B
#define STLINK_DEBUG_APIV2_CLOSE_AP_DBG    0x4C

#define STLINK_APIV3_SET_COM_FREQ           0x61
#define STLINK_APIV3_GET_COM_FREQ           0x62

#define STLINK_APIV3_GET_VERSION_EX         0xFB
>>>>>>> ed8fa09c

/* parameters */
#define STLINK_DEBUG_APIV2_DRIVE_NRST_LOW   0x00
#define STLINK_DEBUG_APIV2_DRIVE_NRST_HIGH  0x01
#define STLINK_DEBUG_APIV2_DRIVE_NRST_PULSE 0x02

<<<<<<< HEAD
#define STLINK_DEBUG_FLASHPATCH_LOWER       0
#define STLINK_DEBUG_FLASHPATCH_UPPER       1
#define STLINK_DEBUG_FLASHPATCH_ALL         2

#define JTAG_AP_CORTEXM_CORE                1
#define JTAG_AP_NO_CORE                     0

#define STLINK_TRACE_SIZE                   4096
#define STLINK_TRACE_MAX_HZ                 2000000
#define STLINK_TRACE_MIN_VERSION            13
=======
#define STLINK_DEBUG_PORT_ACCESS            0xffff

#define STLINK_TRACE_SIZE               4096
#define STLINK_TRACE_MAX_HZ             2000000
>>>>>>> ed8fa09c

#define STLINK_V3_MAX_FREQ_NB               10

/** */
enum stlink_mode {
	STLINK_MODE_UNKNOWN = 0,
	STLINK_MODE_DFU,
	STLINK_MODE_MASS,
	STLINK_MODE_DEBUG_JTAG,
	STLINK_MODE_DEBUG_SWD,
	STLINK_MODE_DEBUG_SWIM
};

#define REQUEST_SENSE        0x03
#define REQUEST_SENSE_LENGTH 18

<<<<<<< HEAD
/* SWD clock speed */
static const struct {
=======
/*
 * Map the relevant features, quirks and workaround for specific firmware
 * version of stlink
 */
#define STLINK_F_HAS_TRACE              BIT(0)
#define STLINK_F_HAS_SWD_SET_FREQ       BIT(1)
#define STLINK_F_HAS_JTAG_SET_FREQ      BIT(2)
#define STLINK_F_HAS_MEM_16BIT          BIT(3)
#define STLINK_F_HAS_GETLASTRWSTATUS2   BIT(4)
#define STLINK_F_HAS_DAP_REG            BIT(5)
#define STLINK_F_QUIRK_JTAG_DP_READ     BIT(6)
#define STLINK_F_HAS_AP_INIT            BIT(7)
#define STLINK_F_HAS_DPBANKSEL          BIT(8)

/* aliases */
#define STLINK_F_HAS_TARGET_VOLT        STLINK_F_HAS_TRACE

struct speed_map {
>>>>>>> ed8fa09c
	int speed;
	int speed_divisor;
} stlink_khz_to_speed_map[] = {
	{4000, 0},
	{1800, 1}, /* default */
	{1200, 2},
	{950,  3},
	{480,  7},
	{240, 15},
	{125, 31},
	{100, 40},
	{50,  79},
	{25, 158},
	{15, 265},
	{5,  798}
};

/* JTAG clock speed */
static const struct {
	int speed;
	int speed_divisor;
} jtag_stlink_khz_to_speed_map[] = {
	{9000,  4},
	{4500,  8},
	{2250, 16},
	{1125, 32}, /* default */
	{562,  64},
	{281, 128},
	{140, 256}
};

static void stlink_usb_init_buffer(void *handle, uint8_t direction, uint32_t size);
static int stlink_swim_status(void *handle);
static int stlink_usb_reset(void *handle);
static int stlink_usb_close_access_point(void *handle, unsigned char access_point_id);

/** */
static unsigned int stlink_usb_block(void *handle)
{
	struct stlink_usb_handle_s *h = handle;

	assert(handle != NULL);

	if (h->version.stlink == 3)
		return STLINKV3_MAX_RW8;
	else
		return STLINKV2_MAX_RW8;
}

/** */
static int stlink_usb_xfer_v1_get_status(void *handle)
{
	struct stlink_usb_handle_s *h = handle;

	assert(handle != NULL);

	/* read status */
	memset(h->cmdbuf, 0, STLINK_SG_SIZE);

	if (jtag_libusb_bulk_read(h->fd, h->rx_ep, (char *)h->cmdbuf,
			13, STLINK_READ_TIMEOUT) != 13)
		return ERROR_FAIL;

	uint32_t t1;

	t1 = buf_get_u32(h->cmdbuf, 0, 32);

	/* check for USBS */
	if (t1 != 0x53425355)
		return ERROR_FAIL;
	/*
	 * CSW status:
	 * 0 success
	 * 1 command failure
	 * 2 phase error
	 */
	if (h->cmdbuf[12] != 0)
		return ERROR_FAIL;

	return ERROR_OK;
}

/** */
static int stlink_usb_xfer_rw(void *handle, int cmdsize, const uint8_t *buf, int size)
{
	struct stlink_usb_handle_s *h = handle;

	assert(handle != NULL);

	if (jtag_libusb_bulk_write(h->fd, h->tx_ep, (char *)h->cmdbuf, cmdsize,
			STLINK_WRITE_TIMEOUT) != cmdsize) {
		return ERROR_FAIL;
	}

	if (h->direction == h->tx_ep && size) {
		if (jtag_libusb_bulk_write(h->fd, h->tx_ep, (char *)buf,
				size, STLINK_WRITE_TIMEOUT) != size) {
			LOG_DEBUG("bulk write failed");
			return ERROR_FAIL;
		}
	} else if (h->direction == h->rx_ep && size) {
		if (jtag_libusb_bulk_read(h->fd, h->rx_ep, (char *)buf,
				size, STLINK_READ_TIMEOUT) != size) {
			LOG_DEBUG("bulk read failed");
			return ERROR_FAIL;
		}
	}

	return ERROR_OK;
}

/** */
static int stlink_usb_xfer_v1_get_sense(void *handle)
{
	int res;
	struct stlink_usb_handle_s *h = handle;

	assert(handle != NULL);

	stlink_usb_init_buffer(handle, h->rx_ep, 16);

	h->cmdbuf[h->cmdidx++] = REQUEST_SENSE;
	h->cmdbuf[h->cmdidx++] = 0;
	h->cmdbuf[h->cmdidx++] = 0;
	h->cmdbuf[h->cmdidx++] = 0;
	h->cmdbuf[h->cmdidx++] = REQUEST_SENSE_LENGTH;

	res = stlink_usb_xfer_rw(handle, REQUEST_SENSE_LENGTH, h->databuf, 16);

	if (res != ERROR_OK)
		return res;

	if (stlink_usb_xfer_v1_get_status(handle) != ERROR_OK)
		return ERROR_FAIL;

	return ERROR_OK;
}

/*
	transfers block in cmdbuf
	<size> indicates number of bytes in the following
	data phase.
*/
static int stlink_usb_xfer(void *handle, const uint8_t *buf, int size)
{
	int err, cmdsize = STLINK_CMD_SIZE_V2;
	struct stlink_usb_handle_s *h = handle;

	assert(handle != NULL);

	if (h->version.stlink == 1) {
		cmdsize = STLINK_SG_SIZE;
		/* put length in bCBWCBLength */
		h->cmdbuf[14] = h->cmdidx-15;
	}

	err = stlink_usb_xfer_rw(handle, cmdsize, buf, size);

	if (err != ERROR_OK)
		return err;

	if (h->version.stlink == 1) {
		if (stlink_usb_xfer_v1_get_status(handle) != ERROR_OK) {
			/* check csw status */
			if (h->cmdbuf[12] == 1) {
				LOG_DEBUG("get sense");
				if (stlink_usb_xfer_v1_get_sense(handle) != ERROR_OK)
					return ERROR_FAIL;
			}
			return ERROR_FAIL;
		}
	}

	return ERROR_OK;
}

/**
    Converts an STLINK status code held in the first byte of a response
    to an openocd error, logs any error/wait status as debug output.
*/
static int stlink_usb_error_check(void *handle)
{
	struct stlink_usb_handle_s *h = handle;

	assert(handle != NULL);

	if (h->transport == HL_TRANSPORT_SWIM) {
		switch (h->databuf[0]) {
			case STLINK_SWIM_ERR_OK:
				return ERROR_OK;
			case STLINK_SWIM_BUSY:
				return ERROR_WAIT;
			default:
				LOG_DEBUG("unknown/unexpected STLINK status code 0x%x", h->databuf[0]);
				return ERROR_FAIL;
		}
	}

	/* TODO: no error checking yet on api V1 */
	if (h->jtag_api == STLINK_JTAG_API_V1)
		h->databuf[0] = STLINK_DEBUG_ERR_OK;

	switch (h->databuf[0]) {
		case STLINK_DEBUG_ERR_OK:
			return ERROR_OK;
		case STLINK_DEBUG_ERR_FAULT:
			LOG_DEBUG("SWD fault response (0x%x)", STLINK_DEBUG_ERR_FAULT);
			return ERROR_FAIL;
		case STLINK_SWD_AP_WAIT:
			LOG_DEBUG("wait status SWD_AP_WAIT (0x%x)", STLINK_SWD_AP_WAIT);
			return ERROR_WAIT;
		case STLINK_SWD_DP_WAIT:
			LOG_DEBUG("wait status SWD_DP_WAIT (0x%x)", STLINK_SWD_DP_WAIT);
			return ERROR_WAIT;
		case STLINK_JTAG_SPI_ERROR:
			LOG_DEBUG("JTAG_INTERNAL_ERROR (SPI)");
			return ERROR_FAIL;
		case STLINK_JTAG_DMA_ERROR:
			LOG_DEBUG("JTAG_INTERNAL_ERROR (DMA)");
			return ERROR_FAIL;
		case STLINK_JTAG_UNKNOWN_JTAG_CHAIN:
			LOG_DEBUG("UNKNOWN_JTAG_CHAIN");
			return ERROR_FAIL;
		case STLINK_JTAG_NO_DEVICE_CONNECTED:
			LOG_DEBUG("NO_DEVICE_CONNECTED");
			return ERROR_FAIL;
		case STLINK_JTAG_INTERNAL_ERROR:
			LOG_DEBUG("JTAG_INTERNAL_ERROR");
			return ERROR_FAIL;
		case STLINK_JTAG_CMD_WAIT:
			LOG_DEBUG("wait status STLINK_JTAG_CMD_WAIT (0x%x)", STLINK_JTAG_CMD_WAIT);
			return ERROR_WAIT;
		case STLINK_JTAG_CMD_ERROR:
			LOG_DEBUG("JTAG_CMD_ERROR");
			return ERROR_FAIL;
		case STLINK_JTAG_GET_IDCODE_ERROR:
			LOG_DEBUG("JTAG_GET_IDCODE_ERROR");
			return ERROR_FAIL;
		case STLINK_JTAG_ALIGNMENT_ERROR:
			LOG_DEBUG("JTAG_ALIGNMENT_ERROR");
			return ERROR_FAIL;
		case STLINK_JTAG_DBG_POWER_ERROR:
			LOG_DEBUG("JTAG_DBG_POWER_ERROR");
			return ERROR_FAIL;
		case STLINK_JTAG_WRITE_ERROR:
			LOG_DEBUG("Write error");
			return ERROR_FAIL;
		case STLINK_JTAG_WRITE_VERIF_ERROR:
			LOG_DEBUG("Write verify error, ignoring");
			return ERROR_OK;
		case STLINK_SWD_AP_ERROR:
			LOG_DEBUG("STLINK_SWD_AP_ERROR");
			return ERROR_FAIL;
		case STLINK_SWD_AP_PARITY_ERROR:
			LOG_DEBUG("STLINK_SWD_AP_PARITY_ERROR");
			return ERROR_FAIL;
		case STLINK_SWD_DP_FAULT:
			LOG_DEBUG("STLINK_SWD_DP_FAULT");
			return ERROR_FAIL;
		case STLINK_SWD_DP_ERROR:
			LOG_DEBUG("STLINK_SWD_DP_ERROR");
			return ERROR_FAIL;
		case STLINK_SWD_DP_PARITY_ERROR:
			LOG_DEBUG("STLINK_SWD_DP_PARITY_ERROR");
			return ERROR_FAIL;
		case STLINK_SWD_AP_WDATA_ERROR:
			LOG_DEBUG("STLINK_SWD_AP_WDATA_ERROR");
			return ERROR_FAIL;
		case STLINK_SWD_AP_STICKY_ERROR:
			LOG_DEBUG("STLINK_SWD_AP_STICKY_ERROR");
			/* Seen when reading address out of range (0xFFFFFFFF) */
			/* Seems usb_reset helps the following r/w accesses */
			stlink_usb_reset(h);
			return ERROR_FAIL;
		case STLINK_SWD_AP_STICKYORUN_ERROR:
			LOG_DEBUG("STLINK_SWD_AP_STICKYORUN_ERROR");
			return ERROR_FAIL;
		case STLINK_SWD_AP_FAULT:
			/* git://git.ac6.fr/openocd commit 657e3e885b9ee10
			 * returns ERROR_OK with the comment:
			 * Change in error status when reading outside RAM.
			 * This fix allows CDT plugin to visualize memory.
			 */
			LOG_DEBUG("STLINK_SWD_AP_FAULT");
			return ERROR_OK;
		case STLINK_JTAG_ALREADY_OPENED_IN_OTHER_MODE:
			LOG_DEBUG("JTAG_ALREADY_OPENED_IN_OTHER_MODE");
			return ERROR_FAIL;
		case STLINK_AP_ALREADY_USED:
			LOG_DEBUG("AP_ALREADY_USED");
			return ERROR_FAIL;
		case STLINK_TRACE_AP_TURNAROUND:
			LOG_DEBUG("TRACE_AP_TURNAROUND");
			return ERROR_FAIL;
		case STLINK_BAD_AP:
			LOG_DEBUG("BAD_AP");
			return ERROR_FAIL;
		default:
			LOG_DEBUG("unknown/unexpected STLINK status code 0x%x", h->databuf[0]);
			return ERROR_FAIL;
	}
}


/** Issue an STLINK command via USB transfer, with retries on any wait status responses.

    Works for commands where the STLINK_DEBUG status is returned in the first
    byte of the response packet. For SWIM a SWIM_READSTATUS is requested instead.

    Returns an openocd result code.
*/
static int stlink_cmd_allow_retry(void *handle, const uint8_t *buf, int size)
{
	int retries = 0;
	int res;
	struct stlink_usb_handle_s *h = handle;

	while (1) {
		if ((h->transport != HL_TRANSPORT_SWIM) || !retries) {
			res = stlink_usb_xfer(handle, buf, size);
			if (res != ERROR_OK)
				return res;
		}

		if (h->transport == HL_TRANSPORT_SWIM) {
			res = stlink_swim_status(handle);
			if (res != ERROR_OK)
				return res;
		}

		res = stlink_usb_error_check(handle);
		if (res == ERROR_WAIT && retries < MAX_WAIT_RETRIES) {
			usleep((1<<retries++) * 1000);
			continue;
		}
		return res;
	}
}

/** */
static int stlink_usb_read_trace(void *handle, const uint8_t *buf, int size)
{
	struct stlink_usb_handle_s *h = handle;

	assert(handle != NULL);

	assert(h->version.stlink >= 2);

	if (jtag_libusb_bulk_read(h->fd, h->trace_ep, (char *)buf,
			size, STLINK_READ_TIMEOUT) != size) {
		LOG_ERROR("bulk trace read failed");
		return ERROR_FAIL;
	}

	return ERROR_OK;
}

/*
	this function writes transfer length in
	the right place in the cb
*/
static void stlink_usb_set_cbw_transfer_datalength(void *handle, uint32_t size)
{
	struct stlink_usb_handle_s *h = handle;

	buf_set_u32(h->cmdbuf+8, 0, 32, size);
}

/** */
static void stlink_usb_xfer_v1_create_cmd(void *handle, uint8_t direction, uint32_t size)
{
	struct stlink_usb_handle_s *h = handle;

	/* fill the send buffer */
	strcpy((char *)h->cmdbuf, "USBC");
	h->cmdidx += 4;
	/* csw tag not used */
	buf_set_u32(h->cmdbuf+h->cmdidx, 0, 32, 0);
	h->cmdidx += 4;
	/* cbw data transfer length (in the following data phase in or out) */
	buf_set_u32(h->cmdbuf+h->cmdidx, 0, 32, size);
	h->cmdidx += 4;
	/* cbw flags */
	h->cmdbuf[h->cmdidx++] = (direction == h->rx_ep ? ENDPOINT_IN : ENDPOINT_OUT);
	h->cmdbuf[h->cmdidx++] = 0; /* lun */
	/* cdb clength (is filled in at xfer) */
	h->cmdbuf[h->cmdidx++] = 0;
}

/** */
static void stlink_usb_init_buffer(void *handle, uint8_t direction, uint32_t size)
{
	struct stlink_usb_handle_s *h = handle;

	h->direction = direction;

	h->cmdidx = 0;

	memset(h->cmdbuf, 0, STLINK_SG_SIZE);
	memset(h->databuf, 0, STLINK_DATA_SIZE);

	if (h->version.stlink == 1)
		stlink_usb_xfer_v1_create_cmd(handle, direction, size);
}

/** */
static int stlink_usb_version(void *handle)
{
	int res;
	uint16_t v;
	uint8_t m_version = 0;
	struct stlink_usb_handle_s *h = handle;

	assert(handle != NULL);

	if (h->pid == STLINK_V3E_PID || h->pid == STLINK_V3S_PID || h->pid == STLINK_V3_2VCP_PID) {
		stlink_usb_init_buffer(handle, h->rx_ep, 16);
		h->cmdbuf[h->cmdidx++] = STLINK_APIV3_GET_VERSION_EX;
		res = stlink_usb_xfer(handle, h->databuf, 12);

		if (res != ERROR_OK)
			return res;

		h->version.stlink = h->databuf[0];
		h->version.swim = h->databuf[1];
		h->version.jtag = h->databuf[2];
		m_version = h->databuf[3];

		h->vid = (h->databuf[9] << 8) | h->databuf[8];
		h->pid = (h->databuf[11] << 8) | h->databuf[10];

<<<<<<< HEAD
		h->version.jtag_api_max = STLINK_JTAG_API_V3;
	} else {
		stlink_usb_init_buffer(handle, h->rx_ep, 6);
		h->cmdbuf[h->cmdidx++] = STLINK_GET_VERSION;

		res = stlink_usb_xfer(handle, h->databuf, 6);
=======
		/* API to set SWD frequency from J22 */
		if (h->version.jtag >= 22)
			flags |= STLINK_F_HAS_SWD_SET_FREQ;

		/* API to set JTAG frequency from J24 */
		/* API to access DAP registers from J24 */
		if (h->version.jtag >= 24) {
			flags |= STLINK_F_HAS_JTAG_SET_FREQ;
			flags |= STLINK_F_HAS_DAP_REG;
		}

		/* Quirk for read DP in JTAG mode (V2 only) from J24, fixed in J32 */
		if (h->version.jtag >= 24 && h->version.jtag < 32)
			flags |= STLINK_F_QUIRK_JTAG_DP_READ;

		/* API to read/write memory at 16 bit from J26 */
		if (h->version.jtag >= 26)
			flags |= STLINK_F_HAS_MEM_16BIT;

		/* API required to init AP before any AP access from J28 */
		if (h->version.jtag >= 28)
			flags |= STLINK_F_HAS_AP_INIT;

		/* Banked regs (DPv1 & DPv2) support from V2J32 */
		if (h->version.jtag >= 32)
			flags |= STLINK_F_HAS_DPBANKSEL;

		break;
	case 3:
		/* all STLINK-V3 use api-v3 */
		h->version.jtag_api = STLINK_JTAG_API_V3;
>>>>>>> ed8fa09c

		if (res != ERROR_OK)
			return res;

		v = (h->databuf[0] << 8) | h->databuf[1];

		h->version.stlink = (v >> 12) & 0x0f;
		h->version.jtag = (v >> 6) & 0x3f;
		h->version.swim = v & 0x3f;
		h->vid = buf_get_u32(h->databuf, 16, 16);
		h->pid = buf_get_u32(h->databuf, 32, 16);

<<<<<<< HEAD
		/* set the supported jtag api version
		 * API V2 is supported since JTAG V11
		 */
		if (h->version.jtag >= 11)
			h->version.jtag_api_max = STLINK_JTAG_API_V2;
		else
			h->version.jtag_api_max = STLINK_JTAG_API_V1;
	}

	LOG_INFO("STLINK v%d%s JTAG v%d API v%d %s%d VID 0x%04X PID 0x%04X",
		h->version.stlink,
		(h->pid == STLINK_V2_1_PID || h->pid == STLINK_V2_1_NO_MSD_PID) ? ".1" : "",
		h->version.jtag,
		h->version.jtag_api_max,
		(h->pid == STLINK_V2_1_PID || (h->version.stlink == 3 && h->version.swim == 0)) ? "M" : "SWIM v",
		(h->version.stlink == 3 && h->version.swim == 0) ? m_version : h->version.swim,
=======
		/* API to access DAP registers */
		flags |= STLINK_F_HAS_DAP_REG;

		/* API to read/write memory at 16 bit */
		flags |= STLINK_F_HAS_MEM_16BIT;

		/* API required to init AP before any AP access */
		flags |= STLINK_F_HAS_AP_INIT;

		/* Banked regs (DPv1 & DPv2) support from V3J2 */
		if (h->version.jtag >= 2)
			flags |= STLINK_F_HAS_DPBANKSEL;

		break;
	default:
		break;
	}
	h->version.flags = flags;

	p = v_str;
	p += sprintf(p, "V%d", v);
	if (jtag || !msd)
		p += sprintf(p, "J%d", jtag);
	if (msd)
		p += sprintf(p, "M%d", msd);
	if (bridge)
		p += sprintf(p, "B%d", bridge);
	if (swim || !msd)
		sprintf(p, "S%d", swim);

	LOG_INFO("STLINK %s (API v%d) VID:PID %04X:%04X",
		v_str,
		h->version.jtag_api,
>>>>>>> ed8fa09c
		h->vid,
		h->pid);

	return ERROR_OK;
}

static int stlink_usb_check_voltage(void *handle, float *target_voltage)
{
	struct stlink_usb_handle_s *h = handle;
	uint32_t adc_results[2];

	/* only supported by stlink v2/v3 and for firmware >= 13 */
	if (h->version.stlink == 1 || (h->version.stlink == 2 && h->version.jtag < 13))
		return ERROR_COMMAND_NOTFOUND;

	stlink_usb_init_buffer(handle, h->rx_ep, 8);

	h->cmdbuf[h->cmdidx++] = STLINK_GET_TARGET_VOLTAGE;

	int result = stlink_usb_xfer(handle, h->databuf, 8);

	if (result != ERROR_OK)
		return result;

	/* convert result */
	adc_results[0] = le_to_h_u32(h->databuf);
	adc_results[1] = le_to_h_u32(h->databuf + 4);

	*target_voltage = 0;

	if (adc_results[0])
		*target_voltage = 2 * ((float)adc_results[1]) * (float)(1.2 / adc_results[0]);

	LOG_INFO("Target voltage: %f", (double)*target_voltage);

	return ERROR_OK;
}

static int stlink_usb_set_swdclk(void *handle, uint16_t clk_divisor)
{
	struct stlink_usb_handle_s *h = handle;

	assert(handle != NULL);

	/* only supported by stlink/v2 and for firmware >= 22 */
	if (h->version.stlink == 1 || h->version.stlink == 3 || \
	   (h->version.stlink == 2 && h->version.jtag < 22))
		return ERROR_COMMAND_NOTFOUND;

	stlink_usb_init_buffer(handle, h->rx_ep, 2);

	h->cmdbuf[h->cmdidx++] = STLINK_DEBUG_COMMAND;
	h->cmdbuf[h->cmdidx++] = STLINK_DEBUG_APIV2_SWD_SET_FREQ;
	h_u16_to_le(h->cmdbuf+h->cmdidx, clk_divisor);
	h->cmdidx += 2;

	int result = stlink_cmd_allow_retry(handle, h->databuf, 2);

	if (result != ERROR_OK)
		return result;

	return ERROR_OK;
}

static int stlink_usb_set_jtagclk(void *handle, uint16_t clk_divisor)
{
	struct stlink_usb_handle_s *h = handle;

	assert(handle != NULL);

	/* only supported by stlink/v2 and for firmware >= 24 */
	if (h->version.stlink == 1 || h->version.stlink == 3 || \
	   (h->version.stlink == 2 && h->version.jtag < 24))
		return ERROR_COMMAND_NOTFOUND;

	stlink_usb_init_buffer(handle, h->rx_ep, 2);

	h->cmdbuf[h->cmdidx++] = STLINK_DEBUG_COMMAND;
	h->cmdbuf[h->cmdidx++] = STLINK_DEBUG_APIV2_JTAG_SET_FREQ;
	h_u16_to_le(h->cmdbuf+h->cmdidx, clk_divisor);
	h->cmdidx += 2;

	int result = stlink_cmd_allow_retry(handle, h->databuf, 2);

	if (result != ERROR_OK)
		return result;

	return ERROR_OK;
}

/** */
static int stlink_usb_current_mode(void *handle, uint8_t *mode)
{
	int res;
	struct stlink_usb_handle_s *h = handle;

	assert(handle != NULL);

	stlink_usb_init_buffer(handle, h->rx_ep, 2);

	h->cmdbuf[h->cmdidx++] = STLINK_GET_CURRENT_MODE;

	res = stlink_usb_xfer(handle, h->databuf, 2);

	if (res != ERROR_OK)
		return res;

	*mode = h->databuf[0];

	return ERROR_OK;
}

/** */
static int stlink_usb_mode_enter(void *handle, enum stlink_mode type)
{
	int rx_size = 0;
	struct stlink_usb_handle_s *h = handle;

	assert(handle != NULL);

	/* on api V2 we are able the read the latest command
	 * status
	 * TODO: we need the test on api V1 too
	 */
	if (h->jtag_api == STLINK_JTAG_API_V2 || h->jtag_api == STLINK_JTAG_API_V3)
		rx_size = 2;

	stlink_usb_init_buffer(handle, h->rx_ep, rx_size);

	switch (type) {
		case STLINK_MODE_DEBUG_JTAG:
			h->cmdbuf[h->cmdidx++] = STLINK_DEBUG_COMMAND;
			if (h->jtag_api == STLINK_JTAG_API_V1)
				h->cmdbuf[h->cmdidx++] = STLINK_DEBUG_APIV1_ENTER;
			else
				h->cmdbuf[h->cmdidx++] = STLINK_DEBUG_APIV2_ENTER;
			h->cmdbuf[h->cmdidx++] = STLINK_ENTER_JTAG_NO_CORE_RESET;
			break;
		case STLINK_MODE_DEBUG_SWD:
			h->cmdbuf[h->cmdidx++] = STLINK_DEBUG_COMMAND;
			if (h->jtag_api == STLINK_JTAG_API_V1)
				h->cmdbuf[h->cmdidx++] = STLINK_DEBUG_APIV1_ENTER;
			else
				h->cmdbuf[h->cmdidx++] = STLINK_DEBUG_APIV2_ENTER;
			h->cmdbuf[h->cmdidx++] = STLINK_DEBUG_ENTER_SWD;
			break;
		case STLINK_MODE_DEBUG_SWIM:
			h->cmdbuf[h->cmdidx++] = STLINK_SWIM_COMMAND;
			h->cmdbuf[h->cmdidx++] = STLINK_SWIM_ENTER;
			/* no answer for this function... */
			rx_size = 0;
			break;
		case STLINK_MODE_DFU:
		case STLINK_MODE_MASS:
		default:
			return ERROR_FAIL;
	}

	return stlink_cmd_allow_retry(handle, h->databuf, rx_size);
}

/** */
static int stlink_usb_mode_leave(void *handle, enum stlink_mode type)
{
	int res;
	struct stlink_usb_handle_s *h = handle;

	assert(handle != NULL);

	stlink_usb_init_buffer(handle, STLINK_NULL_EP, 0);

	switch (type) {
		case STLINK_MODE_DEBUG_JTAG:
		case STLINK_MODE_DEBUG_SWD:
			h->cmdbuf[h->cmdidx++] = STLINK_DEBUG_COMMAND;
			h->cmdbuf[h->cmdidx++] = STLINK_DEBUG_EXIT;
			break;
		case STLINK_MODE_DEBUG_SWIM:
			h->cmdbuf[h->cmdidx++] = STLINK_SWIM_COMMAND;
			h->cmdbuf[h->cmdidx++] = STLINK_SWIM_EXIT;
			break;
		case STLINK_MODE_DFU:
			h->cmdbuf[h->cmdidx++] = STLINK_DFU_COMMAND;
			h->cmdbuf[h->cmdidx++] = STLINK_DFU_EXIT;
			break;
		case STLINK_MODE_MASS:
		default:
			return ERROR_FAIL;
	}

	res = stlink_usb_xfer(handle, 0, 0);

	if (res != ERROR_OK)
		return res;

	return ERROR_OK;
}

static int stlink_usb_assert_srst(void *handle, int srst);

static enum stlink_mode stlink_get_mode(enum hl_transports t)
{
	switch (t) {
	case HL_TRANSPORT_SWD:
		return STLINK_MODE_DEBUG_SWD;
	case HL_TRANSPORT_JTAG:
		return STLINK_MODE_DEBUG_JTAG;
	case HL_TRANSPORT_SWIM:
		return STLINK_MODE_DEBUG_SWIM;
	default:
		return STLINK_MODE_UNKNOWN;
	}
}

/** */
static int stlink_exit_mode (void *handle)
{
	int res;
	uint8_t mode;
	enum stlink_mode emode;
	struct stlink_usb_handle_s *h = handle;

	assert(handle != NULL);

	res = stlink_usb_current_mode(handle, &mode);
	if (res != ERROR_OK)
		return res;

	LOG_DEBUG("MODE: 0x%02X", mode);

	/* try to exit current mode */
	switch (mode) {
		case STLINK_DEV_DFU_MODE:
			emode = STLINK_MODE_DFU;
			break;
		case STLINK_DEV_DEBUG_MODE:
			emode = STLINK_MODE_DEBUG_SWD;
			break;
		case STLINK_DEV_SWIM_MODE:
			emode = STLINK_MODE_DEBUG_SWIM;
			break;
		case STLINK_DEV_BOOTLOADER_MODE:
		case STLINK_DEV_MASS_MODE:
		default:
			emode = STLINK_MODE_UNKNOWN;
			break;
	}

	if (emode != STLINK_MODE_UNKNOWN) {
		LOG_DEBUG("E-MODE: 0x%02X", emode);
		res = stlink_usb_mode_leave(handle, emode);
		if (res != ERROR_OK)
			return res;

		h->debug_mode_entered = false;
	}

	return ERROR_OK;
}

/** */
static int stlink_usb_init_mode(void *handle, bool connect_under_reset)
{
	int res;
	uint8_t mode;
	enum stlink_mode emode;
	struct stlink_usb_handle_s *h = handle;

	assert(handle != NULL);

	res = stlink_exit_mode (handle);
	if (res != ERROR_OK)
		return res;

	res = stlink_usb_current_mode(handle, &mode);
	if (res != ERROR_OK)
		return res;

	LOG_DEBUG("MODE: 0x%02X", mode);

	/* we check the target voltage here as an aid to debugging connection problems.
	 * the stlink requires the target Vdd to be connected for reliable debugging.
	 * this cmd is supported in all modes except DFU
	 */
	if (mode != STLINK_DEV_DFU_MODE) {

		float target_voltage;

		/* check target voltage (if supported) */
		res = stlink_usb_check_voltage(h, &target_voltage);

		if (res != ERROR_OK) {
			if (res != ERROR_COMMAND_NOTFOUND)
				LOG_ERROR("voltage check failed");
			/* attempt to continue as it is not a catastrophic failure */
		} else {
			/* check for a sensible target voltage, operating range is 1.65-5.5v
			 * according to datasheet */
			if (target_voltage < 1.5)
				LOG_ERROR("target voltage may be too low for reliable debugging");
		}
	}

	/* set selected mode */
	emode = stlink_get_mode(h->transport);

	if (emode == STLINK_MODE_UNKNOWN) {
		LOG_ERROR("selected mode (transport) not supported");
		return ERROR_FAIL;
	}

	/* preliminary SRST assert:
	 * We want SRST is asserted before activating debug signals (mode_enter).
	 * As the required mode has not been set, the adapter may not know what pin to use.
	 * Tested firmware STLINK v2 JTAG v29 API v2 SWIM v0 uses T_NRST pin by default
	 * Tested firmware STLINK v2 JTAG v27 API v2 SWIM v6 uses T_NRST pin by default
	 * after power on, SWIM_RST stays unchanged */
	if (connect_under_reset && emode != STLINK_MODE_DEBUG_SWIM)
		stlink_usb_assert_srst(handle, 0);
		/* do not check the return status here, we will
		   proceed and enter the desired mode below
		   and try asserting srst again. */

	res = stlink_usb_mode_enter(handle, emode);
	if (res != ERROR_OK)
		return res;

	/* assert SRST again: a little bit late but now the adapter knows for sure what pin to use */
	if (h->transport == HL_TRANSPORT_SWIM && connect_under_reset) {
		res = stlink_usb_assert_srst(handle, 0);
		if (res != ERROR_OK)
			return res;
	}

	res = stlink_usb_current_mode(handle, &mode);

	if (res != ERROR_OK)
		return res;

	LOG_DEBUG("MODE: 0x%02X", mode);

	return ERROR_OK;
}

/* request status from last swim request */
static int stlink_swim_status(void *handle)
{
	struct stlink_usb_handle_s *h = handle;
	int res;

	stlink_usb_init_buffer(handle, h->rx_ep, 4);
	h->cmdbuf[h->cmdidx++] = STLINK_SWIM_COMMAND;
	h->cmdbuf[h->cmdidx++] = STLINK_SWIM_READSTATUS;
	res = stlink_usb_xfer(handle, h->databuf, 4);
	if (res != ERROR_OK)
		return res;
	return ERROR_OK;
}
/*
	the purpose of this function is unknown...
	capabilites? anyway for swim v6 it returns
	0001020600000000
*/
__attribute__((unused))
static int stlink_swim_cap(void *handle, uint8_t *cap)
{
	struct stlink_usb_handle_s *h = handle;
	int res;

	stlink_usb_init_buffer(handle, h->rx_ep, 8);
	h->cmdbuf[h->cmdidx++] = STLINK_SWIM_COMMAND;
	h->cmdbuf[h->cmdidx++] = STLINK_SWIM_READ_CAP;
	h->cmdbuf[h->cmdidx++] = 0x01;
	res = stlink_usb_xfer(handle, h->databuf, 8);
	if (res != ERROR_OK)
		return res;
	memcpy(cap, h->databuf, 8);
	return ERROR_OK;
}

/*	debug dongle assert/deassert sreset line */
static int stlink_swim_assert_reset(void *handle, int reset)
{
	struct stlink_usb_handle_s *h = handle;
	int res;

	stlink_usb_init_buffer(handle, h->rx_ep, 0);
	h->cmdbuf[h->cmdidx++] = STLINK_SWIM_COMMAND;
	if (!reset)
		h->cmdbuf[h->cmdidx++] = STLINK_SWIM_ASSERT_RESET;
	else
		h->cmdbuf[h->cmdidx++] = STLINK_SWIM_DEASSERT_RESET;
	res = stlink_cmd_allow_retry(handle, h->databuf, 0);
	if (res != ERROR_OK)
		return res;
	return ERROR_OK;
}

/*
	send swim enter seq
	1.3ms low then 750Hz then 1.5kHz
*/
static int stlink_swim_enter(void *handle)
{
	struct stlink_usb_handle_s *h = handle;
	int res;

	stlink_usb_init_buffer(handle, h->rx_ep, 0);
	h->cmdbuf[h->cmdidx++] = STLINK_SWIM_COMMAND;
	h->cmdbuf[h->cmdidx++] = STLINK_SWIM_ENTER_SEQ;
	res = stlink_cmd_allow_retry(handle, h->databuf, 0);
	if (res != ERROR_OK)
		return res;
	return ERROR_OK;
}

/*	switch high/low speed swim */
static int stlink_swim_speed(void *handle, int speed)
{
	struct stlink_usb_handle_s *h = handle;
	int res;

	stlink_usb_init_buffer(handle, h->rx_ep, 0);
	h->cmdbuf[h->cmdidx++] = STLINK_SWIM_COMMAND;
	h->cmdbuf[h->cmdidx++] = STLINK_SWIM_SPEED;
	if (speed)
		h->cmdbuf[h->cmdidx++] = 1;
	else
		h->cmdbuf[h->cmdidx++] = 0;
	res = stlink_cmd_allow_retry(handle, h->databuf, 0);
	if (res != ERROR_OK)
		return res;
	return ERROR_OK;
}

/*
	initiate srst from swim.
	nrst is pulled low for 50us.
*/
static int stlink_swim_generate_rst(void *handle)
{
	struct stlink_usb_handle_s *h = handle;
	int res;

	stlink_usb_init_buffer(handle, h->rx_ep, 0);
	h->cmdbuf[h->cmdidx++] = STLINK_SWIM_COMMAND;
	h->cmdbuf[h->cmdidx++] = STLINK_SWIM_GEN_RST;
	res = stlink_cmd_allow_retry(handle, h->databuf, 0);
	if (res != ERROR_OK)
		return res;
	return ERROR_OK;
}

/*
	send resyncronize sequence
	swim is pulled low for 16us
	reply is 64 clks low
*/
static int stlink_swim_resync(void *handle)
{
	struct stlink_usb_handle_s *h = handle;
	int res;

	stlink_usb_init_buffer(handle, h->rx_ep, 0);
	h->cmdbuf[h->cmdidx++] = STLINK_SWIM_COMMAND;
	h->cmdbuf[h->cmdidx++] = STLINK_SWIM_RESET;
	res = stlink_cmd_allow_retry(handle, h->databuf, 0);
	if (res != ERROR_OK)
		return res;
	return ERROR_OK;
}

static int stlink_swim_writebytes(void *handle, uint32_t addr, uint32_t len,
								const uint8_t *data)
{
	struct stlink_usb_handle_s *h = handle;
	int res;
	unsigned int i;
	unsigned int datalen = 0;
	int cmdsize = STLINK_CMD_SIZE_V2;

	if (len > STLINK_DATA_SIZE)
		return ERROR_FAIL;

	if (h->version.stlink == 1)
		cmdsize = STLINK_SG_SIZE;

	stlink_usb_init_buffer(handle, h->tx_ep, 0);
	h->cmdbuf[h->cmdidx++] = STLINK_SWIM_COMMAND;
	h->cmdbuf[h->cmdidx++] = STLINK_SWIM_WRITEMEM;
	h_u16_to_be(h->cmdbuf+h->cmdidx, len);
	h->cmdidx += 2;
	h_u32_to_be(h->cmdbuf+h->cmdidx, addr);
	h->cmdidx += 4;
	for (i = 0; i < len; i++) {
		if (h->cmdidx == cmdsize)
			h->databuf[datalen++] = *(data++);
		else
			h->cmdbuf[h->cmdidx++] = *(data++);
	}
	if (h->version.stlink == 1)
		stlink_usb_set_cbw_transfer_datalength(handle, datalen);

	res = stlink_cmd_allow_retry(handle, h->databuf, datalen);
	if (res != ERROR_OK)
		return res;
	return ERROR_OK;
}

static int stlink_swim_readbytes(void *handle, uint32_t addr, uint32_t len,
								uint8_t *data)
{
	struct stlink_usb_handle_s *h = handle;
	int res;

	if (len > STLINK_DATA_SIZE)
		return ERROR_FAIL;

	stlink_usb_init_buffer(handle, h->rx_ep, 0);
	h->cmdbuf[h->cmdidx++] = STLINK_SWIM_COMMAND;
	h->cmdbuf[h->cmdidx++] = STLINK_SWIM_READMEM;
	h_u16_to_be(h->cmdbuf+h->cmdidx, len);
	h->cmdidx += 2;
	h_u32_to_be(h->cmdbuf+h->cmdidx, addr);
	h->cmdidx += 4;
	res = stlink_cmd_allow_retry(handle, h->databuf, 0);
	if (res != ERROR_OK)
		return res;

	stlink_usb_init_buffer(handle, h->rx_ep, len);
	h->cmdbuf[h->cmdidx++] = STLINK_SWIM_COMMAND;
	h->cmdbuf[h->cmdidx++] = STLINK_SWIM_READBUF;
	res = stlink_usb_xfer(handle, data, len);
	if (res != ERROR_OK)
		return res;

	return ERROR_OK;
}

/** */
static int stlink_usb_idcode(void *handle, uint32_t *idcode,
							struct target *target)
{
	int res, offset;
	struct stlink_usb_handle_s *h = handle;

	assert(handle != NULL);

	/* there is no swim read core id cmd */
	if (h->transport == HL_TRANSPORT_SWIM) {
		*idcode = 0;
		return ERROR_OK;
	}

	stlink_usb_init_buffer(handle, h->rx_ep, 12);

	h->cmdbuf[h->cmdidx++] = STLINK_DEBUG_COMMAND;
	if (h->jtag_api == STLINK_JTAG_API_V1) {
		h->cmdbuf[h->cmdidx++] = STLINK_DEBUG_READCOREID;

		res = stlink_usb_xfer(handle, h->databuf, 4);
		offset = 0;
	} else {
		h->cmdbuf[h->cmdidx++] = STLINK_DEBUG_APIV2_READ_IDCODES;

		res = stlink_usb_xfer(handle, h->databuf, 12);
		offset = 4;
	}

	if (res != ERROR_OK)
		return res;

	*idcode = le_to_h_u32(h->databuf + offset);

	LOG_DEBUG("IDCODE: 0x%08" PRIX32, *idcode);

	return ERROR_OK;
}

static int stlink_usb_v2_read_debug_reg(void *handle, uint32_t addr,
										uint32_t *val, struct target *target)
{
	struct stlink_usb_handle_s *h = handle;
	int res;

	assert(handle != NULL);

	stlink_usb_init_buffer(handle, h->rx_ep, 8);

	h->cmdbuf[h->cmdidx++] = STLINK_DEBUG_COMMAND;
	h->cmdbuf[h->cmdidx++] = STLINK_DEBUG_APIV2_READDEBUGREG;
	h_u32_to_le(h->cmdbuf+h->cmdidx, addr);
	h->cmdidx += 4;
	if ((h->jtag_api == STLINK_JTAG_API_V2 && h->version.jtag >= 28) || h->jtag_api == STLINK_JTAG_API_V3) {
		h_u32_to_le(&h->cmdbuf[h->cmdidx], target->coreid);
	}

	res = stlink_cmd_allow_retry(handle, h->databuf, 8);
	if (res != ERROR_OK)
		return res;

	*val = le_to_h_u32(h->databuf + 4);
	return ERROR_OK;
}

static int stlink_usb_write_debug_reg(void *handle, uint32_t addr,
									uint32_t val, struct target *target)
{
	struct stlink_usb_handle_s *h = handle;

	assert(handle != NULL);

	stlink_usb_init_buffer(handle, h->rx_ep, 2);

	h->cmdbuf[h->cmdidx++] = STLINK_DEBUG_COMMAND;
	if (h->jtag_api == STLINK_JTAG_API_V1)
		h->cmdbuf[h->cmdidx++] = STLINK_DEBUG_APIV1_WRITEDEBUGREG;
	else
		h->cmdbuf[h->cmdidx++] = STLINK_DEBUG_APIV2_WRITEDEBUGREG;
	h_u32_to_le(h->cmdbuf+h->cmdidx, addr);
	h->cmdidx += 4;
	h_u32_to_le(h->cmdbuf+h->cmdidx, val);
	h->cmdidx += 4;
	if ((h->jtag_api == STLINK_JTAG_API_V2 && h->version.jtag >= 28) || h->jtag_api == STLINK_JTAG_API_V3) {
		h->cmdbuf[h->cmdidx] = target->coreid;
	}

	return stlink_cmd_allow_retry(handle, h->databuf, 2);
}

/** */
static int stlink_usb_trace_read(void *handle, uint8_t *buf, size_t *size)
{
	struct stlink_usb_handle_s *h = handle;

	assert(handle != NULL);

	if (h->trace.enabled && \
		(h->version.jtag >= STLINK_TRACE_MIN_VERSION || h->jtag_api == STLINK_JTAG_API_V3)) {
		int res;

		stlink_usb_init_buffer(handle, h->rx_ep, 10);

		h->cmdbuf[h->cmdidx++] = STLINK_DEBUG_COMMAND;
		h->cmdbuf[h->cmdidx++] = STLINK_DEBUG_APIV2_GET_TRACE_NB;

		res = stlink_usb_xfer(handle, h->databuf, 2);
		if (res != ERROR_OK)
			return res;

		size_t bytes_avail = le_to_h_u16(h->databuf);
		*size = bytes_avail < *size ? bytes_avail : *size - 1;

		if (*size > 0) {
			res = stlink_usb_read_trace(handle, buf, *size);
			if (res != ERROR_OK)
				return res;
			return ERROR_OK;
		}
	}
	*size = 0;
	return ERROR_OK;
}

static enum target_state stlink_usb_v2_get_status(void *handle,
												struct target *target)
{
	int result;
	uint32_t status;

	result = stlink_usb_v2_read_debug_reg(handle, DCB_DHCSR, &status, target);
	if (result != ERROR_OK)
		return TARGET_UNKNOWN;

	if (status & S_HALT)
		return TARGET_HALTED;
	else if (status & S_RESET_ST)
		return TARGET_RESET;

	return TARGET_RUNNING;
}

/** */
static enum target_state stlink_usb_state(void *handle, struct target *target)
{
	int res;
	struct stlink_usb_handle_s *h = handle;

	assert(handle != NULL);

	if (h->transport == HL_TRANSPORT_SWIM) {
		res = stlink_usb_mode_enter(handle, stlink_get_mode(h->transport));
		if (res != ERROR_OK)
			return TARGET_UNKNOWN;

		res = stlink_swim_resync(handle);
		if (res != ERROR_OK)
			return TARGET_UNKNOWN;

		return ERROR_OK;
	}

	if (h->reconnect_pending) {
		LOG_INFO("Previous state query failed, trying to reconnect");
		res = stlink_usb_mode_enter(handle, stlink_get_mode(h->transport));

		if (res != ERROR_OK)
			return TARGET_UNKNOWN;

		h->reconnect_pending = false;
	}

	if (h->jtag_api == STLINK_JTAG_API_V2 || h->jtag_api == STLINK_JTAG_API_V3) {
		res = stlink_usb_v2_get_status(handle, target);
		if (res == TARGET_UNKNOWN)
			h->reconnect_pending = true;
		return res;
	}

	stlink_usb_init_buffer(handle, h->rx_ep, 2);

	h->cmdbuf[h->cmdidx++] = STLINK_DEBUG_COMMAND;
	h->cmdbuf[h->cmdidx++] = STLINK_DEBUG_GETSTATUS;

	res = stlink_usb_xfer(handle, h->databuf, 2);

	if (res != ERROR_OK)
		return TARGET_UNKNOWN;

	if (h->databuf[0] == STLINK_CORE_RUNNING)
		return TARGET_RUNNING;
	if (h->databuf[0] == STLINK_CORE_HALTED)
		return TARGET_HALTED;

	h->reconnect_pending = true;

	return TARGET_UNKNOWN;
}

static int stlink_usb_assert_srst(void *handle, int srst)
{
	struct stlink_usb_handle_s *h = handle;

	assert(handle != NULL);

	if (h->transport == HL_TRANSPORT_SWIM)
		return stlink_swim_assert_reset(handle, srst);

	if (h->version.stlink == 1)
		return ERROR_COMMAND_NOTFOUND;

	stlink_usb_init_buffer(handle, h->rx_ep, 2);

	h->cmdbuf[h->cmdidx++] = STLINK_DEBUG_COMMAND;
	h->cmdbuf[h->cmdidx++] = STLINK_DEBUG_APIV2_DRIVE_NRST;
	h->cmdbuf[h->cmdidx++] = srst;

	return stlink_cmd_allow_retry(handle, h->databuf, 2);
}

/** */
static void stlink_usb_trace_disable(void *handle)
{
	int res = ERROR_OK;
	struct stlink_usb_handle_s *h = handle;

	assert(handle != NULL);

	assert(h->version.jtag >= STLINK_TRACE_MIN_VERSION || h->jtag_api == STLINK_JTAG_API_V3);

	LOG_DEBUG("Tracing: disable");

	stlink_usb_init_buffer(handle, h->rx_ep, 2);
	h->cmdbuf[h->cmdidx++] = STLINK_DEBUG_COMMAND;
	h->cmdbuf[h->cmdidx++] = STLINK_DEBUG_APIV2_STOP_TRACE_RX;
	res = stlink_usb_xfer(handle, h->databuf, 2);

	if (res == ERROR_OK)
		h->trace.enabled = false;
}


/** */
static int stlink_usb_trace_enable(void *handle)
{
	int res;
	struct stlink_usb_handle_s *h = handle;

	assert(handle != NULL);

	if (h->version.jtag >= STLINK_TRACE_MIN_VERSION || h->jtag_api == STLINK_JTAG_API_V3) {
		stlink_usb_init_buffer(handle, h->rx_ep, 10);

		h->cmdbuf[h->cmdidx++] = STLINK_DEBUG_COMMAND;
		h->cmdbuf[h->cmdidx++] = STLINK_DEBUG_APIV2_START_TRACE_RX;
		h_u16_to_le(h->cmdbuf+h->cmdidx, (uint16_t)STLINK_TRACE_SIZE);
		h->cmdidx += 2;
		h_u32_to_le(h->cmdbuf+h->cmdidx, h->trace.source_hz);
		h->cmdidx += 4;

		res = stlink_usb_xfer(handle, h->databuf, 2);

		if (res == ERROR_OK) {
			h->trace.enabled = true;
			LOG_DEBUG("Tracing: recording at %" PRIu32 "Hz", h->trace.source_hz);
		}
	} else {
		LOG_ERROR("Tracing is not supported by this version.");
		res = ERROR_FAIL;
	}

	return res;
}

/** */
static int stlink_usb_reset(void *handle)
{
	struct stlink_usb_handle_s *h = handle;
	int retval;

	assert(handle != NULL);

	if (h->transport == HL_TRANSPORT_SWIM)
		return stlink_swim_generate_rst(handle);

	stlink_usb_init_buffer(handle, h->rx_ep, 2);

	h->cmdbuf[h->cmdidx++] = STLINK_DEBUG_COMMAND;

	if (h->jtag_api == STLINK_JTAG_API_V1)
		h->cmdbuf[h->cmdidx++] = STLINK_DEBUG_APIV1_RESETSYS;
	else
		h->cmdbuf[h->cmdidx++] = STLINK_DEBUG_APIV2_RESETSYS;

	retval = stlink_cmd_allow_retry(handle, h->databuf, 2);
	if (retval != ERROR_OK)
		return retval;

	if (h->trace.enabled) {
		stlink_usb_trace_disable(h);
		return stlink_usb_trace_enable(h);
	}

	return ERROR_OK;
}

/** */
static int stlink_usb_run(void *handle, struct target *target)
{
	int res;
	struct stlink_usb_handle_s *h = handle;

	assert(handle != NULL);

	if (h->jtag_api == STLINK_JTAG_API_V2 || h->jtag_api == STLINK_JTAG_API_V3) {
		res = stlink_usb_write_debug_reg(handle, DCB_DHCSR, DBGKEY|C_DEBUGEN, target);

		return res;
	}

	stlink_usb_init_buffer(handle, h->rx_ep, 2);

	h->cmdbuf[h->cmdidx++] = STLINK_DEBUG_COMMAND;
	h->cmdbuf[h->cmdidx++] = STLINK_DEBUG_RUNCORE;

	return stlink_cmd_allow_retry(handle, h->databuf, 2);
}

/** */
static int stlink_usb_halt(void *handle, struct target *target)
{
	int res;
	struct stlink_usb_handle_s *h = handle;

	assert(handle != NULL);

	if (h->jtag_api == STLINK_JTAG_API_V2 || h->jtag_api == STLINK_JTAG_API_V3) {
		res = stlink_usb_write_debug_reg(handle, DCB_DHCSR, DBGKEY|C_HALT|C_DEBUGEN, target);

		return res;
	}

	stlink_usb_init_buffer(handle, h->rx_ep, 2);

	h->cmdbuf[h->cmdidx++] = STLINK_DEBUG_COMMAND;
	h->cmdbuf[h->cmdidx++] = STLINK_DEBUG_FORCEDEBUG;

	return stlink_cmd_allow_retry(handle, h->databuf, 2);
}

/** */
static int stlink_usb_step(void *handle, struct target *target)
{
	struct stlink_usb_handle_s *h = handle;

	assert(handle != NULL);

	if (h->jtag_api == STLINK_JTAG_API_V2 || h->jtag_api == STLINK_JTAG_API_V3) {
		/* TODO: this emulates the v1 api, it should really use a similar auto mask isr
		 * that the cortex-M3 currently does. */
		stlink_usb_write_debug_reg(handle, DCB_DHCSR, DBGKEY|C_HALT|C_MASKINTS|C_DEBUGEN, target);
		stlink_usb_write_debug_reg(handle, DCB_DHCSR, DBGKEY|C_STEP|C_MASKINTS|C_DEBUGEN, target);
		return stlink_usb_write_debug_reg(handle, DCB_DHCSR, DBGKEY|C_HALT|C_DEBUGEN, target);
	}

	stlink_usb_init_buffer(handle, h->rx_ep, 2);

	h->cmdbuf[h->cmdidx++] = STLINK_DEBUG_COMMAND;
	h->cmdbuf[h->cmdidx++] = STLINK_DEBUG_STEPCORE;

	return stlink_cmd_allow_retry(handle, h->databuf, 2);
}

/** */
static int stlink_usb_read_regs(void *handle, struct target *target)
{
	int res;
	struct stlink_usb_handle_s *h = handle;

	assert(handle != NULL);

	stlink_usb_init_buffer(handle, h->rx_ep, 88);

	h->cmdbuf[h->cmdidx++] = STLINK_DEBUG_COMMAND;
	if (h->jtag_api == STLINK_JTAG_API_V1) {

		h->cmdbuf[h->cmdidx++] = STLINK_DEBUG_APIV1_READALLREGS;
		res = stlink_usb_xfer(handle, h->databuf, 84);
		/* regs data from offset 0 */
	} else {
		h->cmdbuf[h->cmdidx++] = STLINK_DEBUG_APIV2_READALLREGS;
		if ((h->jtag_api == STLINK_JTAG_API_V2 && h->version.jtag >= 28) || h->jtag_api == STLINK_JTAG_API_V3) {
			h->cmdbuf[h->cmdidx++] = target->coreid;
		}
		res = stlink_usb_xfer(handle, h->databuf, 88);
		/* status at offset 0, regs data from offset 4 */
	}

	return res;
}

/** */
static int stlink_usb_read_reg(void *handle, int num, uint32_t *val,
							struct target *target)
{
	int res;
	struct stlink_usb_handle_s *h = handle;

	assert(handle != NULL);

	stlink_usb_init_buffer(handle, h->rx_ep, h->jtag_api == STLINK_JTAG_API_V1 ? 4 : 8);

	h->cmdbuf[h->cmdidx++] = STLINK_DEBUG_COMMAND;
	if (h->jtag_api == STLINK_JTAG_API_V1)
		h->cmdbuf[h->cmdidx++] = STLINK_DEBUG_APIV1_READREG;
	else
		h->cmdbuf[h->cmdidx++] = STLINK_DEBUG_APIV2_READREG;
	h->cmdbuf[h->cmdidx++] = num;

	if ((h->jtag_api == STLINK_JTAG_API_V2 && h->version.jtag >= 28) || h->jtag_api == STLINK_JTAG_API_V3) {
		h->cmdbuf[h->cmdidx++] = target->coreid;
	}

	if (h->jtag_api == STLINK_JTAG_API_V1) {
		res = stlink_usb_xfer(handle, h->databuf, 4);
		if (res != ERROR_OK)
			return res;
		*val = le_to_h_u32(h->databuf);
		return ERROR_OK;
	} else {
		res = stlink_cmd_allow_retry(handle, h->databuf, 8);
		if (res != ERROR_OK)
			return res;
		*val = le_to_h_u32(h->databuf + 4);
		return ERROR_OK;
	}
}

/** */
static int stlink_usb_write_reg(void *handle, int num, uint32_t val,
								struct target *target)
{
	struct stlink_usb_handle_s *h = handle;

	assert(handle != NULL);

	stlink_usb_init_buffer(handle, h->rx_ep, 2);
	h->cmdbuf[h->cmdidx++] = STLINK_DEBUG_COMMAND;
	if (h->jtag_api == STLINK_JTAG_API_V1)
		h->cmdbuf[h->cmdidx++] = STLINK_DEBUG_APIV1_WRITEREG;
	else
		h->cmdbuf[h->cmdidx++] = STLINK_DEBUG_APIV2_WRITEREG;
	h->cmdbuf[h->cmdidx++] = num;
	h_u32_to_le(h->cmdbuf+h->cmdidx, val);
	h->cmdidx += 4;
	if ((h->jtag_api == STLINK_JTAG_API_V2 && h->version.jtag >= 28) || h->jtag_api == STLINK_JTAG_API_V3) {
		h_u32_to_le(&h->cmdbuf[h->cmdidx++], target->coreid);
	}

	return stlink_cmd_allow_retry(handle, h->databuf, 2);
}

static int stlink_usb_get_rw_status(void *handle, struct target *target)
{
	int res;
	struct stlink_usb_handle_s *h = handle;

	assert(handle != NULL);

	if (h->jtag_api == STLINK_JTAG_API_V1)
		return ERROR_OK;

	stlink_usb_init_buffer(handle, h->rx_ep, 3);

	h->cmdbuf[h->cmdidx++] = STLINK_DEBUG_COMMAND;
	if (h->jtag_api == STLINK_JTAG_API_V3) {
		h->cmdbuf[h->cmdidx++] = STLINK_DEBUG_APIV3_GETLASTRWSTATUS;
		h_u32_to_le(&h->cmdbuf[h->cmdidx++], target->coreid);
		res = stlink_usb_xfer(handle, h->databuf, 12);
	} else {
		h->cmdbuf[h->cmdidx++] = STLINK_DEBUG_APIV2_GETLASTRWSTATUS;
		if (h->version.jtag >= 28) {
			h_u32_to_le(&h->cmdbuf[h->cmdidx++], target->coreid);
		}
		res = stlink_usb_xfer(handle, h->databuf, 2);
	}

	if (res != ERROR_OK)
		return res;

	return stlink_usb_error_check(h);
}

/** */
static int stlink_usb_read_mem8(void *handle, uint32_t addr, uint16_t len,
								uint8_t *buffer, struct target *target)
{
	int res;
	uint16_t read_len = len;
	struct stlink_usb_handle_s *h = handle;

	assert(handle != NULL);

	/* max 8 bit read/write is 64 bytes or 512 bytes for v3 */
	if (len > stlink_usb_block(h)) {
		LOG_DEBUG("max buffer (%d) length exceeded", stlink_usb_block(h));
		return ERROR_FAIL;
	}

	stlink_usb_init_buffer(handle, h->rx_ep, read_len);

	h->cmdbuf[h->cmdidx++] = STLINK_DEBUG_COMMAND;
	h->cmdbuf[h->cmdidx++] = STLINK_DEBUG_READMEM_8BIT;
	h_u32_to_le(h->cmdbuf+h->cmdidx, addr);
	h->cmdidx += 4;
	h_u16_to_le(h->cmdbuf+h->cmdidx, len);
	h->cmdidx += 2;

	if ((h->jtag_api == STLINK_JTAG_API_V2 && h->version.jtag >= 28) || h->jtag_api == STLINK_JTAG_API_V3) {
		h_u32_to_le(&h->cmdbuf[h->cmdidx++], target->coreid);
	}

	/* we need to fix read length for single bytes */
	if (read_len == 1)
		read_len++;

	res = stlink_usb_xfer(handle, h->databuf, read_len);

	if (res != ERROR_OK)
		return res;

	memcpy(buffer, h->databuf, len);

	return stlink_usb_get_rw_status(handle, target);
}

/** */
static int stlink_usb_write_mem8(void *handle, uint32_t addr, uint16_t len,
								const uint8_t *buffer, struct target *target)
{
	int res;
	struct stlink_usb_handle_s *h = handle;

	assert(handle != NULL);

	/* max 8 bit read/write is 64 bytes or 512 bytes for v3 */
	if (len > stlink_usb_block(h)) {
		LOG_DEBUG("max buffer length (%d) exceeded", stlink_usb_block(h));
		return ERROR_FAIL;
	}

	stlink_usb_init_buffer(handle, h->tx_ep, len);

	h->cmdbuf[h->cmdidx++] = STLINK_DEBUG_COMMAND;
	h->cmdbuf[h->cmdidx++] = STLINK_DEBUG_WRITEMEM_8BIT;
	h_u32_to_le(h->cmdbuf+h->cmdidx, addr);
	h->cmdidx += 4;
	h_u16_to_le(h->cmdbuf+h->cmdidx, len);
	h->cmdidx += 2;

	if ((h->jtag_api == STLINK_JTAG_API_V2 && h->version.jtag >= 28) || h->jtag_api == STLINK_JTAG_API_V3) {
		h_u32_to_le(&h->cmdbuf[h->cmdidx++], target->coreid);
	}

	res = stlink_usb_xfer(handle, buffer, len);

	if (res != ERROR_OK)
		return res;

	return stlink_usb_get_rw_status(handle, target);
}

/** */
static int stlink_usb_read_mem32(void *handle, uint32_t addr, uint16_t len,
								uint8_t *buffer, struct target *target)
{
	int res;
	struct stlink_usb_handle_s *h = handle;

	assert(handle != NULL);

	/* data must be a multiple of 4 and word aligned */
	if (len % 4 || addr % 4) {
		LOG_DEBUG("Invalid data alignment");
		return ERROR_TARGET_UNALIGNED_ACCESS;
	}

	stlink_usb_init_buffer(handle, h->rx_ep, len);

	h->cmdbuf[h->cmdidx++] = STLINK_DEBUG_COMMAND;
	h->cmdbuf[h->cmdidx++] = STLINK_DEBUG_READMEM_32BIT;
	h_u32_to_le(h->cmdbuf+h->cmdidx, addr);
	h->cmdidx += 4;
	h_u16_to_le(h->cmdbuf+h->cmdidx, len);
	h->cmdidx += 2;

	if ((h->jtag_api == STLINK_JTAG_API_V2 && h->version.jtag >= 28) || h->jtag_api == STLINK_JTAG_API_V3) {
		h_u32_to_le(&h->cmdbuf[h->cmdidx++], target->coreid);
	}

	res = stlink_usb_xfer(handle, h->databuf, len);

	if (res != ERROR_OK)
		return res;

	memcpy(buffer, h->databuf, len);

	return stlink_usb_get_rw_status(handle, target);
}

/** */
static int stlink_usb_write_mem32(void *handle, uint32_t addr, uint16_t len,
								const uint8_t *buffer, struct target *target)
{
	int res;
	struct stlink_usb_handle_s *h = handle;

	assert(handle != NULL);

	/* data must be a multiple of 4 and word aligned */
	if (len % 4 || addr % 4) {
		LOG_DEBUG("Invalid data alignment");
		return ERROR_TARGET_UNALIGNED_ACCESS;
	}

	stlink_usb_init_buffer(handle, h->tx_ep, len);

	h->cmdbuf[h->cmdidx++] = STLINK_DEBUG_COMMAND;
	h->cmdbuf[h->cmdidx++] = STLINK_DEBUG_WRITEMEM_32BIT;
	h_u32_to_le(h->cmdbuf+h->cmdidx, addr);
	h->cmdidx += 4;
	h_u16_to_le(h->cmdbuf+h->cmdidx, len);
	h->cmdidx += 2;

	if ((h->jtag_api == STLINK_JTAG_API_V2 && h->version.jtag >= 28) || h->jtag_api == STLINK_JTAG_API_V3) {
		h_u32_to_le(&h->cmdbuf[h->cmdidx++], target->coreid);
	}

	res = stlink_usb_xfer(handle, buffer, len);

	if (res != ERROR_OK)
		return res;

	return stlink_usb_get_rw_status(handle, target);
}

static uint32_t stlink_max_block_size(uint32_t tar_autoincr_block, uint32_t address)
{
	uint32_t max_tar_block = (tar_autoincr_block - ((tar_autoincr_block - 1) & address));
	if (max_tar_block == 0)
		max_tar_block = 4;
	return max_tar_block;
}

static int stlink_usb_read_mem(void *handle, uint32_t addr, uint32_t size,
		uint32_t count, uint8_t *buffer, struct target *target)
{
	int retval = ERROR_OK;
	uint32_t bytes_remaining;
	int retries = 0;
	struct stlink_usb_handle_s *h = handle;

	/* calculate byte count */
	count *= size;

	while (count) {

		bytes_remaining = (size == 4) ? \
				stlink_max_block_size(h->max_mem_packet, addr) : stlink_usb_block(h);

		if (count < bytes_remaining)
			bytes_remaining = count;

		if (h->transport == HL_TRANSPORT_SWIM) {
			retval = stlink_swim_readbytes(handle, addr, bytes_remaining, buffer);
			if (retval != ERROR_OK)
				return retval;
		} else
		/* the stlink only supports 8/32bit memory read/writes
		 * honour 32bit, all others will be handled as 8bit access */
		if (size == 4) {

			/* When in jtag mode the stlink uses the auto-increment functinality.
			 * However it expects us to pass the data correctly, this includes
			 * alignment and any page boundaries. We already do this as part of the
			 * adi_v5 implementation, but the stlink is a hla adapter and so this
			 * needs implementiong manually.
			 * currently this only affects jtag mode, according to ST they do single
			 * access in SWD mode - but this may change and so we do it for both modes */

			/* we first need to check for any unaligned bytes */
			if (addr % 4) {

				uint32_t head_bytes = 4 - (addr % 4);
				retval = stlink_usb_read_mem8(handle, addr, head_bytes, buffer, target);
				if (retval == ERROR_WAIT && retries < MAX_WAIT_RETRIES) {
					usleep((1<<retries++) * 1000);
					continue;
				}
				if (retval != ERROR_OK)
					return retval;
				buffer += head_bytes;
				addr += head_bytes;
				count -= head_bytes;
				bytes_remaining -= head_bytes;
			}

			if (bytes_remaining % 4)
				retval = stlink_usb_read_mem(handle, addr, 1, bytes_remaining, buffer, target);
			else
				retval = stlink_usb_read_mem32(handle, addr, bytes_remaining, buffer, target);
		} else
			retval = stlink_usb_read_mem8(handle, addr, bytes_remaining, buffer, target);

		if (retval == ERROR_WAIT && retries < MAX_WAIT_RETRIES) {
			usleep((1<<retries++) * 1000);
			continue;
		}
		if (retval != ERROR_OK)
			return retval;

		buffer += bytes_remaining;
		addr += bytes_remaining;
		count -= bytes_remaining;
	}

	return retval;
}

static int stlink_usb_write_mem(void *handle, uint32_t addr, uint32_t size,
		uint32_t count, const uint8_t *buffer, struct target *target)
{
	int retval = ERROR_OK;
	uint32_t bytes_remaining;
	int retries = 0;
	struct stlink_usb_handle_s *h = handle;

	/* calculate byte count */
	count *= size;

	while (count) {

		bytes_remaining = (size == 4) ? \
				stlink_max_block_size(h->max_mem_packet, addr) : stlink_usb_block(h);

		if (count < bytes_remaining)
			bytes_remaining = count;

		if (h->transport == HL_TRANSPORT_SWIM) {
			retval = stlink_swim_writebytes(handle, addr, bytes_remaining, buffer);
			if (retval != ERROR_OK)
				return retval;
		} else
		/* the stlink only supports 8/32bit memory read/writes
		 * honour 32bit, all others will be handled as 8bit access */
		if (size == 4) {

			/* When in jtag mode the stlink uses the auto-increment functinality.
			 * However it expects us to pass the data correctly, this includes
			 * alignment and any page boundaries. We already do this as part of the
			 * adi_v5 implementation, but the stlink is a hla adapter and so this
			 * needs implementiong manually.
			 * currently this only affects jtag mode, according to ST they do single
			 * access in SWD mode - but this may change and so we do it for both modes */

			/* we first need to check for any unaligned bytes */
			if (addr % 4) {

				uint32_t head_bytes = 4 - (addr % 4);
				retval = stlink_usb_write_mem8(handle, addr, head_bytes, buffer, target);
				if (retval == ERROR_WAIT && retries < MAX_WAIT_RETRIES) {
					usleep((1<<retries++) * 1000);
					continue;
				}
				if (retval != ERROR_OK)
					return retval;

				buffer += head_bytes;
				addr += head_bytes;
				count -= head_bytes;
				bytes_remaining -= head_bytes;
			}

			if (bytes_remaining % 4) {
				retval = stlink_usb_write_mem(handle, addr, 1, bytes_remaining, buffer, target);
			} else {
				retval = stlink_usb_write_mem32(handle, addr, bytes_remaining, buffer, target);
			}
		} else
			retval = stlink_usb_write_mem8(handle, addr, bytes_remaining, buffer, target);

		if (retval == ERROR_WAIT && retries < MAX_WAIT_RETRIES) {
			usleep((1<<retries++) * 1000);
			continue;
		}
		if (retval != ERROR_OK) {
			return retval;
		}
		buffer += bytes_remaining;
		addr += bytes_remaining;
		count -= bytes_remaining;
	}

	return retval;
}

/** */
static int stlink_usb_override_target(const char *targetname)
{
	return !strcmp(targetname, "cortex_m");
}

/** */
static int stlink_get_com_freq(void *handle, unsigned char swd_or_jtag, unsigned int *table_freq)
{
	struct stlink_usb_handle_s *h = handle;
	int i;

	if (h->version.stlink < 3) {
		LOG_ERROR("Unknown command");
		return 0;
	}

	stlink_usb_init_buffer(handle, h->rx_ep, 16);

	h->cmdbuf[h->cmdidx++] = STLINK_DEBUG_COMMAND;
	h->cmdbuf[h->cmdidx++] = STLINK_APIV3_GET_COM_FREQ;
	h->cmdbuf[h->cmdidx++] = swd_or_jtag;

	int res = stlink_usb_xfer(handle, h->databuf, 52);

	int size = h->databuf[8];

	if (size > STLINK_V3_MAX_FREQ_NB)
		size = STLINK_V3_MAX_FREQ_NB;

	for (i = 0; i < size; i++) {
		table_freq[i] = le_to_h_u32(&h->databuf[12+ i*4]);
	}

	/* set to zero all the next entries */
	for (i = size; i < STLINK_V3_MAX_FREQ_NB; i++)
		table_freq[i] = 0;

	return res;
}

/** */
static int stlink_set_com_freq(void *handle, unsigned char swd_or_jtag, unsigned int frequency)
{
	struct stlink_usb_handle_s *h = handle;
	int res;

	if (h->version.stlink < 3) {
		LOG_ERROR("Unknown command");
		return 0;
	}

	stlink_usb_init_buffer(handle, h->rx_ep, 16);

	h->cmdbuf[h->cmdidx++] = STLINK_DEBUG_COMMAND;
	h->cmdbuf[h->cmdidx++] = STLINK_APIV3_SET_COM_FREQ;
	h->cmdbuf[h->cmdidx++] = swd_or_jtag;
	h->cmdbuf[h->cmdidx++] = 0;

	h_u32_to_le(&h->cmdbuf[4], frequency);

	res = stlink_usb_xfer(handle, h->databuf, 8);
	return res;
}

/** */
__attribute__((unused))
static int stlink_switch_stlink_freq(void *handle, int divisor)
{
	struct stlink_usb_handle_s *h = handle;
	int res;

	if (h->version.stlink < 3) {
		LOG_ERROR("Unknown command");
		return 0;
	}

	stlink_usb_init_buffer(handle, h->rx_ep, 16);

	h->cmdbuf[h->cmdidx++] = STLINK_DEBUG_COMMAND;
	h->cmdbuf[h->cmdidx++] = STLINK_APIV3_SWITCH_STLINK_FREQ;
	h->cmdbuf[h->cmdidx++] = divisor;

	res = stlink_usb_xfer(handle, h->databuf, 8);

	return res;
}

/** */
static int stlink_speed_v3(void *handle, unsigned int *freq, unsigned int khz, bool query)
{
	struct stlink_usb_handle_s *h = handle;
	unsigned int i, valid_freq_nb = 0;
	int speed_index = -1;
	int speed_diff = INT_MAX;
	bool match = true;

	if (h->version.stlink < 3)
		return khz;

	/* restrict freq table to valid frequencies */
	for (i = 0; i < STLINK_V3_MAX_FREQ_NB; i++) {
		if (freq[i] != 0)
			valid_freq_nb++;
	}

	for (i = 0; i < valid_freq_nb; i++) {
		if (khz == freq[i]) {
			speed_index = i;
			break;
		} else {
			int current_diff = khz - freq[i];

			/* get abs value for comparison */
			current_diff = (current_diff > 0) ? current_diff : -current_diff;
			if ((current_diff < speed_diff) && khz >= freq[i]) {
				speed_diff = current_diff;
				speed_index = i;
			}
		}
	}

	if (speed_index == -1) {
		/* this will only be here if we cannot match the slow speed.
		 * use the slowest speed we support.*/
		speed_index = valid_freq_nb - 1;
		match = false;
	} else if (i == valid_freq_nb)
		match = false;

	if (!match) {
		LOG_INFO("Unable to match requested speed %d kHz, using %d kHz", \
				khz, freq[speed_index]);
	}

	if (h && !query) {
		unsigned char protocol = 0;

		if (h->transport == HL_TRANSPORT_SWD)
			protocol = 0;
		else if (h->transport == HL_TRANSPORT_JTAG)
			protocol = 1;

		int result = stlink_set_com_freq(handle, protocol, freq[speed_index]);
		if (result != ERROR_OK) {
			LOG_ERROR("Unable to set adapter speed");
			return khz;
		}
		LOG_INFO("Stlink adapter speed set to %d kHz", freq[speed_index]);
	}
	return freq[speed_index];
}

/** */
static int stlink_speed_v2(void *handle, int khz, bool query)
{
	unsigned int i;
	int speed_index = -1;
	int speed_diff = INT_MAX;
	struct stlink_usb_handle_s *h = handle;
	bool match = true;

	if (h && (h->transport == HL_TRANSPORT_JTAG)) {
		/* only supported by stlink/v2 and for firmware >= 24 */
		if (h->version.stlink == 1 || (h->version.stlink == 2 && h->version.jtag < 24))
			return khz;

		for (i = 0; i < ARRAY_SIZE(jtag_stlink_khz_to_speed_map); i++) {
			if (khz == jtag_stlink_khz_to_speed_map[i].speed) {
				speed_index = i;
				break;
			} else {
				int current_diff = khz - jtag_stlink_khz_to_speed_map[i].speed;
				/* get abs value for comparison */
				current_diff = (current_diff > 0) ? current_diff : -current_diff;
				if ((current_diff < speed_diff) && khz >= jtag_stlink_khz_to_speed_map[i].speed) {
					speed_diff = current_diff;
					speed_index = i;
				}
			}
		}

		if (speed_index == -1) {
			/* this will only be here if we cannot match the slow speed.
			 * use the slowest speed we support.*/
			speed_index = ARRAY_SIZE(jtag_stlink_khz_to_speed_map) - 1;
			match = false;
		} else if (i == ARRAY_SIZE(jtag_stlink_khz_to_speed_map))
			match = false;

		if (!match) {
			LOG_INFO("Unable to match requested speed %d kHz, using %d kHz", \
					khz, jtag_stlink_khz_to_speed_map[speed_index].speed);
		}

		if (h && !query) {
			int result = stlink_usb_set_jtagclk(h, jtag_stlink_khz_to_speed_map[speed_index].speed_divisor);
			if (result != ERROR_OK) {
				LOG_ERROR("Unable to set adapter speed");
				return khz;
			}
			LOG_INFO("Stlink adapter speed set to %d kHz", jtag_stlink_khz_to_speed_map[speed_index].speed);
		}

		return jtag_stlink_khz_to_speed_map[speed_index].speed;
	}
	else if (h && (h->transport == HL_TRANSPORT_SWD)) {
		/* only supported by stlink/v2 and for firmware >= 20 */
		if (h->version.stlink == 1 || (h->version.stlink == 2 && h->version.jtag < 20))
			return khz;

		for (i = 0; i < ARRAY_SIZE(stlink_khz_to_speed_map); i++) {
			if (khz == stlink_khz_to_speed_map[i].speed) {
				speed_index = i;
				break;
			} else {
				int current_diff = khz - stlink_khz_to_speed_map[i].speed;
				/* get abs value for comparison */
				current_diff = (current_diff > 0) ? current_diff : -current_diff;
				if ((current_diff < speed_diff) && khz >= stlink_khz_to_speed_map[i].speed) {
					speed_diff = current_diff;
					speed_index = i;
				}
			}
		}

		if (speed_index == -1) {
			/* this will only be here if we cannot match the slow speed.
			 * use the slowest speed we support.*/
			speed_index = ARRAY_SIZE(stlink_khz_to_speed_map) - 1;
			match = false;
		} else if (i == ARRAY_SIZE(stlink_khz_to_speed_map))
			match = false;

		if (!match) {
			LOG_INFO("Unable to match requested speed %d kHz, using %d kHz", \
					khz, stlink_khz_to_speed_map[speed_index].speed);
		}

		if (h && !query) {
			int result = stlink_usb_set_swdclk(h, stlink_khz_to_speed_map[speed_index].speed_divisor);
			if (result != ERROR_OK) {
				LOG_ERROR("Unable to set adapter speed");
				return khz;
			}
			LOG_INFO("Stlink adapter speed set to %d kHz", stlink_khz_to_speed_map[speed_index].speed);
		}

		return stlink_khz_to_speed_map[speed_index].speed;
	}
	else
		return khz;
}

/** */
static int stlink_speed(void *handle, int khz, bool query)
{
	int ret = khz;
	struct stlink_usb_handle_s *h = handle;

	if (h && (h->transport == HL_TRANSPORT_SWIM)) {
		/*
			we dont care what the khz rate is
			we only have low and high speed...
			before changing speed the SWIM_CSR HS bit
			must be updated
		 */
		if (khz == 0)
			stlink_swim_speed(handle, 0);
		else
			stlink_swim_speed(handle, 1);
		return khz;
	}

	if (h && (h->version.stlink == 3)) {
		/* Need to communicate with Stlink v3 to get dynamic freq table */
		if (!query || h->debug_mode_entered) {
			unsigned int freq_map[STLINK_V3_MAX_FREQ_NB];
			unsigned char protocol = 0;

			if (h->transport == HL_TRANSPORT_SWD)
				protocol = 0;
			else if (h->transport == HL_TRANSPORT_JTAG)
				protocol = 1;

			stlink_get_com_freq(h, protocol, freq_map);

			ret = stlink_speed_v3(h, freq_map, khz, query);
		} else
			return khz;
	} else
		ret = stlink_speed_v2(h, khz, query);

	return ret;
}

/** */
static int stlink_usb_close(void *handle)
{
	struct stlink_usb_handle_s *h = handle;

	if (h && h->fd) {
		/* Leave debug mode (only if debug mode entered) */
		if (h->debug_mode_entered)
			stlink_exit_mode(h);
		jtag_libusb_close(h->fd);
	}

	free(h);

	return ERROR_OK;
}

/** */
static int stlink_usb_open(struct hl_interface_param_s *param, void **fd)
{
	int err, retry_count = 1;
	struct stlink_usb_handle_s *h;
	enum stlink_jtag_api_version api;

	LOG_DEBUG("stlink_usb_open");

	h = calloc(1, sizeof(struct stlink_usb_handle_s));

	if (h == 0) {
		LOG_DEBUG("malloc failed");
		return ERROR_FAIL;
	}

	h->transport = param->transport;

	const uint16_t vids[] = {STLINK_VID,    STLINK_VID,    STLINK_VID,      STLINK_VID,     STLINK_VID,     STLINK_VID,             STLINK_VID,         param->vid[0], 0};
	const uint16_t pids[] = {STLINK_V1_PID, STLINK_V2_PID, STLINK_V2_1_PID, STLINK_V3E_PID, STLINK_V3S_PID, STLINK_V2_1_NO_MSD_PID, STLINK_V3_2VCP_PID, param->pid[0], 0};

	for (unsigned i = 0; param->vid[i]; i++) {
		LOG_DEBUG("transport: %d vid: 0x%04x pid: 0x%04x serial: %s",
			  param->transport, param->vid[i], param->pid[i],
			  param->serial ? param->serial : "");
	}

	/*
	  On certain host USB configurations(e.g. MacBook Air)
	  STLINKv2 dongle seems to have its FW in a funky state if,
	  after plugging it in, you try to use openocd with it more
	  then once (by launching and closing openocd). In cases like
	  that initial attempt to read the FW info via
	  stlink_usb_version will fail and the device has to be reset
	  in order to become operational.
	 */
	do {
		if (jtag_libusb_open(vids, pids, param->serial, &h->fd) != ERROR_OK) {
			LOG_ERROR("open failed (no matching adapter found)");
			goto error_open;
		}

		jtag_libusb_set_configuration(h->fd, 0);

		if (jtag_libusb_claim_interface(h->fd, 0) != ERROR_OK) {
			LOG_DEBUG("claim interface failed");
			goto error_open;
		}

		/* RX EP is common for all versions */
		h->rx_ep = STLINK_RX_EP;

		uint16_t pid;
		if (jtag_libusb_get_pid(jtag_libusb_get_device(h->fd), &pid) != ERROR_OK) {
			LOG_DEBUG("libusb_get_pid failed");
			goto error_open;
		}

		/* wrap version for first read */
		switch (pid) {
			case STLINK_V1_PID:
				h->version.stlink = 1;
				h->tx_ep = STLINK_TX_EP;
				h->trace_ep = STLINK_TRACE_EP;
				break;
			case STLINK_V3E_PID:
			case STLINK_V3S_PID:
			case STLINK_V3_2VCP_PID:
				h->version.stlink = 3;
				h->tx_ep = STLINK_V2_1_TX_EP;
				h->trace_ep = STLINK_V2_1_TRACE_EP;
				break;
			case STLINK_V2_1_PID:
			case STLINK_V2_1_NO_MSD_PID:
				h->version.stlink = 2;
				h->tx_ep = STLINK_V2_1_TX_EP;
				h->trace_ep = STLINK_V2_1_TRACE_EP;
				break;
			default:
			/* fall through - we assume V2 to be the default version*/
			case STLINK_V2_PID:
				h->version.stlink = 2;
				h->tx_ep = STLINK_TX_EP;
				h->trace_ep = STLINK_TRACE_EP;
				break;
		}

		h->pid = pid;
		/* get the device version */
		err = stlink_usb_version(h);

		if (err == ERROR_OK) {
			break;
		} else if (h->version.stlink == 1 ||
			   retry_count == 0) {
			LOG_ERROR("read version failed");
			goto error_open;
		} else {
			err = jtag_libusb_release_interface(h->fd, 0);
			if (err != ERROR_OK) {
				LOG_ERROR("release interface failed");
				goto error_open;
			}

			err = jtag_libusb_reset_device(h->fd);
			if (err != ERROR_OK) {
				LOG_ERROR("reset device failed");
				goto error_open;
			}

			jtag_libusb_close(h->fd);
			/*
			  Give the device one second to settle down and
			  reenumerate.
			 */
			usleep(1 * 1000 * 1000);
			retry_count--;
		}
	} while (1);

	/* check if mode is supported */
	err = ERROR_OK;

	switch (h->transport) {
		case HL_TRANSPORT_SWD:
		case HL_TRANSPORT_JTAG:
			if (h->version.jtag == 0)
				err = ERROR_FAIL;
			break;
		case HL_TRANSPORT_SWIM:
			if (h->version.swim == 0)
				err = ERROR_FAIL;
			break;
		default:
			err = ERROR_FAIL;
			break;
	}

	if (err != ERROR_OK) {
		LOG_ERROR("mode (transport) not supported by device");
		goto error_open;
	}

	api = h->version.jtag_api_max;

	LOG_INFO("using stlink api v%d", api);

	/* set the used jtag api, this will default to the newest supported version */
	h->jtag_api = api;

	/* initialize the debug hardware */
	err = stlink_usb_init_mode(h, param->connect_under_reset);

	if (err != ERROR_OK) {
		LOG_ERROR("init mode failed (unable to connect to the target)");
		goto error_open;
	}

	h->debug_mode_entered = true;

	if (h->transport == HL_TRANSPORT_SWIM) {
		err = stlink_swim_enter(h);
		if (err != ERROR_OK) {
			LOG_ERROR("stlink_swim_enter_failed (unable to connect to the target)");
			goto error_open;
		}
		*fd = h;
		h->max_mem_packet = STLINK_DATA_SIZE;
		return ERROR_OK;
	}

	if (h->transport == HL_TRANSPORT_JTAG) {
		/* jtag clock speed only supported by stlink/v2 and for firmware >= 24 */
		if ((h->version.stlink == 2 && h->version.jtag >= 24) || h->version.stlink == 3) {
			LOG_DEBUG("Supported JTAG clock speeds are:");

			if (h->version.stlink == 2) {
				for (unsigned int i = 0; i < ARRAY_SIZE(jtag_stlink_khz_to_speed_map); i++)
					LOG_DEBUG("%d kHz", jtag_stlink_khz_to_speed_map[i].speed);
			} else if (h->version.stlink == 3) {
				unsigned int freq_map[STLINK_V3_MAX_FREQ_NB];

				stlink_get_com_freq(h, 1, freq_map);
				for (unsigned int i = 0; i < ARRAY_SIZE(freq_map); i++) {
					if (freq_map[i] != 0)
						LOG_DEBUG("%d kHz", freq_map[i]);
				}
			}
			stlink_speed(h, param->initial_interface_speed, false);
		}
	} else if (h->transport == HL_TRANSPORT_SWD) {
		/* swd clock speed only supported by stlink/v2 and for firmware >= 20 */
		if ((h->version.stlink == 2 && h->version.jtag >= 20) || h->version.stlink == 3) {
			LOG_DEBUG("Supported SWD clock speeds are:");

			if (h->version.stlink == 2) {
				for (unsigned int i = 0; i < ARRAY_SIZE(stlink_khz_to_speed_map); i++)
					LOG_DEBUG("%d kHz", stlink_khz_to_speed_map[i].speed);
			} else if (h->version.stlink == 3) {
				unsigned int freq_map[STLINK_V3_MAX_FREQ_NB];

				stlink_get_com_freq(h, 0, freq_map);
				for (unsigned int i = 0; i < ARRAY_SIZE(freq_map); i++) {
					if (freq_map[i] != 0)
						LOG_DEBUG("%d kHz", freq_map[i]);
				}
			}
			stlink_speed(h, param->initial_interface_speed, false);
		}
	}

	/* get cpuid, so we can determine the max page size
	 * start with a safe default */
	h->max_mem_packet = (1 << 10);

#if 0
	/* we have not yet initialised the target so we can't read cpuid */
	uint8_t buffer[4];
	err = stlink_usb_read_mem32(h, CPUID, 4, buffer, target);
	if (err == ERROR_OK) {
		uint32_t cpuid = le_to_h_u32(buffer);
		int i = (cpuid >> 4) & 0xf;
		if (i == 4 || i == 3) {
			/* Cortex-M3/M4 has 4096 bytes autoincrement range */
			h->max_mem_packet = (1 << 12);
		}
	}
#endif

	LOG_DEBUG("Using TAR autoincrement: %" PRIu32, h->max_mem_packet);

	*fd = h;

	return ERROR_OK;

error_open:
	stlink_usb_close(h);

	return ERROR_FAIL;
}

<<<<<<< HEAD
/** */
static int stlink_config_trace(void *handle, bool enabled, enum tpiu_pin_protocol pin_protocol,
							uint32_t port_size, unsigned int *trace_freq)
=======
int stlink_config_trace(void *handle, bool enabled,
		enum tpiu_pin_protocol pin_protocol, uint32_t port_size,
		unsigned int *trace_freq, unsigned int traceclkin_freq,
		uint16_t *prescaler)
>>>>>>> ed8fa09c
{
	struct stlink_usb_handle_s *h = handle;
	uint16_t presc;

	if (enabled && (h->jtag_api < 2 || pin_protocol != TPIU_PIN_PROTOCOL_ASYNC_UART)) {
		LOG_ERROR("The attached ST-LINK version doesn't support this trace mode");
		return ERROR_FAIL;
	}

	if (!enabled) {
		stlink_usb_trace_disable(h);
		return ERROR_OK;
	}

	if (*trace_freq > STLINK_TRACE_MAX_HZ) {
		LOG_ERROR("ST-LINK doesn't support SWO frequency higher than %u",
			  STLINK_TRACE_MAX_HZ);
		return ERROR_FAIL;
	}

	stlink_usb_trace_disable(h);

	if (!*trace_freq)
		*trace_freq = STLINK_TRACE_MAX_HZ;

	presc = traceclkin_freq / *trace_freq;

	if (traceclkin_freq % *trace_freq > 0)
		presc++;

	if (presc > TPIU_ACPR_MAX_SWOSCALER) {
		LOG_ERROR("SWO frequency is not suitable. Please choose a different "
			"frequency.");
		return ERROR_FAIL;
	}

	*prescaler = presc;
	h->trace.source_hz = *trace_freq;

	return stlink_usb_trace_enable(h);
}

/** */
<<<<<<< HEAD
static int stlink_usb_init_access_point(void *handle,
										unsigned char access_point_id)
{
	int res;
=======
static int stlink_usb_init_access_port(void *handle, unsigned char ap_num)
{
>>>>>>> ed8fa09c
	struct stlink_usb_handle_s *h = handle;

	assert(handle != NULL);

<<<<<<< HEAD
	if (h->jtag_api == STLINK_JTAG_API_V3 || h->version.jtag >= 28) {
		LOG_DEBUG("init ap %d", access_point_id);
		stlink_usb_init_buffer(handle, h->rx_ep, 16);
		h->cmdbuf[h->cmdidx++] = STLINK_DEBUG_COMMAND;
		h->cmdbuf[h->cmdidx++] = STLINK_DEBUG_APIV2_INIT_AP;
		h->cmdbuf[h->cmdidx++] = access_point_id;
		h->cmdbuf[h->cmdidx++] = JTAG_AP_CORTEXM_CORE;
		h_u32_to_le(&h->cmdbuf[12], 0);

		res = stlink_usb_xfer(handle, h->databuf, 2);
		if (res != ERROR_OK)
			return res;
		else
			return ERROR_OK;
	}
	else {
		LOG_DEBUG("Init access point not executed because STlink jtag version %d is too low", h->version.jtag);
		return ERROR_OK;
	}
}

/** */
static int stlink_usb_close_access_point(void *handle,
										unsigned char access_point_id)
{
	int res;
	struct stlink_usb_handle_s *h = handle;

	assert(handle != NULL);

	if (h->jtag_api == STLINK_JTAG_API_V3 || h->version.jtag >= 28) {
		stlink_usb_init_buffer(handle, h->rx_ep, 16);
		h->cmdbuf[h->cmdidx++] = STLINK_DEBUG_COMMAND;
		h->cmdbuf[h->cmdidx++] = STLINK_DEBUG_APIV2_CLOSE_AP_DBG;
		h->cmdbuf[h->cmdidx++] = access_point_id;
		h_u32_to_le(&h->cmdbuf[12], 0);

		res = stlink_usb_xfer(handle, h->databuf, 2);
		if (res != ERROR_OK)
			return res;
		else
			return ERROR_OK;
	}
	else {
		LOG_DEBUG("Close access point not executed because STlink jtag version %d is too low", h->version.jtag);
		return ERROR_OK;
	}
=======
	if (!(h->version.flags & STLINK_F_HAS_AP_INIT))
		return ERROR_COMMAND_NOTFOUND;

	LOG_DEBUG_IO("init ap_num = %d", ap_num);
	stlink_usb_init_buffer(handle, h->rx_ep, 16);
	h->cmdbuf[h->cmdidx++] = STLINK_DEBUG_COMMAND;
	h->cmdbuf[h->cmdidx++] = STLINK_DEBUG_APIV2_INIT_AP;
	h->cmdbuf[h->cmdidx++] = ap_num;

	return stlink_usb_xfer_errcheck(handle, h->databuf, 2);
}

/** */
static int stlink_usb_close_access_port(void *handle, unsigned char ap_num)
{
	struct stlink_usb_handle_s *h = handle;

	assert(handle != NULL);

	if (!(h->version.flags & STLINK_F_HAS_AP_INIT))
		return ERROR_COMMAND_NOTFOUND;

	LOG_DEBUG_IO("close ap_num = %d", ap_num);
	stlink_usb_init_buffer(handle, h->rx_ep, 16);
	h->cmdbuf[h->cmdidx++] = STLINK_DEBUG_COMMAND;
	h->cmdbuf[h->cmdidx++] = STLINK_DEBUG_APIV2_CLOSE_AP_DBG;
	h->cmdbuf[h->cmdidx++] = ap_num;

	return stlink_usb_xfer_errcheck(handle, h->databuf, 2);
}

/** */
static int stlink_read_dap_register(void *handle, unsigned short dap_port,
			unsigned short addr, uint32_t *val)
{
	struct stlink_usb_handle_s *h = handle;
	int retval;

	assert(handle != NULL);

	if (!(h->version.flags & STLINK_F_HAS_DAP_REG))
		return ERROR_COMMAND_NOTFOUND;

	stlink_usb_init_buffer(handle, h->rx_ep, 16);
	h->cmdbuf[h->cmdidx++] = STLINK_DEBUG_COMMAND;
	h->cmdbuf[h->cmdidx++] = STLINK_DEBUG_APIV2_READ_DAP_REG;
	h_u16_to_le(&h->cmdbuf[2], dap_port);
	h_u16_to_le(&h->cmdbuf[4], addr);

	retval = stlink_usb_xfer_errcheck(handle, h->databuf, 8);
	*val = le_to_h_u32(h->databuf + 4);
	LOG_DEBUG_IO("dap_port_read = %d, addr =  0x%x, value = 0x%x", dap_port, addr, *val);
	return retval;
}

/** */
static int stlink_write_dap_register(void *handle, unsigned short dap_port,
			unsigned short addr, uint32_t val)
{
	struct stlink_usb_handle_s *h = handle;

	assert(handle != NULL);

	if (!(h->version.flags & STLINK_F_HAS_DAP_REG))
		return ERROR_COMMAND_NOTFOUND;

	LOG_DEBUG_IO("dap_write port = %d, addr = 0x%x, value = 0x%x", dap_port, addr, val);
	stlink_usb_init_buffer(handle, h->rx_ep, 16);
	h->cmdbuf[h->cmdidx++] = STLINK_DEBUG_COMMAND;
	h->cmdbuf[h->cmdidx++] = STLINK_DEBUG_APIV2_WRITE_DAP_REG;
	h_u16_to_le(&h->cmdbuf[2], dap_port);
	h_u16_to_le(&h->cmdbuf[4], addr);
	h_u32_to_le(&h->cmdbuf[6], val);
	return stlink_usb_xfer_errcheck(handle, h->databuf, 2);
>>>>>>> ed8fa09c
}

/** */
struct hl_layout_api_s stlink_usb_layout_api = {
	/** */
	.open = stlink_usb_open,
	/** */
	.close = stlink_usb_close,
	/** */
	.idcode = stlink_usb_idcode,
	/** */
	.state = stlink_usb_state,
	/** */
	.reset = stlink_usb_reset,
	/** */
	.assert_srst = stlink_usb_assert_srst,
	/** */
	.run = stlink_usb_run,
	/** */
	.halt = stlink_usb_halt,
	/** */
	.step = stlink_usb_step,
	/** */
	.read_regs = stlink_usb_read_regs,
	/** */
	.read_reg = stlink_usb_read_reg,
	/** */
	.write_reg = stlink_usb_write_reg,
	/** */
	.read_mem = stlink_usb_read_mem,
	/** */
	.write_mem = stlink_usb_write_mem,
	/** */
	.read_debug_reg = stlink_usb_v2_read_debug_reg,
	/** */
	.write_debug_reg = stlink_usb_write_debug_reg,
	/** */
	.override_target = stlink_usb_override_target,
	/** */
	.speed = stlink_speed,
	/** */
	.config_trace = stlink_config_trace,
	/** */
	.poll_trace = stlink_usb_trace_read,
<<<<<<< HEAD
	/** */
	.init_core = stlink_usb_init_access_point,
	/** */
	.close_core = stlink_usb_close_access_point,
=======
};

/*****************************************************************************
 * DAP direct interface
 */

static struct stlink_usb_handle_s *stlink_dap_handle;
static struct hl_interface_param_s stlink_dap_param;
static DECLARE_BITMAP(opened_ap, DP_APSEL_MAX + 1);
static int stlink_dap_error = ERROR_OK;

static int stlink_dap_op_queue_dp_read(struct adiv5_dap *dap, unsigned reg,
		uint32_t *data);

/** */
static int stlink_dap_record_error(int error)
{
	if (stlink_dap_error == ERROR_OK)
		stlink_dap_error = error;
	return ERROR_OK;
}

/** */
static int stlink_dap_get_and_clear_error(void)
{
	int retval = stlink_dap_error;
	stlink_dap_error = ERROR_OK;
	return retval;
}

/** */
static int stlink_dap_open_ap(unsigned short apsel)
{
	int retval;

	/* nothing to do on old versions */
	if (!(stlink_dap_handle->version.flags & STLINK_F_HAS_AP_INIT))
		return ERROR_OK;

	if (apsel > DP_APSEL_MAX)
		return ERROR_FAIL;

	if (test_bit(apsel, opened_ap))
		return ERROR_OK;

	retval = stlink_usb_init_access_port(stlink_dap_handle, apsel);
	if (retval != ERROR_OK)
		return retval;

	LOG_DEBUG("AP %d enabled", apsel);
	set_bit(apsel, opened_ap);
	return ERROR_OK;
}

/** */
static int stlink_dap_closeall_ap(void)
{
	int retval, apsel;

	/* nothing to do on old versions */
	if (!(stlink_dap_handle->version.flags & STLINK_F_HAS_AP_INIT))
		return ERROR_OK;

	for (apsel = 0; apsel <= DP_APSEL_MAX; apsel++) {
		if (!test_bit(apsel, opened_ap))
			continue;
		retval = stlink_usb_close_access_port(stlink_dap_handle, apsel);
		if (retval != ERROR_OK)
			return retval;
		clear_bit(apsel, opened_ap);
	}
	return ERROR_OK;
}

/** */
static int stlink_dap_reinit_interface(void)
{
	int retval;
	enum stlink_mode mode;

	/*
	 * On JTAG only, it should be enough to call stlink_usb_reset(). But on
	 * some firmware version it does not work as expected, and there is no
	 * equivalent for SWD.
	 * At least for now, to reset the interface quit from JTAG/SWD mode then
	 * select the mode again.
	 */

	mode = stlink_get_mode(stlink_dap_param.transport);
	if (!stlink_dap_handle->reconnect_pending) {
		stlink_dap_handle->reconnect_pending = true;
		stlink_usb_mode_leave(stlink_dap_handle, mode);
	}

	retval = stlink_usb_mode_enter(stlink_dap_handle, mode);
	if (retval != ERROR_OK)
		return retval;

	stlink_dap_handle->reconnect_pending = false;
	/* on new FW, calling mode-leave closes all the opened AP; reopen them! */
	if (stlink_dap_handle->version.flags & STLINK_F_HAS_AP_INIT)
		for (int apsel = 0; apsel <= DP_APSEL_MAX; apsel++)
			if (test_bit(apsel, opened_ap)) {
				clear_bit(apsel, opened_ap);
				stlink_dap_open_ap(apsel);
			}
	return ERROR_OK;
}

/** */
static int stlink_dap_op_connect(struct adiv5_dap *dap)
{
	uint32_t idcode;
	int retval;

	LOG_INFO("stlink_dap_op_connect(%sconnect)", dap->do_reconnect ? "re" : "");

	/* Check if we should reset srst already when connecting, but not if reconnecting. */
	if (!dap->do_reconnect) {
		enum reset_types jtag_reset_config = jtag_get_reset_config();

		if (jtag_reset_config & RESET_CNCT_UNDER_SRST) {
			if (jtag_reset_config & RESET_SRST_NO_GATING)
				adapter_assert_reset();
			else
				LOG_WARNING("\'srst_nogate\' reset_config option is required");
		}
	}

	dap->do_reconnect = false;
	dap_invalidate_cache(dap);

	retval = dap_dp_init(dap);
	if (retval != ERROR_OK) {
		dap->do_reconnect = true;
		return retval;
	}

	retval = stlink_usb_idcode(stlink_dap_handle, &idcode);
	if (retval == ERROR_OK)
		LOG_INFO("%s %#8.8" PRIx32,
			(stlink_dap_handle->transport == HL_TRANSPORT_JTAG) ? "JTAG IDCODE" : "SWD DPIDR",
			idcode);
	else
		dap->do_reconnect = true;

	return retval;
}

/** */
static int stlink_dap_check_reconnect(struct adiv5_dap *dap)
{
	int retval;

	if (!dap->do_reconnect)
		return ERROR_OK;

	retval = stlink_dap_reinit_interface();
	if (retval != ERROR_OK)
		return retval;

	return stlink_dap_op_connect(dap);
}

/** */
static int stlink_dap_op_send_sequence(struct adiv5_dap *dap, enum swd_special_seq seq)
{
	/* Ignore the request */
	return ERROR_OK;
}

/** */
static int stlink_dap_op_queue_dp_read(struct adiv5_dap *dap, unsigned reg,
		uint32_t *data)
{
	uint32_t dummy;
	int retval;

	if (!(stlink_dap_handle->version.flags & STLINK_F_HAS_DPBANKSEL))
		if (reg & 0x000000F0) {
			LOG_ERROR("Banked DP registers not supported in current STLink FW");
			return ERROR_COMMAND_NOTFOUND;
		}

	retval = stlink_dap_check_reconnect(dap);
	if (retval != ERROR_OK)
		return retval;

	data = data ? : &dummy;
	if (stlink_dap_handle->version.flags & STLINK_F_QUIRK_JTAG_DP_READ
		&& stlink_dap_handle->transport == HL_TRANSPORT_JTAG) {
		/* Quirk required in JTAG. Read RDBUFF to get the data */
		retval = stlink_read_dap_register(stlink_dap_handle,
					STLINK_DEBUG_PORT_ACCESS, reg, &dummy);
		if (retval == ERROR_OK)
			retval = stlink_read_dap_register(stlink_dap_handle,
						STLINK_DEBUG_PORT_ACCESS, DP_RDBUFF, data);
	} else {
		retval = stlink_read_dap_register(stlink_dap_handle,
					STLINK_DEBUG_PORT_ACCESS, reg, data);
	}

	return stlink_dap_record_error(retval);
}

/** */
static int stlink_dap_op_queue_dp_write(struct adiv5_dap *dap, unsigned reg,
		uint32_t data)
{
	int retval;

	if (!(stlink_dap_handle->version.flags & STLINK_F_HAS_DPBANKSEL))
		if (reg & 0x000000F0) {
			LOG_ERROR("Banked DP registers not supported in current STLink FW");
			return ERROR_COMMAND_NOTFOUND;
		}

	if (reg == DP_SELECT && (data & DP_SELECT_DPBANK) != 0) {
		/* ignored if STLINK_F_HAS_DPBANKSEL, not properly managed otherwise */
		LOG_DEBUG("Ignoring DPBANKSEL while write SELECT");
		data &= ~DP_SELECT_DPBANK;
	}

	retval = stlink_dap_check_reconnect(dap);
	if (retval != ERROR_OK)
		return retval;

	/* ST-Link does not like that we set CORUNDETECT */
	if (reg == DP_CTRL_STAT)
		data &= ~CORUNDETECT;

	retval = stlink_write_dap_register(stlink_dap_handle,
				STLINK_DEBUG_PORT_ACCESS, reg, data);
	return stlink_dap_record_error(retval);
}

/** */
static int stlink_dap_op_queue_ap_read(struct adiv5_ap *ap, unsigned reg,
		uint32_t *data)
{
	struct adiv5_dap *dap = ap->dap;
	uint32_t dummy;
	int retval;

	retval = stlink_dap_check_reconnect(dap);
	if (retval != ERROR_OK)
		return retval;

	if (reg != AP_REG_IDR) {
		retval = stlink_dap_open_ap(ap->ap_num);
		if (retval != ERROR_OK)
			return retval;
	}
	data = data ? : &dummy;
	retval = stlink_read_dap_register(stlink_dap_handle, ap->ap_num, reg,
				 data);
	dap->stlink_flush_ap_write = false;
	return stlink_dap_record_error(retval);
}

/** */
static int stlink_dap_op_queue_ap_write(struct adiv5_ap *ap, unsigned reg,
		uint32_t data)
{
	struct adiv5_dap *dap = ap->dap;
	int retval;

	retval = stlink_dap_check_reconnect(dap);
	if (retval != ERROR_OK)
		return retval;

	retval = stlink_dap_open_ap(ap->ap_num);
	if (retval != ERROR_OK)
		return retval;

	retval = stlink_write_dap_register(stlink_dap_handle, ap->ap_num, reg,
				data);
	dap->stlink_flush_ap_write = true;
	return stlink_dap_record_error(retval);
}

/** */
static int stlink_dap_op_queue_ap_abort(struct adiv5_dap *dap, uint8_t *ack)
{
	LOG_WARNING("stlink_dap_op_queue_ap_abort()");
	return ERROR_OK;
}

/** */
static int stlink_dap_op_run(struct adiv5_dap *dap)
{
	uint32_t ctrlstat, pwrmask;
	int retval, saved_retval;

	/* Here no LOG_DEBUG. This is called continuously! */

	/*
	 * ST-Link returns immediately after a DAP write, without waiting for it
	 * to complete.
	 * Run a dummy read to DP_RDBUFF, as suggested in
	 * http://infocenter.arm.com/help/topic/com.arm.doc.faqs/ka16363.html
	 */
	if (dap->stlink_flush_ap_write) {
		dap->stlink_flush_ap_write = false;
		retval = stlink_dap_op_queue_dp_read(dap, DP_RDBUFF, NULL);
		if (retval != ERROR_OK) {
			dap->do_reconnect = true;
			return retval;
		}
	}

	saved_retval = stlink_dap_get_and_clear_error();

	retval = stlink_dap_op_queue_dp_read(dap, DP_CTRL_STAT, &ctrlstat);
	if (retval != ERROR_OK) {
		dap->do_reconnect = true;
		return retval;
	}
	retval = stlink_dap_get_and_clear_error();
	if (retval != ERROR_OK) {
		LOG_ERROR("Fail reading CTRL/STAT register. Force reconnect");
		dap->do_reconnect = true;
		return retval;
	}

	if (ctrlstat & SSTICKYERR) {
		if (stlink_dap_param.transport == HL_TRANSPORT_JTAG)
			retval = stlink_dap_op_queue_dp_write(dap, DP_CTRL_STAT,
					ctrlstat & (dap->dp_ctrl_stat | SSTICKYERR));
		else
			retval = stlink_dap_op_queue_dp_write(dap, DP_ABORT, STKERRCLR);
		if (retval != ERROR_OK) {
			dap->do_reconnect = true;
			return retval;
		}
		retval = stlink_dap_get_and_clear_error();
		if (retval != ERROR_OK) {
			dap->do_reconnect = true;
			return retval;
		}
	}

	/* check for power lost */
	pwrmask = dap->dp_ctrl_stat & (CDBGPWRUPREQ | CSYSPWRUPREQ);
	if ((ctrlstat & pwrmask) != pwrmask)
		dap->do_reconnect = true;

	return saved_retval;
}

/** */
static void stlink_dap_op_quit(struct adiv5_dap *dap)
{
	int retval;

	retval = stlink_dap_closeall_ap();
	if (retval != ERROR_OK)
		LOG_ERROR("Error closing APs");
}

/** */
COMMAND_HANDLER(stlink_dap_serial_command)
{
	LOG_DEBUG("stlink_dap_serial_command");

	if (CMD_ARGC != 1) {
		LOG_ERROR("Expected exactly one argument for \"st-link serial <serial-number>\".");
		return ERROR_COMMAND_SYNTAX_ERROR;
	}

	if (stlink_dap_param.serial) {
		LOG_WARNING("Command \"st-link serial\" already used. Replacing previous value");
		free((void *)stlink_dap_param.serial);
	}

	stlink_dap_param.serial = strdup(CMD_ARGV[0]);
	return ERROR_OK;
}

/** */
COMMAND_HANDLER(stlink_dap_vid_pid)
{
	unsigned int i, max_usb_ids = HLA_MAX_USB_IDS;

	if (CMD_ARGC > max_usb_ids * 2) {
		LOG_WARNING("ignoring extra IDs in vid_pid "
			"(maximum is %d pairs)", max_usb_ids);
		CMD_ARGC = max_usb_ids * 2;
	}
	if (CMD_ARGC < 2 || (CMD_ARGC & 1)) {
		LOG_WARNING("incomplete vid_pid configuration directive");
		return ERROR_COMMAND_SYNTAX_ERROR;
	}
	for (i = 0; i < CMD_ARGC; i += 2) {
		COMMAND_PARSE_NUMBER(u16, CMD_ARGV[i], stlink_dap_param.vid[i / 2]);
		COMMAND_PARSE_NUMBER(u16, CMD_ARGV[i + 1], stlink_dap_param.pid[i / 2]);
	}

	/* null termination */
	stlink_dap_param.vid[i / 2] = stlink_dap_param.pid[i / 2] = 0;

	return ERROR_OK;
}

/** */
static const struct command_registration stlink_dap_subcommand_handlers[] = {
	{
		.name = "serial",
		.handler = stlink_dap_serial_command,
		.mode = COMMAND_CONFIG,
		.help = "set the serial number of the adapter",
		.usage = "<serial_number>",
	},
	{
		.name = "vid_pid",
		.handler = stlink_dap_vid_pid,
		.mode = COMMAND_CONFIG,
		.help = "USB VID and PID of the adapter",
		.usage = "(vid pid)+",
	},
	COMMAND_REGISTRATION_DONE
};

/** */
static const struct command_registration stlink_dap_command_handlers[] = {
	{
		.name = "st-link",
		.mode = COMMAND_ANY,
		.help = "perform st-link management",
		.chain = stlink_dap_subcommand_handlers,
		.usage = "",
	},
	COMMAND_REGISTRATION_DONE
};

/** */
static int stlink_dap_init(void)
{
	enum reset_types jtag_reset_config = jtag_get_reset_config();
	int retval;

	LOG_DEBUG("stlink_dap_init()");

	if (jtag_reset_config & RESET_CNCT_UNDER_SRST) {
		if (jtag_reset_config & RESET_SRST_NO_GATING)
			stlink_dap_param.connect_under_reset = true;
		else
			LOG_WARNING("\'srst_nogate\' reset_config option is required");
	}

	if (transport_is_dapdirect_swd())
		stlink_dap_param.transport = HL_TRANSPORT_SWD;
	else if (transport_is_dapdirect_jtag())
		stlink_dap_param.transport = HL_TRANSPORT_JTAG;
	else {
		LOG_ERROR("Unsupported transport");
		return ERROR_FAIL;
	}

	retval = stlink_usb_open(&stlink_dap_param, (void **)&stlink_dap_handle);
	if (retval != ERROR_OK)
		return retval;

	if (!(stlink_dap_handle->version.flags & STLINK_F_HAS_DAP_REG)) {
		LOG_ERROR("ST-Link version does not support DAP direct transport");
		return ERROR_FAIL;
	}
	return ERROR_OK;
}

/** */
static int stlink_dap_quit(void)
{
	LOG_DEBUG("stlink_dap_quit()");

	free((void *)stlink_dap_param.serial);
	stlink_dap_param.serial = NULL;

	return stlink_usb_close(stlink_dap_handle);
}

/** */
static int stlink_dap_reset(int req_trst, int req_srst)
{
	LOG_DEBUG("stlink_dap_reset(%d)", req_srst);
	return stlink_usb_assert_srst(stlink_dap_handle,
		req_srst ? STLINK_DEBUG_APIV2_DRIVE_NRST_LOW
				 : STLINK_DEBUG_APIV2_DRIVE_NRST_HIGH);
}

/** */
static int stlink_dap_speed(int speed)
{
	if (speed == 0) {
		LOG_ERROR("RTCK not supported. Set nonzero adapter_khz.");
		return ERROR_JTAG_NOT_IMPLEMENTED;
	}

	stlink_dap_param.initial_interface_speed = speed;
	stlink_speed(stlink_dap_handle, speed, false);
	return ERROR_OK;
}

/** */
static int stlink_dap_khz(int khz, int *jtag_speed)
{
	*jtag_speed = khz;
	return ERROR_OK;
}

/** */
static int stlink_dap_speed_div(int speed, int *khz)
{
	*khz = speed;
	return ERROR_OK;
}

static const struct dap_ops stlink_dap_ops = {
	.connect = stlink_dap_op_connect,
	.send_sequence = stlink_dap_op_send_sequence,
	.queue_dp_read = stlink_dap_op_queue_dp_read,
	.queue_dp_write = stlink_dap_op_queue_dp_write,
	.queue_ap_read = stlink_dap_op_queue_ap_read,
	.queue_ap_write = stlink_dap_op_queue_ap_write,
	.queue_ap_abort = stlink_dap_op_queue_ap_abort,
	.run = stlink_dap_op_run,
	.sync = NULL, /* optional */
	.quit = stlink_dap_op_quit, /* optional */
};

static const char *const stlink_dap_transport[] = { "dapdirect_jtag", "dapdirect_swd", NULL };

struct adapter_driver stlink_dap_adapter_driver = {
	.name = "st-link",
	.transports = stlink_dap_transport,
	.commands = stlink_dap_command_handlers,

	.init = stlink_dap_init,
	.quit = stlink_dap_quit,
	.reset = stlink_dap_reset,
	.speed = stlink_dap_speed,
	.khz = stlink_dap_khz,
	.speed_div = stlink_dap_speed_div,

	.dap_jtag_ops = &stlink_dap_ops,
	.dap_swd_ops = &stlink_dap_ops,
>>>>>>> ed8fa09c
};<|MERGE_RESOLUTION|>--- conflicted
+++ resolved
@@ -34,18 +34,18 @@
 
 /* project specific includes */
 #include <helper/binarybuffer.h>
-#include <helper/bits.h>
 #include <jtag/interface.h>
 #include <jtag/hla/hla_layout.h>
 #include <jtag/hla/hla_transport.h>
 #include <jtag/hla/hla_interface.h>
 #include <target/target.h>
-#include <transport/transport.h>
 
 #include <target/cortex_m.h>
 
 #include "libusb_common.h"
 #include "unicode.h"
+
+#include <helper/bits.h>
 
 #define ENDPOINT_IN  0x80
 #define ENDPOINT_OUT 0x00
@@ -100,6 +100,8 @@
 	int jtag;
 	/** Swim version on v2, Mass Storage + VCP on v2-1 */
 	int swim;
+
+	int flags;
 	/** highest supported jtag api version */
 	enum stlink_jtag_api_version jtag_api_max;
 };
@@ -289,13 +291,8 @@
 #define STLINK_DEBUG_APIV2_GET_TRACE_NB    0x42
 #define STLINK_DEBUG_APIV2_SWD_SET_FREQ    0x43
 #define STLINK_DEBUG_APIV2_JTAG_SET_FREQ   0x44
-<<<<<<< HEAD
 #define STLINK_JTAG_READ_DAP_REG           0x45
 #define STLINK_JTAG_WRITE_DAP_REG          0x46
-=======
-#define STLINK_DEBUG_APIV2_READ_DAP_REG    0x45
-#define STLINK_DEBUG_APIV2_WRITE_DAP_REG   0x46
->>>>>>> ed8fa09c
 #define STLINK_DEBUG_APIV2_READMEM_16BIT   0x47
 #define STLINK_DEBUG_APIV2_WRITEMEM_16BIT  0x48
 #define STLINK_DEBUG_APIV2_BLINK_LED       0x49
@@ -303,26 +300,15 @@
 #define STLINK_DEBUG_APIV2_INIT_AP         0x4B
 #define STLINK_DEBUG_APIV2_CLOSE_AP_DBG    0x4C
 
-<<<<<<< HEAD
 #define STLINK_APIV3_SET_COM_FREQ          0x61
 #define STLINK_APIV3_GET_COM_FREQ          0x62
 #define STLINK_APIV3_SWITCH_STLINK_FREQ    0x63
-=======
-#define STLINK_DEBUG_APIV2_INIT_AP         0x4B
-#define STLINK_DEBUG_APIV2_CLOSE_AP_DBG    0x4C
-
-#define STLINK_APIV3_SET_COM_FREQ           0x61
-#define STLINK_APIV3_GET_COM_FREQ           0x62
-
-#define STLINK_APIV3_GET_VERSION_EX         0xFB
->>>>>>> ed8fa09c
 
 /* parameters */
 #define STLINK_DEBUG_APIV2_DRIVE_NRST_LOW   0x00
 #define STLINK_DEBUG_APIV2_DRIVE_NRST_HIGH  0x01
 #define STLINK_DEBUG_APIV2_DRIVE_NRST_PULSE 0x02
 
-<<<<<<< HEAD
 #define STLINK_DEBUG_FLASHPATCH_LOWER       0
 #define STLINK_DEBUG_FLASHPATCH_UPPER       1
 #define STLINK_DEBUG_FLASHPATCH_ALL         2
@@ -333,12 +319,6 @@
 #define STLINK_TRACE_SIZE                   4096
 #define STLINK_TRACE_MAX_HZ                 2000000
 #define STLINK_TRACE_MIN_VERSION            13
-=======
-#define STLINK_DEBUG_PORT_ACCESS            0xffff
-
-#define STLINK_TRACE_SIZE               4096
-#define STLINK_TRACE_MAX_HZ             2000000
->>>>>>> ed8fa09c
 
 #define STLINK_V3_MAX_FREQ_NB               10
 
@@ -355,29 +335,8 @@
 #define REQUEST_SENSE        0x03
 #define REQUEST_SENSE_LENGTH 18
 
-<<<<<<< HEAD
 /* SWD clock speed */
 static const struct {
-=======
-/*
- * Map the relevant features, quirks and workaround for specific firmware
- * version of stlink
- */
-#define STLINK_F_HAS_TRACE              BIT(0)
-#define STLINK_F_HAS_SWD_SET_FREQ       BIT(1)
-#define STLINK_F_HAS_JTAG_SET_FREQ      BIT(2)
-#define STLINK_F_HAS_MEM_16BIT          BIT(3)
-#define STLINK_F_HAS_GETLASTRWSTATUS2   BIT(4)
-#define STLINK_F_HAS_DAP_REG            BIT(5)
-#define STLINK_F_QUIRK_JTAG_DP_READ     BIT(6)
-#define STLINK_F_HAS_AP_INIT            BIT(7)
-#define STLINK_F_HAS_DPBANKSEL          BIT(8)
-
-/* aliases */
-#define STLINK_F_HAS_TARGET_VOLT        STLINK_F_HAS_TRACE
-
-struct speed_map {
->>>>>>> ed8fa09c
 	int speed;
 	int speed_divisor;
 } stlink_khz_to_speed_map[] = {
@@ -783,6 +742,20 @@
 		stlink_usb_xfer_v1_create_cmd(handle, direction, size);
 }
 
+/*
+ * Map the relevant features, quirks and workaround for specific firmware
+ * version of stlink
+ */
+#define STLINK_F_HAS_TRACE BIT(0)
+#define STLINK_F_HAS_SWD_SET_FREQ BIT(1)
+#define STLINK_F_HAS_JTAG_SET_FREQ BIT(2)
+#define STLINK_F_HAS_MEM_16BIT BIT(3)
+#define STLINK_F_HAS_GETLASTRWSTATUS2 BIT(4)
+#define STLINK_F_HAS_DAP_REG BIT(5)
+#define STLINK_F_QUIRK_JTAG_DP_READ BIT(6)
+#define STLINK_F_HAS_AP_INIT BIT(7)
+#define STLINK_F_HAS_DPBANKSEL BIT(8)
+
 /** */
 static int stlink_usb_version(void *handle)
 {
@@ -809,46 +782,12 @@
 		h->vid = (h->databuf[9] << 8) | h->databuf[8];
 		h->pid = (h->databuf[11] << 8) | h->databuf[10];
 
-<<<<<<< HEAD
 		h->version.jtag_api_max = STLINK_JTAG_API_V3;
 	} else {
 		stlink_usb_init_buffer(handle, h->rx_ep, 6);
 		h->cmdbuf[h->cmdidx++] = STLINK_GET_VERSION;
 
 		res = stlink_usb_xfer(handle, h->databuf, 6);
-=======
-		/* API to set SWD frequency from J22 */
-		if (h->version.jtag >= 22)
-			flags |= STLINK_F_HAS_SWD_SET_FREQ;
-
-		/* API to set JTAG frequency from J24 */
-		/* API to access DAP registers from J24 */
-		if (h->version.jtag >= 24) {
-			flags |= STLINK_F_HAS_JTAG_SET_FREQ;
-			flags |= STLINK_F_HAS_DAP_REG;
-		}
-
-		/* Quirk for read DP in JTAG mode (V2 only) from J24, fixed in J32 */
-		if (h->version.jtag >= 24 && h->version.jtag < 32)
-			flags |= STLINK_F_QUIRK_JTAG_DP_READ;
-
-		/* API to read/write memory at 16 bit from J26 */
-		if (h->version.jtag >= 26)
-			flags |= STLINK_F_HAS_MEM_16BIT;
-
-		/* API required to init AP before any AP access from J28 */
-		if (h->version.jtag >= 28)
-			flags |= STLINK_F_HAS_AP_INIT;
-
-		/* Banked regs (DPv1 & DPv2) support from V2J32 */
-		if (h->version.jtag >= 32)
-			flags |= STLINK_F_HAS_DPBANKSEL;
-
-		break;
-	case 3:
-		/* all STLINK-V3 use api-v3 */
-		h->version.jtag_api = STLINK_JTAG_API_V3;
->>>>>>> ed8fa09c
 
 		if (res != ERROR_OK)
 			return res;
@@ -861,7 +800,6 @@
 		h->vid = buf_get_u32(h->databuf, 16, 16);
 		h->pid = buf_get_u32(h->databuf, 32, 16);
 
-<<<<<<< HEAD
 		/* set the supported jtag api version
 		 * API V2 is supported since JTAG V11
 		 */
@@ -871,6 +809,80 @@
 			h->version.jtag_api_max = STLINK_JTAG_API_V1;
 	}
 
+	int flags = 0;
+	switch (h->version.stlink)
+	{
+	case 2:
+		/* API for trace from J13 */
+		/* API for target voltage from J13 */
+		if (h->version.jtag >= 13)
+			flags |= STLINK_F_HAS_TRACE;
+
+		/* preferred API to get last R/W status from J15 */
+		if (h->version.jtag >= 15)
+			flags |= STLINK_F_HAS_GETLASTRWSTATUS2;
+
+		/* API to set SWD frequency from J22 */
+		if (h->version.jtag >= 22)
+			flags |= STLINK_F_HAS_SWD_SET_FREQ;
+
+		/* API to set JTAG frequency from J24 */
+		/* API to access DAP registers from J24 */
+		if (h->version.jtag >= 24)
+		{
+			flags |= STLINK_F_HAS_JTAG_SET_FREQ;
+			flags |= STLINK_F_HAS_DAP_REG;
+		}
+
+		/* Quirk for read DP in JTAG mode (V2 only) from J24, fixed in J32 */
+		if (h->version.jtag >= 24 && h->version.jtag < 32)
+			flags |= STLINK_F_QUIRK_JTAG_DP_READ;
+
+		/* API to read/write memory at 16 bit from J26 */
+		if (h->version.jtag >= 26)
+			flags |= STLINK_F_HAS_MEM_16BIT;
+
+		/* API required to init AP before any AP access from J28 */
+		if (h->version.jtag >= 28)
+			flags |= STLINK_F_HAS_AP_INIT;
+
+		/* Banked regs (DPv1 & DPv2) support from V2J32 */
+		if (h->version.jtag >= 32)
+			flags |= STLINK_F_HAS_DPBANKSEL;
+
+		break;
+	case 3:
+		/* all STLINK-V3 use api-v3 */
+
+		/* STLINK-V3 is a superset of ST-LINK/V2 */
+
+		/* API for trace */
+		/* API for target voltage */
+		flags |= STLINK_F_HAS_TRACE;
+
+		/* preferred API to get last R/W status */
+		flags |= STLINK_F_HAS_GETLASTRWSTATUS2;
+
+		/* API to access DAP registers */
+		flags |= STLINK_F_HAS_DAP_REG;
+
+		/* API to read/write memory at 16 bit */
+		flags |= STLINK_F_HAS_MEM_16BIT;
+
+		/* API required to init AP before any AP access */
+		flags |= STLINK_F_HAS_AP_INIT;
+
+		/* Banked regs (DPv1 & DPv2) support from V3J2 */
+		if (h->version.jtag >= 2)
+			flags |= STLINK_F_HAS_DPBANKSEL;
+
+		break;
+	default:
+		break;
+	}
+	
+	h->version.flags = flags;
+
 	LOG_INFO("STLINK v%d%s JTAG v%d API v%d %s%d VID 0x%04X PID 0x%04X",
 		h->version.stlink,
 		(h->pid == STLINK_V2_1_PID || h->pid == STLINK_V2_1_NO_MSD_PID) ? ".1" : "",
@@ -878,41 +890,6 @@
 		h->version.jtag_api_max,
 		(h->pid == STLINK_V2_1_PID || (h->version.stlink == 3 && h->version.swim == 0)) ? "M" : "SWIM v",
 		(h->version.stlink == 3 && h->version.swim == 0) ? m_version : h->version.swim,
-=======
-		/* API to access DAP registers */
-		flags |= STLINK_F_HAS_DAP_REG;
-
-		/* API to read/write memory at 16 bit */
-		flags |= STLINK_F_HAS_MEM_16BIT;
-
-		/* API required to init AP before any AP access */
-		flags |= STLINK_F_HAS_AP_INIT;
-
-		/* Banked regs (DPv1 & DPv2) support from V3J2 */
-		if (h->version.jtag >= 2)
-			flags |= STLINK_F_HAS_DPBANKSEL;
-
-		break;
-	default:
-		break;
-	}
-	h->version.flags = flags;
-
-	p = v_str;
-	p += sprintf(p, "V%d", v);
-	if (jtag || !msd)
-		p += sprintf(p, "J%d", jtag);
-	if (msd)
-		p += sprintf(p, "M%d", msd);
-	if (bridge)
-		p += sprintf(p, "B%d", bridge);
-	if (swim || !msd)
-		sprintf(p, "S%d", swim);
-
-	LOG_INFO("STLINK %s (API v%d) VID:PID %04X:%04X",
-		v_str,
-		h->version.jtag_api,
->>>>>>> ed8fa09c
 		h->vid,
 		h->pid);
 
@@ -2813,19 +2790,12 @@
 	return ERROR_FAIL;
 }
 
-<<<<<<< HEAD
 /** */
 static int stlink_config_trace(void *handle, bool enabled, enum tpiu_pin_protocol pin_protocol,
-							uint32_t port_size, unsigned int *trace_freq)
-=======
-int stlink_config_trace(void *handle, bool enabled,
-		enum tpiu_pin_protocol pin_protocol, uint32_t port_size,
-		unsigned int *trace_freq, unsigned int traceclkin_freq,
-		uint16_t *prescaler)
->>>>>>> ed8fa09c
-{
-	struct stlink_usb_handle_s *h = handle;
-	uint16_t presc;
+							   uint32_t port_size, unsigned int *trace_freq, unsigned int traceclkin_freq,
+							   uint16_t *prescaler)
+{
+	struct stlink_usb_handle_s *h = handle;
 
 	if (enabled && (h->jtag_api < 2 || pin_protocol != TPIU_PIN_PROTOCOL_ASYNC_UART)) {
 		LOG_ERROR("The attached ST-LINK version doesn't support this trace mode");
@@ -2847,39 +2817,20 @@
 
 	if (!*trace_freq)
 		*trace_freq = STLINK_TRACE_MAX_HZ;
-
-	presc = traceclkin_freq / *trace_freq;
-
-	if (traceclkin_freq % *trace_freq > 0)
-		presc++;
-
-	if (presc > TPIU_ACPR_MAX_SWOSCALER) {
-		LOG_ERROR("SWO frequency is not suitable. Please choose a different "
-			"frequency.");
-		return ERROR_FAIL;
-	}
-
-	*prescaler = presc;
 	h->trace.source_hz = *trace_freq;
 
 	return stlink_usb_trace_enable(h);
 }
 
 /** */
-<<<<<<< HEAD
 static int stlink_usb_init_access_point(void *handle,
 										unsigned char access_point_id)
 {
 	int res;
-=======
-static int stlink_usb_init_access_port(void *handle, unsigned char ap_num)
-{
->>>>>>> ed8fa09c
-	struct stlink_usb_handle_s *h = handle;
-
-	assert(handle != NULL);
-
-<<<<<<< HEAD
+	struct stlink_usb_handle_s *h = handle;
+
+	assert(handle != NULL);
+
 	if (h->jtag_api == STLINK_JTAG_API_V3 || h->version.jtag >= 28) {
 		LOG_DEBUG("init ap %d", access_point_id);
 		stlink_usb_init_buffer(handle, h->rx_ep, 16);
@@ -2927,7 +2878,127 @@
 		LOG_DEBUG("Close access point not executed because STlink jtag version %d is too low", h->version.jtag);
 		return ERROR_OK;
 	}
-=======
+}
+
+/** */
+struct hl_layout_api_s stlink_usb_layout_api = {
+	/** */
+	.open = stlink_usb_open,
+	/** */
+	.close = stlink_usb_close,
+	/** */
+	.idcode = stlink_usb_idcode,
+	/** */
+	.state = stlink_usb_state,
+	/** */
+	.reset = stlink_usb_reset,
+	/** */
+	.assert_srst = stlink_usb_assert_srst,
+	/** */
+	.run = stlink_usb_run,
+	/** */
+	.halt = stlink_usb_halt,
+	/** */
+	.step = stlink_usb_step,
+	/** */
+	.read_regs = stlink_usb_read_regs,
+	/** */
+	.read_reg = stlink_usb_read_reg,
+	/** */
+	.write_reg = stlink_usb_write_reg,
+	/** */
+	.read_mem = stlink_usb_read_mem,
+	/** */
+	.write_mem = stlink_usb_write_mem,
+	/** */
+	.read_debug_reg = stlink_usb_v2_read_debug_reg,
+	/** */
+	.write_debug_reg = stlink_usb_write_debug_reg,
+	/** */
+	.override_target = stlink_usb_override_target,
+	/** */
+	.speed = stlink_speed,
+	/** */
+	.config_trace = stlink_config_trace,
+	/** */
+	.poll_trace = stlink_usb_trace_read,
+	/** */
+	.init_core = stlink_usb_init_access_point,
+	/** */
+	.close_core = stlink_usb_close_access_point,
+};
+
+/*****************************************************************************
+ * DAP direct interface
+ */
+
+/*
+	transfers block in cmdbuf
+	<size> indicates number of bytes in the following
+	data phase.
+	Ignore the (eventual) error code in the received packet.
+*/
+static int stlink_usb_xfer_noerrcheck(void *handle, const uint8_t *buf, int size)
+{
+	int err, cmdsize = STLINK_CMD_SIZE_V2;
+	struct stlink_usb_handle_s *h = handle;
+
+	assert(handle != NULL);
+
+	if (h->version.stlink == 1)
+	{
+		cmdsize = STLINK_SG_SIZE;
+		/* put length in bCBWCBLength */
+		h->cmdbuf[14] = h->cmdidx - 15;
+	}
+
+	err = stlink_usb_xfer_rw(handle, cmdsize, buf, size);
+
+	if (err != ERROR_OK)
+		return err;
+
+	if (h->version.stlink == 1)
+	{
+		if (stlink_usb_xfer_v1_get_status(handle) != ERROR_OK)
+		{
+			/* check csw status */
+			if (h->cmdbuf[12] == 1)
+			{
+				LOG_DEBUG("get sense");
+				if (stlink_usb_xfer_v1_get_sense(handle) != ERROR_OK)
+					return ERROR_FAIL;
+			}
+			return ERROR_FAIL;
+		}
+	}
+
+	return ERROR_OK;
+}
+
+/*
+ * Wrapper around stlink_usb_xfer_noerrcheck()
+ * to check the error code in the received packet
+ */
+static int stlink_usb_xfer_errcheck(void *handle, const uint8_t *buf, int size)
+{
+	int retval;
+
+	assert(size > 0);
+
+	retval = stlink_usb_xfer_noerrcheck(handle, buf, size);
+	if (retval != ERROR_OK)
+		return retval;
+
+	return stlink_usb_error_check(handle);
+}
+
+/** */
+static int stlink_usb_init_access_port(void *handle, unsigned char ap_num)
+{
+	struct stlink_usb_handle_s *h = handle;
+
+	assert(handle != NULL);
+
 	if (!(h->version.flags & STLINK_F_HAS_AP_INIT))
 		return ERROR_COMMAND_NOTFOUND;
 
@@ -2959,9 +3030,184 @@
 	return stlink_usb_xfer_errcheck(handle, h->databuf, 2);
 }
 
+#define STLINK_DEBUG_PORT_ACCESS 0xffff
+#define STLINK_DEBUG_APIV2_READ_DAP_REG 0x45
+#define STLINK_DEBUG_APIV2_WRITE_DAP_REG 0x46
+
+static struct stlink_usb_handle_s *stlink_dap_handle;
+static struct hl_interface_param_s stlink_dap_param;
+static DECLARE_BITMAP(opened_ap, DP_APSEL_MAX + 1);
+static int stlink_dap_error = ERROR_OK;
+
+static int stlink_dap_op_queue_dp_read(struct adiv5_dap *dap, unsigned reg,
+									   uint32_t *data);
+
+/** */
+static int stlink_dap_record_error(int error)
+{
+	if (stlink_dap_error == ERROR_OK)
+		stlink_dap_error = error;
+	return ERROR_OK;
+}
+
+/** */
+static int stlink_dap_get_and_clear_error(void)
+{
+	int retval = stlink_dap_error;
+	stlink_dap_error = ERROR_OK;
+	return retval;
+}
+
+/** */
+static int stlink_dap_open_ap(unsigned short apsel)
+{
+	int retval;
+
+	/* nothing to do on old versions */
+	if (!(stlink_dap_handle->version.flags & STLINK_F_HAS_AP_INIT))
+		return ERROR_OK;
+
+	if (apsel > DP_APSEL_MAX)
+		return ERROR_FAIL;
+
+	if (test_bit(apsel, opened_ap))
+		return ERROR_OK;
+
+	retval = stlink_usb_init_access_port(stlink_dap_handle, apsel);
+	if (retval != ERROR_OK)
+		return retval;
+
+	LOG_DEBUG("AP %d enabled", apsel);
+	set_bit(apsel, opened_ap);
+	return ERROR_OK;
+}
+
+/** */
+static int stlink_dap_closeall_ap(void)
+{
+	int retval, apsel;
+
+	/* nothing to do on old versions */
+	if (!(stlink_dap_handle->version.flags & STLINK_F_HAS_AP_INIT))
+		return ERROR_OK;
+
+	for (apsel = 0; apsel <= DP_APSEL_MAX; apsel++)
+	{
+		if (!test_bit(apsel, opened_ap))
+			continue;
+		retval = stlink_usb_close_access_port(stlink_dap_handle, apsel);
+		if (retval != ERROR_OK)
+			return retval;
+		clear_bit(apsel, opened_ap);
+	}
+	return ERROR_OK;
+}
+
+/** */
+static int stlink_dap_reinit_interface(void)
+{
+	int retval;
+	enum stlink_mode mode;
+
+	/*
+	 * On JTAG only, it should be enough to call stlink_usb_reset(). But on
+	 * some firmware version it does not work as expected, and there is no
+	 * equivalent for SWD.
+	 * At least for now, to reset the interface quit from JTAG/SWD mode then
+	 * select the mode again.
+	 */
+
+	mode = stlink_get_mode(stlink_dap_param.transport);
+	if (!stlink_dap_handle->reconnect_pending)
+	{
+		stlink_dap_handle->reconnect_pending = true;
+		stlink_usb_mode_leave(stlink_dap_handle, mode);
+	}
+
+	retval = stlink_usb_mode_enter(stlink_dap_handle, mode);
+	if (retval != ERROR_OK)
+		return retval;
+
+	stlink_dap_handle->reconnect_pending = false;
+	/* on new FW, calling mode-leave closes all the opened AP; reopen them! */
+	if (stlink_dap_handle->version.flags & STLINK_F_HAS_AP_INIT)
+		for (int apsel = 0; apsel <= DP_APSEL_MAX; apsel++)
+			if (test_bit(apsel, opened_ap))
+			{
+				clear_bit(apsel, opened_ap);
+				stlink_dap_open_ap(apsel);
+			}
+	return ERROR_OK;
+}
+
+/** */
+static int stlink_dap_op_connect(struct adiv5_dap *dap)
+{
+	uint32_t idcode;
+	int retval;
+
+	LOG_INFO("stlink_dap_op_connect(%sconnect)", dap->do_reconnect ? "re" : "");
+
+	/* Check if we should reset srst already when connecting, but not if reconnecting. */
+	if (!dap->do_reconnect)
+	{
+		enum reset_types jtag_reset_config = jtag_get_reset_config();
+
+		if (jtag_reset_config & RESET_CNCT_UNDER_SRST)
+		{
+			if (jtag_reset_config & RESET_SRST_NO_GATING)
+				adapter_assert_reset();
+			else
+				LOG_WARNING("\'srst_nogate\' reset_config option is required");
+		}
+	}
+
+	dap->do_reconnect = false;
+	dap_invalidate_cache(dap);
+
+	retval = dap_dp_init(dap);
+	if (retval != ERROR_OK)
+	{
+		dap->do_reconnect = true;
+		return retval;
+	}
+
+	retval = stlink_usb_idcode(stlink_dap_handle, &idcode, NULL);
+	if (retval == ERROR_OK)
+		LOG_INFO("%s %#8.8" PRIx32,
+				 (stlink_dap_handle->transport == HL_TRANSPORT_JTAG) ? "JTAG IDCODE" : "SWD DPIDR",
+				 idcode);
+	else
+		dap->do_reconnect = true;
+
+	return retval;
+}
+
+/** */
+static int stlink_dap_check_reconnect(struct adiv5_dap *dap)
+{
+	int retval;
+
+	if (!dap->do_reconnect)
+		return ERROR_OK;
+
+	retval = stlink_dap_reinit_interface();
+	if (retval != ERROR_OK)
+		return retval;
+
+	return stlink_dap_op_connect(dap);
+}
+
+/** */
+static int stlink_dap_op_send_sequence(struct adiv5_dap *dap, enum swd_special_seq seq)
+{
+	/* Ignore the request */
+	return ERROR_OK;
+}
+
 /** */
 static int stlink_read_dap_register(void *handle, unsigned short dap_port,
-			unsigned short addr, uint32_t *val)
+									unsigned short addr, uint32_t *val)
 {
 	struct stlink_usb_handle_s *h = handle;
 	int retval;
@@ -2985,7 +3231,7 @@
 
 /** */
 static int stlink_write_dap_register(void *handle, unsigned short dap_port,
-			unsigned short addr, uint32_t val)
+									 unsigned short addr, uint32_t val)
 {
 	struct stlink_usb_handle_s *h = handle;
 
@@ -3002,237 +3248,18 @@
 	h_u16_to_le(&h->cmdbuf[4], addr);
 	h_u32_to_le(&h->cmdbuf[6], val);
 	return stlink_usb_xfer_errcheck(handle, h->databuf, 2);
->>>>>>> ed8fa09c
-}
-
-/** */
-struct hl_layout_api_s stlink_usb_layout_api = {
-	/** */
-	.open = stlink_usb_open,
-	/** */
-	.close = stlink_usb_close,
-	/** */
-	.idcode = stlink_usb_idcode,
-	/** */
-	.state = stlink_usb_state,
-	/** */
-	.reset = stlink_usb_reset,
-	/** */
-	.assert_srst = stlink_usb_assert_srst,
-	/** */
-	.run = stlink_usb_run,
-	/** */
-	.halt = stlink_usb_halt,
-	/** */
-	.step = stlink_usb_step,
-	/** */
-	.read_regs = stlink_usb_read_regs,
-	/** */
-	.read_reg = stlink_usb_read_reg,
-	/** */
-	.write_reg = stlink_usb_write_reg,
-	/** */
-	.read_mem = stlink_usb_read_mem,
-	/** */
-	.write_mem = stlink_usb_write_mem,
-	/** */
-	.read_debug_reg = stlink_usb_v2_read_debug_reg,
-	/** */
-	.write_debug_reg = stlink_usb_write_debug_reg,
-	/** */
-	.override_target = stlink_usb_override_target,
-	/** */
-	.speed = stlink_speed,
-	/** */
-	.config_trace = stlink_config_trace,
-	/** */
-	.poll_trace = stlink_usb_trace_read,
-<<<<<<< HEAD
-	/** */
-	.init_core = stlink_usb_init_access_point,
-	/** */
-	.close_core = stlink_usb_close_access_point,
-=======
-};
-
-/*****************************************************************************
- * DAP direct interface
- */
-
-static struct stlink_usb_handle_s *stlink_dap_handle;
-static struct hl_interface_param_s stlink_dap_param;
-static DECLARE_BITMAP(opened_ap, DP_APSEL_MAX + 1);
-static int stlink_dap_error = ERROR_OK;
-
+}
+
+/** */
 static int stlink_dap_op_queue_dp_read(struct adiv5_dap *dap, unsigned reg,
-		uint32_t *data);
-
-/** */
-static int stlink_dap_record_error(int error)
-{
-	if (stlink_dap_error == ERROR_OK)
-		stlink_dap_error = error;
-	return ERROR_OK;
-}
-
-/** */
-static int stlink_dap_get_and_clear_error(void)
-{
-	int retval = stlink_dap_error;
-	stlink_dap_error = ERROR_OK;
-	return retval;
-}
-
-/** */
-static int stlink_dap_open_ap(unsigned short apsel)
-{
-	int retval;
-
-	/* nothing to do on old versions */
-	if (!(stlink_dap_handle->version.flags & STLINK_F_HAS_AP_INIT))
-		return ERROR_OK;
-
-	if (apsel > DP_APSEL_MAX)
-		return ERROR_FAIL;
-
-	if (test_bit(apsel, opened_ap))
-		return ERROR_OK;
-
-	retval = stlink_usb_init_access_port(stlink_dap_handle, apsel);
-	if (retval != ERROR_OK)
-		return retval;
-
-	LOG_DEBUG("AP %d enabled", apsel);
-	set_bit(apsel, opened_ap);
-	return ERROR_OK;
-}
-
-/** */
-static int stlink_dap_closeall_ap(void)
-{
-	int retval, apsel;
-
-	/* nothing to do on old versions */
-	if (!(stlink_dap_handle->version.flags & STLINK_F_HAS_AP_INIT))
-		return ERROR_OK;
-
-	for (apsel = 0; apsel <= DP_APSEL_MAX; apsel++) {
-		if (!test_bit(apsel, opened_ap))
-			continue;
-		retval = stlink_usb_close_access_port(stlink_dap_handle, apsel);
-		if (retval != ERROR_OK)
-			return retval;
-		clear_bit(apsel, opened_ap);
-	}
-	return ERROR_OK;
-}
-
-/** */
-static int stlink_dap_reinit_interface(void)
-{
-	int retval;
-	enum stlink_mode mode;
-
-	/*
-	 * On JTAG only, it should be enough to call stlink_usb_reset(). But on
-	 * some firmware version it does not work as expected, and there is no
-	 * equivalent for SWD.
-	 * At least for now, to reset the interface quit from JTAG/SWD mode then
-	 * select the mode again.
-	 */
-
-	mode = stlink_get_mode(stlink_dap_param.transport);
-	if (!stlink_dap_handle->reconnect_pending) {
-		stlink_dap_handle->reconnect_pending = true;
-		stlink_usb_mode_leave(stlink_dap_handle, mode);
-	}
-
-	retval = stlink_usb_mode_enter(stlink_dap_handle, mode);
-	if (retval != ERROR_OK)
-		return retval;
-
-	stlink_dap_handle->reconnect_pending = false;
-	/* on new FW, calling mode-leave closes all the opened AP; reopen them! */
-	if (stlink_dap_handle->version.flags & STLINK_F_HAS_AP_INIT)
-		for (int apsel = 0; apsel <= DP_APSEL_MAX; apsel++)
-			if (test_bit(apsel, opened_ap)) {
-				clear_bit(apsel, opened_ap);
-				stlink_dap_open_ap(apsel);
-			}
-	return ERROR_OK;
-}
-
-/** */
-static int stlink_dap_op_connect(struct adiv5_dap *dap)
-{
-	uint32_t idcode;
-	int retval;
-
-	LOG_INFO("stlink_dap_op_connect(%sconnect)", dap->do_reconnect ? "re" : "");
-
-	/* Check if we should reset srst already when connecting, but not if reconnecting. */
-	if (!dap->do_reconnect) {
-		enum reset_types jtag_reset_config = jtag_get_reset_config();
-
-		if (jtag_reset_config & RESET_CNCT_UNDER_SRST) {
-			if (jtag_reset_config & RESET_SRST_NO_GATING)
-				adapter_assert_reset();
-			else
-				LOG_WARNING("\'srst_nogate\' reset_config option is required");
-		}
-	}
-
-	dap->do_reconnect = false;
-	dap_invalidate_cache(dap);
-
-	retval = dap_dp_init(dap);
-	if (retval != ERROR_OK) {
-		dap->do_reconnect = true;
-		return retval;
-	}
-
-	retval = stlink_usb_idcode(stlink_dap_handle, &idcode);
-	if (retval == ERROR_OK)
-		LOG_INFO("%s %#8.8" PRIx32,
-			(stlink_dap_handle->transport == HL_TRANSPORT_JTAG) ? "JTAG IDCODE" : "SWD DPIDR",
-			idcode);
-	else
-		dap->do_reconnect = true;
-
-	return retval;
-}
-
-/** */
-static int stlink_dap_check_reconnect(struct adiv5_dap *dap)
-{
-	int retval;
-
-	if (!dap->do_reconnect)
-		return ERROR_OK;
-
-	retval = stlink_dap_reinit_interface();
-	if (retval != ERROR_OK)
-		return retval;
-
-	return stlink_dap_op_connect(dap);
-}
-
-/** */
-static int stlink_dap_op_send_sequence(struct adiv5_dap *dap, enum swd_special_seq seq)
-{
-	/* Ignore the request */
-	return ERROR_OK;
-}
-
-/** */
-static int stlink_dap_op_queue_dp_read(struct adiv5_dap *dap, unsigned reg,
-		uint32_t *data)
+									   uint32_t *data)
 {
 	uint32_t dummy;
 	int retval;
 
 	if (!(stlink_dap_handle->version.flags & STLINK_F_HAS_DPBANKSEL))
-		if (reg & 0x000000F0) {
+		if (reg & 0x000000F0)
+		{
 			LOG_ERROR("Banked DP registers not supported in current STLink FW");
 			return ERROR_COMMAND_NOTFOUND;
 		}
@@ -3241,18 +3268,20 @@
 	if (retval != ERROR_OK)
 		return retval;
 
-	data = data ? : &dummy;
-	if (stlink_dap_handle->version.flags & STLINK_F_QUIRK_JTAG_DP_READ
-		&& stlink_dap_handle->transport == HL_TRANSPORT_JTAG) {
+	data = data ?: &dummy;
+	if (stlink_dap_handle->version.flags & STLINK_F_QUIRK_JTAG_DP_READ && stlink_dap_handle->transport == HL_TRANSPORT_JTAG)
+	{
 		/* Quirk required in JTAG. Read RDBUFF to get the data */
 		retval = stlink_read_dap_register(stlink_dap_handle,
-					STLINK_DEBUG_PORT_ACCESS, reg, &dummy);
+										  STLINK_DEBUG_PORT_ACCESS, reg, &dummy);
 		if (retval == ERROR_OK)
 			retval = stlink_read_dap_register(stlink_dap_handle,
-						STLINK_DEBUG_PORT_ACCESS, DP_RDBUFF, data);
-	} else {
+											  STLINK_DEBUG_PORT_ACCESS, DP_RDBUFF, data);
+	}
+	else
+	{
 		retval = stlink_read_dap_register(stlink_dap_handle,
-					STLINK_DEBUG_PORT_ACCESS, reg, data);
+										  STLINK_DEBUG_PORT_ACCESS, reg, data);
 	}
 
 	return stlink_dap_record_error(retval);
@@ -3260,17 +3289,19 @@
 
 /** */
 static int stlink_dap_op_queue_dp_write(struct adiv5_dap *dap, unsigned reg,
-		uint32_t data)
+										uint32_t data)
 {
 	int retval;
 
 	if (!(stlink_dap_handle->version.flags & STLINK_F_HAS_DPBANKSEL))
-		if (reg & 0x000000F0) {
+		if (reg & 0x000000F0)
+		{
 			LOG_ERROR("Banked DP registers not supported in current STLink FW");
 			return ERROR_COMMAND_NOTFOUND;
 		}
 
-	if (reg == DP_SELECT && (data & DP_SELECT_DPBANK) != 0) {
+	if (reg == DP_SELECT && (data & DP_SELECT_DPBANK) != 0)
+	{
 		/* ignored if STLINK_F_HAS_DPBANKSEL, not properly managed otherwise */
 		LOG_DEBUG("Ignoring DPBANKSEL while write SELECT");
 		data &= ~DP_SELECT_DPBANK;
@@ -3285,13 +3316,13 @@
 		data &= ~CORUNDETECT;
 
 	retval = stlink_write_dap_register(stlink_dap_handle,
-				STLINK_DEBUG_PORT_ACCESS, reg, data);
+									   STLINK_DEBUG_PORT_ACCESS, reg, data);
 	return stlink_dap_record_error(retval);
 }
 
 /** */
 static int stlink_dap_op_queue_ap_read(struct adiv5_ap *ap, unsigned reg,
-		uint32_t *data)
+									   uint32_t *data)
 {
 	struct adiv5_dap *dap = ap->dap;
 	uint32_t dummy;
@@ -3301,21 +3332,22 @@
 	if (retval != ERROR_OK)
 		return retval;
 
-	if (reg != AP_REG_IDR) {
+	if (reg != AP_REG_IDR)
+	{
 		retval = stlink_dap_open_ap(ap->ap_num);
 		if (retval != ERROR_OK)
 			return retval;
 	}
-	data = data ? : &dummy;
+	data = data ?: &dummy;
 	retval = stlink_read_dap_register(stlink_dap_handle, ap->ap_num, reg,
-				 data);
+									  data);
 	dap->stlink_flush_ap_write = false;
 	return stlink_dap_record_error(retval);
 }
 
 /** */
 static int stlink_dap_op_queue_ap_write(struct adiv5_ap *ap, unsigned reg,
-		uint32_t data)
+										uint32_t data)
 {
 	struct adiv5_dap *dap = ap->dap;
 	int retval;
@@ -3329,7 +3361,7 @@
 		return retval;
 
 	retval = stlink_write_dap_register(stlink_dap_handle, ap->ap_num, reg,
-				data);
+									   data);
 	dap->stlink_flush_ap_write = true;
 	return stlink_dap_record_error(retval);
 }
@@ -3355,10 +3387,12 @@
 	 * Run a dummy read to DP_RDBUFF, as suggested in
 	 * http://infocenter.arm.com/help/topic/com.arm.doc.faqs/ka16363.html
 	 */
-	if (dap->stlink_flush_ap_write) {
+	if (dap->stlink_flush_ap_write)
+	{
 		dap->stlink_flush_ap_write = false;
 		retval = stlink_dap_op_queue_dp_read(dap, DP_RDBUFF, NULL);
-		if (retval != ERROR_OK) {
+		if (retval != ERROR_OK)
+		{
 			dap->do_reconnect = true;
 			return retval;
 		}
@@ -3367,29 +3401,34 @@
 	saved_retval = stlink_dap_get_and_clear_error();
 
 	retval = stlink_dap_op_queue_dp_read(dap, DP_CTRL_STAT, &ctrlstat);
-	if (retval != ERROR_OK) {
+	if (retval != ERROR_OK)
+	{
 		dap->do_reconnect = true;
 		return retval;
 	}
 	retval = stlink_dap_get_and_clear_error();
-	if (retval != ERROR_OK) {
+	if (retval != ERROR_OK)
+	{
 		LOG_ERROR("Fail reading CTRL/STAT register. Force reconnect");
 		dap->do_reconnect = true;
 		return retval;
 	}
 
-	if (ctrlstat & SSTICKYERR) {
+	if (ctrlstat & SSTICKYERR)
+	{
 		if (stlink_dap_param.transport == HL_TRANSPORT_JTAG)
 			retval = stlink_dap_op_queue_dp_write(dap, DP_CTRL_STAT,
-					ctrlstat & (dap->dp_ctrl_stat | SSTICKYERR));
+												  ctrlstat & (dap->dp_ctrl_stat | SSTICKYERR));
 		else
 			retval = stlink_dap_op_queue_dp_write(dap, DP_ABORT, STKERRCLR);
-		if (retval != ERROR_OK) {
+		if (retval != ERROR_OK)
+		{
 			dap->do_reconnect = true;
 			return retval;
 		}
 		retval = stlink_dap_get_and_clear_error();
-		if (retval != ERROR_OK) {
+		if (retval != ERROR_OK)
+		{
 			dap->do_reconnect = true;
 			return retval;
 		}
@@ -3418,12 +3457,14 @@
 {
 	LOG_DEBUG("stlink_dap_serial_command");
 
-	if (CMD_ARGC != 1) {
+	if (CMD_ARGC != 1)
+	{
 		LOG_ERROR("Expected exactly one argument for \"st-link serial <serial-number>\".");
 		return ERROR_COMMAND_SYNTAX_ERROR;
 	}
 
-	if (stlink_dap_param.serial) {
+	if (stlink_dap_param.serial)
+	{
 		LOG_WARNING("Command \"st-link serial\" already used. Replacing previous value");
 		free((void *)stlink_dap_param.serial);
 	}
@@ -3437,16 +3478,20 @@
 {
 	unsigned int i, max_usb_ids = HLA_MAX_USB_IDS;
 
-	if (CMD_ARGC > max_usb_ids * 2) {
+	if (CMD_ARGC > max_usb_ids * 2)
+	{
 		LOG_WARNING("ignoring extra IDs in vid_pid "
-			"(maximum is %d pairs)", max_usb_ids);
+					"(maximum is %d pairs)",
+					max_usb_ids);
 		CMD_ARGC = max_usb_ids * 2;
 	}
-	if (CMD_ARGC < 2 || (CMD_ARGC & 1)) {
+	if (CMD_ARGC < 2 || (CMD_ARGC & 1))
+	{
 		LOG_WARNING("incomplete vid_pid configuration directive");
 		return ERROR_COMMAND_SYNTAX_ERROR;
 	}
-	for (i = 0; i < CMD_ARGC; i += 2) {
+	for (i = 0; i < CMD_ARGC; i += 2)
+	{
 		COMMAND_PARSE_NUMBER(u16, CMD_ARGV[i], stlink_dap_param.vid[i / 2]);
 		COMMAND_PARSE_NUMBER(u16, CMD_ARGV[i + 1], stlink_dap_param.pid[i / 2]);
 	}
@@ -3473,8 +3518,7 @@
 		.help = "USB VID and PID of the adapter",
 		.usage = "(vid pid)+",
 	},
-	COMMAND_REGISTRATION_DONE
-};
+	COMMAND_REGISTRATION_DONE};
 
 /** */
 static const struct command_registration stlink_dap_command_handlers[] = {
@@ -3485,8 +3529,7 @@
 		.chain = stlink_dap_subcommand_handlers,
 		.usage = "",
 	},
-	COMMAND_REGISTRATION_DONE
-};
+	COMMAND_REGISTRATION_DONE};
 
 /** */
 static int stlink_dap_init(void)
@@ -3496,7 +3539,8 @@
 
 	LOG_DEBUG("stlink_dap_init()");
 
-	if (jtag_reset_config & RESET_CNCT_UNDER_SRST) {
+	if (jtag_reset_config & RESET_CNCT_UNDER_SRST)
+	{
 		if (jtag_reset_config & RESET_SRST_NO_GATING)
 			stlink_dap_param.connect_under_reset = true;
 		else
@@ -3507,7 +3551,8 @@
 		stlink_dap_param.transport = HL_TRANSPORT_SWD;
 	else if (transport_is_dapdirect_jtag())
 		stlink_dap_param.transport = HL_TRANSPORT_JTAG;
-	else {
+	else
+	{
 		LOG_ERROR("Unsupported transport");
 		return ERROR_FAIL;
 	}
@@ -3516,7 +3561,8 @@
 	if (retval != ERROR_OK)
 		return retval;
 
-	if (!(stlink_dap_handle->version.flags & STLINK_F_HAS_DAP_REG)) {
+	if (!(stlink_dap_handle->version.flags & STLINK_F_HAS_DAP_REG))
+	{
 		LOG_ERROR("ST-Link version does not support DAP direct transport");
 		return ERROR_FAIL;
 	}
@@ -3539,14 +3585,15 @@
 {
 	LOG_DEBUG("stlink_dap_reset(%d)", req_srst);
 	return stlink_usb_assert_srst(stlink_dap_handle,
-		req_srst ? STLINK_DEBUG_APIV2_DRIVE_NRST_LOW
-				 : STLINK_DEBUG_APIV2_DRIVE_NRST_HIGH);
+								  req_srst ? STLINK_DEBUG_APIV2_DRIVE_NRST_LOW
+										   : STLINK_DEBUG_APIV2_DRIVE_NRST_HIGH);
 }
 
 /** */
 static int stlink_dap_speed(int speed)
 {
-	if (speed == 0) {
+	if (speed == 0)
+	{
 		LOG_ERROR("RTCK not supported. Set nonzero adapter_khz.");
 		return ERROR_JTAG_NOT_IMPLEMENTED;
 	}
@@ -3579,11 +3626,11 @@
 	.queue_ap_write = stlink_dap_op_queue_ap_write,
 	.queue_ap_abort = stlink_dap_op_queue_ap_abort,
 	.run = stlink_dap_op_run,
-	.sync = NULL, /* optional */
+	.sync = NULL,				/* optional */
 	.quit = stlink_dap_op_quit, /* optional */
 };
 
-static const char *const stlink_dap_transport[] = { "dapdirect_jtag", "dapdirect_swd", NULL };
+static const char *const stlink_dap_transport[] = {"dapdirect_jtag", "dapdirect_swd", NULL};
 
 struct adapter_driver stlink_dap_adapter_driver = {
 	.name = "st-link",
@@ -3599,5 +3646,4 @@
 
 	.dap_jtag_ops = &stlink_dap_ops,
 	.dap_swd_ops = &stlink_dap_ops,
->>>>>>> ed8fa09c
 };