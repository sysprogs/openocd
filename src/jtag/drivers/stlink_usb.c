--- conflicted
+++ resolved
@@ -42,12 +42,8 @@
 
 #include <target/cortex_m.h>
 
-<<<<<<< HEAD
-#include "libusb_common.h"
+#include "libusb_helper.h"
 #include "unicode.h"
-=======
-#include "libusb_helper.h"
->>>>>>> 51dd4ce6
 
 #include <helper/bits.h>
 
@@ -113,7 +109,7 @@
 /** */
 struct stlink_usb_handle_s {
 	/** */
-	struct libusb_device_handle *fd;
+    struct libusb_device_handle *fd;
 	/** */
 	struct libusb_transfer *trans;
 	/** */
@@ -387,162 +383,7 @@
 	if (h->version.stlink == 3)
 		return STLINKV3_MAX_RW8;
 	else
-<<<<<<< HEAD
 		return STLINKV2_MAX_RW8;
-=======
-		return STLINK_MAX_RW8;
-}
-
-
-
-#ifdef USE_LIBUSB_ASYNCIO
-
-static LIBUSB_CALL void sync_transfer_cb(struct libusb_transfer *transfer)
-{
-	int *completed = transfer->user_data;
-	*completed = 1;
-	/* caller interprets result and frees transfer */
-}
-
-
-static void sync_transfer_wait_for_completion(struct libusb_transfer *transfer)
-{
-	int r, *completed = transfer->user_data;
-
-	/* Assuming a single libusb context exists.  There no existing interface into this
-	 * module to pass a libusb context.
-	 */
-	struct libusb_context *ctx = NULL;
-
-	while (!*completed) {
-		r = libusb_handle_events_completed(ctx, completed);
-		if (r < 0) {
-			if (r == LIBUSB_ERROR_INTERRUPTED)
-				continue;
-			libusb_cancel_transfer(transfer);
-			continue;
-		}
-	}
-}
-
-
-static int transfer_error_status(const struct libusb_transfer *transfer)
-{
-	int r = 0;
-
-	switch (transfer->status) {
-		case LIBUSB_TRANSFER_COMPLETED:
-			r = 0;
-			break;
-		case LIBUSB_TRANSFER_TIMED_OUT:
-			r = LIBUSB_ERROR_TIMEOUT;
-			break;
-		case LIBUSB_TRANSFER_STALL:
-			r = LIBUSB_ERROR_PIPE;
-			break;
-		case LIBUSB_TRANSFER_OVERFLOW:
-			r = LIBUSB_ERROR_OVERFLOW;
-			break;
-		case LIBUSB_TRANSFER_NO_DEVICE:
-			r = LIBUSB_ERROR_NO_DEVICE;
-			break;
-		case LIBUSB_TRANSFER_ERROR:
-		case LIBUSB_TRANSFER_CANCELLED:
-			r = LIBUSB_ERROR_IO;
-			break;
-		default:
-			r = LIBUSB_ERROR_OTHER;
-			break;
-	}
-
-	return r;
-}
-
-struct jtag_xfer {
-	int ep;
-	uint8_t *buf;
-	size_t size;
-	/* Internal */
-	int retval;
-	int completed;
-	size_t transfer_size;
-	struct libusb_transfer *transfer;
-};
-
-static int jtag_libusb_bulk_transfer_n(
-		struct libusb_device_handle *dev_handle,
-		struct jtag_xfer *transfers,
-		size_t n_transfers,
-		int timeout)
-{
-	int retval = 0;
-	int returnval = ERROR_OK;
-
-
-	for (size_t i = 0; i < n_transfers; ++i) {
-		transfers[i].retval = 0;
-		transfers[i].completed = 0;
-		transfers[i].transfer_size = 0;
-		transfers[i].transfer = libusb_alloc_transfer(0);
-
-		if (transfers[i].transfer == NULL) {
-			for (size_t j = 0; j < i; ++j)
-				libusb_free_transfer(transfers[j].transfer);
-
-			LOG_DEBUG("ERROR, failed to alloc usb transfers");
-			for (size_t k = 0; k < n_transfers; ++k)
-				transfers[k].retval = LIBUSB_ERROR_NO_MEM;
-			return ERROR_FAIL;
-		}
-	}
-
-	for (size_t i = 0; i < n_transfers; ++i) {
-		libusb_fill_bulk_transfer(
-				transfers[i].transfer,
-				dev_handle,
-				transfers[i].ep, transfers[i].buf, transfers[i].size,
-				sync_transfer_cb, &transfers[i].completed, timeout);
-		transfers[i].transfer->type = LIBUSB_TRANSFER_TYPE_BULK;
-
-		retval = libusb_submit_transfer(transfers[i].transfer);
-		if (retval < 0) {
-			LOG_DEBUG("ERROR, failed to submit transfer %zu, error %d", i, retval);
-
-			/* Probably no point continuing to submit transfers once a submission fails.
-			 * As a result, tag all remaining transfers as errors.
-			 */
-			for (size_t j = i; j < n_transfers; ++j)
-				transfers[j].retval = retval;
-
-			returnval = ERROR_FAIL;
-			break;
-		}
-	}
-
-	/* Wait for every submitted USB transfer to complete.
-	*/
-	for (size_t i = 0; i < n_transfers; ++i) {
-		if (transfers[i].retval == 0) {
-			sync_transfer_wait_for_completion(transfers[i].transfer);
-
-			retval = transfer_error_status(transfers[i].transfer);
-			if (retval) {
-				returnval = ERROR_FAIL;
-				transfers[i].retval = retval;
-				LOG_DEBUG("ERROR, transfer %zu failed, error %d", i, retval);
-			} else {
-				/* Assuming actual_length is only valid if there is no transfer error.
-				 */
-				transfers[i].transfer_size = transfers[i].transfer->actual_length;
-			}
-		}
-
-		libusb_free_transfer(transfers[i].transfer);
-		transfers[i].transfer = NULL;
-	}
-
-	return returnval;
->>>>>>> 51dd4ce6
 }
 
 /** */
@@ -2758,7 +2599,7 @@
 
 		jtag_libusb_set_configuration(h->fd, 0);
 
-		if (libusb_claim_interface(h->fd, 0) != ERROR_OK) {
+    	if (libusb_claim_interface(h->fd, 0) != ERROR_OK) {
 			LOG_DEBUG("claim interface failed");
 			goto error_open;
 		}
