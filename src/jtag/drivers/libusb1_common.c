--- conflicted
+++ resolved
@@ -182,8 +182,7 @@
         else
         {
             *out = libusb_handle;
-		retval = ERROR_OK;
-<<<<<<< HEAD
+			retval = ERROR_OK;
         }
     }
     
@@ -191,18 +190,10 @@
     
 	if (cnt >= 0)
 		libusb_free_device_list(devs, 1);
-    
-=======
-		serial_mismatch = false;
-		break;
-	}
-	if (cnt >= 0)
-		libusb_free_device_list(devs, 1);
 
 	if (serial_mismatch)
 		LOG_INFO("No device matches the serial string");
 
->>>>>>> 6c2020eb
 	return retval;
 }
 
