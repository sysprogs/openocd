/***************************************************************************
 *   Copyright (C) 2009 by Zachary T Welch <zw@superlucidity.net>          *
 *                                                                         *
 *   Copyright (C) 2011 by Mauro Gamba <maurillo71@gmail.com>              *
 *                                                                         *
 *   This program is free software; you can redistribute it and/or modify  *
 *   it under the terms of the GNU General Public License as published by  *
 *   the Free Software Foundation; either version 2 of the License, or     *
 *   (at your option) any later version.                                   *
 *                                                                         *
 *   This program is distributed in the hope that it will be useful,       *
 *   but WITHOUT ANY WARRANTY; without even the implied warranty of        *
 *   MERCHANTABILITY or FITNESS FOR A PARTICULAR PURPOSE.  See the         *
 *   GNU General Public License for more details.                          *
 *                                                                         *
 *   You should have received a copy of the GNU General Public License     *
 *   along with this program.  If not, see <http://www.gnu.org/licenses/>. *
 ***************************************************************************/

#ifdef HAVE_CONFIG_H
#include "config.h"
#endif
#include "log.h"
#include "libusb1_common.h"

static struct libusb_context *jtag_libusb_context; /**< Libusb context **/
static libusb_device **devs; /**< The usb device list **/

static bool jtag_libusb_match(struct libusb_device_descriptor *dev_desc,
		const uint16_t vids[], const uint16_t pids[])
{
	for (unsigned i = 0; vids[i]; i++) {
		if (dev_desc->idVendor == vids[i] &&
			dev_desc->idProduct == pids[i]) {
			return true;
		}
	}
	return false;
}

/* Returns true if the string descriptor indexed by str_index in device matches string */
static bool string_descriptor_equal(libusb_device_handle *device, uint8_t str_index,
									const char *string)
{
	int retval;
	bool matched;
	char desc_string[256+1]; /* Max size of string descriptor */

	if (str_index == 0)
		return false;

	retval = libusb_get_string_descriptor_ascii(device, str_index,
			(unsigned char *)desc_string, sizeof(desc_string)-1);
	if (retval < 0) {
		LOG_ERROR("libusb_get_string_descriptor_ascii() failed with %d", retval);
		return false;
	}

	/* Null terminate descriptor string in case it needs to be logged. */
	desc_string[sizeof(desc_string)-1] = '\0';

	matched = strncmp(string, desc_string, sizeof(desc_string)) == 0;
	if (!matched)
		LOG_DEBUG("Device serial number '%s' doesn't match requested serial '%s'",
			desc_string, string);
	return matched;
}

struct matched_dev
{
    int index;
    int vid, pid;
    uint8_t serial[512];
};

int jtag_libusb_open(const uint16_t vids[], const uint16_t pids[],
		const char *serial,
		struct jtag_libusb_device_handle **out)
{
	int cnt, idx, errCode;
	int retval = ERROR_FAIL;
	struct jtag_libusb_device_handle *libusb_handle = NULL;

	if (libusb_init(&jtag_libusb_context) < 0)
		return ERROR_FAIL;

	cnt = libusb_get_device_list(jtag_libusb_context, &devs);
    
    struct matched_dev *matching_devs = calloc(cnt, sizeof(struct matched_dev));
    int num_matching_devs = 0;

	for (idx = 0; idx < cnt; idx++) {
		struct libusb_device_descriptor dev_desc;

		if (libusb_get_device_descriptor(devs[idx], &dev_desc) != 0)
			continue;

		if (!jtag_libusb_match(&dev_desc, vids, pids))
			continue;

		errCode = libusb_open(devs[idx], &libusb_handle);

		if (errCode) {
			LOG_ERROR("libusb_open() failed with %s",
				  libusb_error_name(errCode));
			continue;
		}

		/* Device must be open to use libusb_get_string_descriptor_ascii. */
		if (serial != NULL &&
				!string_descriptor_equal(libusb_handle, dev_desc.iSerialNumber, serial)) {
			libusb_close(libusb_handle);
			continue;
		}
<<<<<<< HEAD
    	
    	struct matched_dev dev = { .index = idx, .vid = dev_desc.idVendor, .pid = dev_desc.idProduct };

    	if (dev_desc.iSerialNumber)
        	libusb_get_string_descriptor_ascii(libusb_handle, dev_desc.iSerialNumber, dev.serial,sizeof(dev.serial)-1);
    	
    	matching_devs[num_matching_devs++] = dev;
    	libusb_close(libusb_handle);
    }
    
    if (num_matching_devs > 0)
    {
        if (num_matching_devs > 1)
        {
            LOG_WARNING("*********************************************************");
            LOG_WARNING("Found multiple matching USB devices:");
            LOG_WARNING("VID    | PID     | Serial number");
            for (int i = 0; i < num_matching_devs; i++)
                LOG_WARNING("%04x   | %04x    | %s", matching_devs[i].vid, matching_devs[i].pid, matching_devs[i].serial);
            LOG_WARNING("Add the following command to your interface script to select a device:");
            LOG_WARNING("\t hla_serial    \"<serial>\" (for ST-Link)");
            LOG_WARNING("\t jlink_serial  \"<serial>\" (for J-Link)");
            LOG_WARNING("\t ft2232_serial \"<serial>\" (for FT2232-based devices)");
            LOG_WARNING("Auto-selecting the first device");
            LOG_WARNING("*********************************************************");
        }
        
        errCode = libusb_open(devs[matching_devs[0].index], &libusb_handle);
        if (errCode) 
            LOG_ERROR("libusb_open() failed with %s", libusb_error_name(errCode));
        else
        {
            *out = libusb_handle;
            retval = 0;
        }
    }
    
    free(matching_devs);
    
=======

		/* Success. */
		*out = libusb_handle;
		retval = ERROR_OK;
		break;
	}
>>>>>>> 010b0912
	if (cnt >= 0)
		libusb_free_device_list(devs, 1);
    
	return retval;
}

void jtag_libusb_close(jtag_libusb_device_handle *dev)
{
	/* Close device */
	libusb_close(dev);

	libusb_exit(jtag_libusb_context);
}

int jtag_libusb_control_transfer(jtag_libusb_device_handle *dev, uint8_t requestType,
		uint8_t request, uint16_t wValue, uint16_t wIndex, char *bytes,
		uint16_t size, unsigned int timeout)
{
	int transferred = 0;

	transferred = libusb_control_transfer(dev, requestType, request, wValue, wIndex,
				(unsigned char *)bytes, size, timeout);

	if (transferred < 0)
		transferred = 0;

	return transferred;
}

int jtag_libusb_bulk_write(jtag_libusb_device_handle *dev, int ep, char *bytes,
		int size, int timeout)
{
	int transferred = 0;

	libusb_bulk_transfer(dev, ep, (unsigned char *)bytes, size,
			     &transferred, timeout);
	return transferred;
}

int jtag_libusb_bulk_read(jtag_libusb_device_handle *dev, int ep, char *bytes,
		int size, int timeout)
{
	int transferred = 0;

	libusb_bulk_transfer(dev, ep, (unsigned char *)bytes, size,
			     &transferred, timeout);
	return transferred;
}

int jtag_libusb_set_configuration(jtag_libusb_device_handle *devh,
		int configuration)
{
	struct jtag_libusb_device *udev = jtag_libusb_get_device(devh);
	int retCode = -99;

	struct libusb_config_descriptor *config = NULL;
	int current_config = -1;

	retCode = libusb_get_configuration(devh, &current_config);
	if (retCode != 0)
		return retCode;

	retCode = libusb_get_config_descriptor(udev, configuration, &config);
	if (retCode != 0 || config == NULL)
		return retCode;

	/* Only change the configuration if it is not already set to the
	   same one. Otherwise this issues a lightweight reset and hangs
	   LPC-Link2 with JLink firmware. */
	if (current_config != config->bConfigurationValue)
		retCode = libusb_set_configuration(devh, config->bConfigurationValue);

	libusb_free_config_descriptor(config);

	return retCode;
}

int jtag_libusb_choose_interface(struct jtag_libusb_device_handle *devh,
		unsigned int *usb_read_ep,
		unsigned int *usb_write_ep,
		int bclass, int subclass, int protocol, int trans_type)
{
	struct jtag_libusb_device *udev = jtag_libusb_get_device(devh);
	const struct libusb_interface *inter;
	const struct libusb_interface_descriptor *interdesc;
	const struct libusb_endpoint_descriptor *epdesc;
	struct libusb_config_descriptor *config;

	*usb_read_ep = *usb_write_ep = 0;

	libusb_get_config_descriptor(udev, 0, &config);
	for (int i = 0; i < (int)config->bNumInterfaces; i++) {
		inter = &config->interface[i];

		interdesc = &inter->altsetting[0];
		for (int k = 0;
		     k < (int)interdesc->bNumEndpoints; k++) {
			if ((bclass > 0 && interdesc->bInterfaceClass != bclass) ||
			    (subclass > 0 && interdesc->bInterfaceSubClass != subclass) ||
			    (protocol > 0 && interdesc->bInterfaceProtocol != protocol))
				continue;

			epdesc = &interdesc->endpoint[k];
			if (trans_type > 0 && (epdesc->bmAttributes & 0x3) != trans_type)
				continue;

			uint8_t epnum = epdesc->bEndpointAddress;
			bool is_input = epnum & 0x80;
			LOG_DEBUG("usb ep %s %02x",
				  is_input ? "in" : "out", epnum);

			if (is_input)
				*usb_read_ep = epnum;
			else
				*usb_write_ep = epnum;

			if (*usb_read_ep && *usb_write_ep) {
				LOG_DEBUG("Claiming interface %d", (int)interdesc->bInterfaceNumber);
				libusb_claim_interface(devh, (int)interdesc->bInterfaceNumber);
				libusb_free_config_descriptor(config);
				return ERROR_OK;
			}
		}
	}
	libusb_free_config_descriptor(config);

	return ERROR_FAIL;
}

int jtag_libusb_get_pid(struct jtag_libusb_device *dev, uint16_t *pid)
{
	struct libusb_device_descriptor dev_desc;

	if (libusb_get_device_descriptor(dev, &dev_desc) == 0) {
		*pid = dev_desc.idProduct;

		return ERROR_OK;
	}

	return ERROR_FAIL;
}<|MERGE_RESOLUTION|>--- conflicted
+++ resolved
@@ -112,7 +112,6 @@
 			libusb_close(libusb_handle);
 			continue;
 		}
-<<<<<<< HEAD
     	
     	struct matched_dev dev = { .index = idx, .vid = dev_desc.idVendor, .pid = dev_desc.idProduct };
 
@@ -146,20 +145,12 @@
         else
         {
             *out = libusb_handle;
-            retval = 0;
+		retval = ERROR_OK;
         }
     }
     
     free(matching_devs);
     
-=======
-
-		/* Success. */
-		*out = libusb_handle;
-		retval = ERROR_OK;
-		break;
-	}
->>>>>>> 010b0912
 	if (cnt >= 0)
 		libusb_free_device_list(devs, 1);
     
