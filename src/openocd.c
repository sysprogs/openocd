--- conflicted
+++ resolved
@@ -47,15 +47,11 @@
 
 #ifdef PKGBLDDATE
 #define OPENOCD_VERSION	\
-<<<<<<< HEAD
 	"Open On-Chip Debugger " VERSION RELSTR " (" PKGBLDDATE ") [https://github.com/sysprogs/openocd]"
-=======
-	"Open On-Chip Debugger " VERSION RELSTR " (" PKGBLDDATE ")"
 #else
 #define OPENOCD_VERSION	\
 	"Open On-Chip Debugger " VERSION RELSTR
 #endif
->>>>>>> 1025be36
 
 static const char openocd_startup_tcl[] = {
 #include "startup_tcl.inc"
