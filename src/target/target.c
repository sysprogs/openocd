--- conflicted
+++ resolved
@@ -3243,17 +3243,12 @@
 
 	struct target *target = get_current_target(CMD_CTX);
 	int retval = fn(target, address, size, count, buffer);
-<<<<<<< HEAD
     if (ERROR_OK == retval)
-        handle_md_output(CMD_CTX, target, address, size, count, buffer);
+		target_handle_md_output(CMD, target, address, size, count, buffer);
     else
     {
         command_print(CMD_CTX, "0x%08x: ERROR %d", address, retval);
     }
-=======
-	if (ERROR_OK == retval)
-		target_handle_md_output(CMD, target, address, size, count, buffer);
->>>>>>> 6ea43726
 
 	free(buffer);
 
