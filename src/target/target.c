--- conflicted
+++ resolved
@@ -4690,14 +4690,10 @@
 			struct target *saved_target_override = cmd_ctx->current_target_override;
 			cmd_ctx->current_target_override = target;
 
-<<<<<<< HEAD
 			if ((teap->event == TARGET_EVENT_GDB_FLASH_ERASE_START || teap->event == TARGET_EVENT_GDB_FLASH_WRITE_END) && target->first_reset)
 				retval = JIM_OK;
 			else 
 				retval = Jim_EvalObj(teap->interp, teap->body);
-=======
-			retval = Jim_EvalObj(teap->interp, teap->body);
->>>>>>> 7c88e76a
 
 			cmd_ctx->current_target_override = saved_target_override;
 
