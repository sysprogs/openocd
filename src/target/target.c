/***************************************************************************
 *   Copyright (C) 2005 by Dominic Rath                                    *
 *   Dominic.Rath@gmx.de                                                   *
 *                                                                         *
 *   Copyright (C) 2007-2010 Øyvind Harboe                                 *
 *   oyvind.harboe@zylin.com                                               *
 *                                                                         *
 *   Copyright (C) 2008, Duane Ellis                                       *
 *   openocd@duaneeellis.com                                               *
 *                                                                         *
 *   Copyright (C) 2008 by Spencer Oliver                                  *
 *   spen@spen-soft.co.uk                                                  *
 *                                                                         *
 *   Copyright (C) 2008 by Rick Altherr                                    *
 *   kc8apf@kc8apf.net>                                                    *
 *                                                                         *
 *   Copyright (C) 2011 by Broadcom Corporation                            *
 *   Evan Hunter - ehunter@broadcom.com                                    *
 *                                                                         *
 *   Copyright (C) ST-Ericsson SA 2011                                     *
 *   michel.jaouen@stericsson.com : smp minimum support                    *
 *                                                                         *
 *   Copyright (C) 2011 Andreas Fritiofson                                 *
 *   andreas.fritiofson@gmail.com                                          *
 *                                                                         *
 *   This program is free software; you can redistribute it and/or modify  *
 *   it under the terms of the GNU General Public License as published by  *
 *   the Free Software Foundation; either version 2 of the License, or     *
 *   (at your option) any later version.                                   *
 *                                                                         *
 *   This program is distributed in the hope that it will be useful,       *
 *   but WITHOUT ANY WARRANTY; without even the implied warranty of        *
 *   MERCHANTABILITY or FITNESS FOR A PARTICULAR PURPOSE.  See the         *
 *   GNU General Public License for more details.                          *
 *                                                                         *
 *   You should have received a copy of the GNU General Public License     *
 *   along with this program.  If not, see <http://www.gnu.org/licenses/>. *
 ***************************************************************************/

#ifdef HAVE_CONFIG_H
#include "config.h"
#endif

#include <helper/time_support.h>
#include <jtag/jtag.h>
#include <flash/nor/core.h>

#include "target.h"
#include "target_type.h"
#include "target_request.h"
#include "breakpoints.h"
#include "register.h"
#include "trace.h"
#include "image.h"
#include "rtos/rtos.h"
#include "transport/transport.h"
#include "arm_cti.h"

/* default halt wait timeout (ms) */
#define DEFAULT_HALT_TIMEOUT 5000

static int target_read_buffer_default(struct target *target, target_addr_t address,
		uint32_t count, uint8_t *buffer);
static int target_write_buffer_default(struct target *target, target_addr_t address,
		uint32_t count, const uint8_t *buffer);
static int target_array2mem(Jim_Interp *interp, struct target *target,
		int argc, Jim_Obj * const *argv);
static int target_mem2array(Jim_Interp *interp, struct target *target,
		int argc, Jim_Obj * const *argv);
static int target_register_user_commands(struct command_context *cmd_ctx);
static int target_get_gdb_fileio_info_default(struct target *target,
		struct gdb_fileio_info *fileio_info);
static int target_gdb_fileio_end_default(struct target *target, int retcode,
		int fileio_errno, bool ctrl_c);

/* targets */
extern struct target_type arm7tdmi_target;
extern struct target_type arm720t_target;
extern struct target_type arm9tdmi_target;
extern struct target_type arm920t_target;
extern struct target_type arm966e_target;
extern struct target_type arm946e_target;
extern struct target_type arm926ejs_target;
extern struct target_type fa526_target;
extern struct target_type feroceon_target;
extern struct target_type dragonite_target;
extern struct target_type xscale_target;
extern struct target_type cortexm_target;
extern struct target_type cortexa_target;
extern struct target_type aarch64_target;
extern struct target_type cortexr4_target;
extern struct target_type arm11_target;
extern struct target_type ls1_sap_target;
extern struct target_type mips_m4k_target;
extern struct target_type mips_mips64_target;
extern struct target_type avr_target;
extern struct target_type dsp563xx_target;
extern struct target_type dsp5680xx_target;
extern struct target_type testee_target;
extern struct target_type avr32_ap7k_target;
extern struct target_type hla_target;
extern struct target_type nds32_v2_target;
extern struct target_type nds32_v3_target;
extern struct target_type nds32_v3m_target;
extern struct target_type or1k_target;
extern struct target_type quark_x10xx_target;
extern struct target_type quark_d20xx_target;
extern struct target_type stm8_target;
extern struct target_type riscv_target;
extern struct target_type mem_ap_target;
extern struct target_type esirisc_target;
extern struct target_type arcv2_target;

static struct target_type *target_types[] = {
	&arm7tdmi_target,
	&arm9tdmi_target,
	&arm920t_target,
	&arm720t_target,
	&arm966e_target,
	&arm946e_target,
	&arm926ejs_target,
	&fa526_target,
	&feroceon_target,
	&dragonite_target,
	&xscale_target,
	&cortexm_target,
	&cortexa_target,
	&cortexr4_target,
	&arm11_target,
	&ls1_sap_target,
	&mips_m4k_target,
	&avr_target,
	&dsp563xx_target,
	&dsp5680xx_target,
	&testee_target,
	&avr32_ap7k_target,
	&hla_target,
	&nds32_v2_target,
	&nds32_v3_target,
	&nds32_v3m_target,
	&or1k_target,
	&quark_x10xx_target,
	&quark_d20xx_target,
	&stm8_target,
	&riscv_target,
	&mem_ap_target,
	&esirisc_target,
	&arcv2_target,
	&aarch64_target,
	&mips_mips64_target,
	NULL,
};

struct target *all_targets;
static struct target_event_callback *target_event_callbacks;
static struct target_timer_callback *target_timer_callbacks;
static LIST_HEAD(target_reset_callback_list);
static LIST_HEAD(target_trace_callback_list);
static const int polling_interval = 100;

static const struct jim_nvp nvp_assert[] = {
	{ .name = "assert", NVP_ASSERT },
	{ .name = "deassert", NVP_DEASSERT },
	{ .name = "T", NVP_ASSERT },
	{ .name = "F", NVP_DEASSERT },
	{ .name = "t", NVP_ASSERT },
	{ .name = "f", NVP_DEASSERT },
	{ .name = NULL, .value = -1 }
};

static const struct jim_nvp nvp_error_target[] = {
	{ .value = ERROR_TARGET_INVALID, .name = "err-invalid" },
	{ .value = ERROR_TARGET_INIT_FAILED, .name = "err-init-failed" },
	{ .value = ERROR_TARGET_TIMEOUT, .name = "err-timeout" },
	{ .value = ERROR_TARGET_NOT_HALTED, .name = "err-not-halted" },
	{ .value = ERROR_TARGET_FAILURE, .name = "err-failure" },
	{ .value = ERROR_TARGET_UNALIGNED_ACCESS, .name = "err-unaligned-access" },
	{ .value = ERROR_TARGET_DATA_ABORT, .name = "err-data-abort" },
	{ .value = ERROR_TARGET_RESOURCE_NOT_AVAILABLE, .name = "err-resource-not-available" },
	{ .value = ERROR_TARGET_TRANSLATION_FAULT, .name = "err-translation-fault" },
	{ .value = ERROR_TARGET_NOT_RUNNING, .name = "err-not-running" },
	{ .value = ERROR_TARGET_NOT_EXAMINED, .name = "err-not-examined" },
	{ .value = -1, .name = NULL }
};

static const char *target_strerror_safe(int err)
{
	const struct jim_nvp *n;

	n = jim_nvp_value2name_simple(nvp_error_target, err);
	if (!n->name)
		return "unknown";
	else
		return n->name;
}

static const struct jim_nvp nvp_target_event[] = {

	{ .value = TARGET_EVENT_GDB_HALT, .name = "gdb-halt" },
	{ .value = TARGET_EVENT_HALTED, .name = "halted" },
	{ .value = TARGET_EVENT_RESUMED, .name = "resumed" },
	{ .value = TARGET_EVENT_RESUME_START, .name = "resume-start" },
	{ .value = TARGET_EVENT_RESUME_END, .name = "resume-end" },
	{ .value = TARGET_EVENT_STEP_START, .name = "step-start" },
	{ .value = TARGET_EVENT_STEP_END, .name = "step-end" },

	{ .name = "gdb-start", .value = TARGET_EVENT_GDB_START },
	{ .name = "gdb-end", .value = TARGET_EVENT_GDB_END },

	{ .value = TARGET_EVENT_RESET_START,         .name = "reset-start" },
	{ .value = TARGET_EVENT_RESET_ASSERT_PRE,    .name = "reset-assert-pre" },
	{ .value = TARGET_EVENT_RESET_ASSERT,        .name = "reset-assert" },
	{ .value = TARGET_EVENT_RESET_ASSERT_POST,   .name = "reset-assert-post" },
	{ .value = TARGET_EVENT_RESET_DEASSERT_PRE,  .name = "reset-deassert-pre" },
	{ .value = TARGET_EVENT_RESET_DEASSERT_POST, .name = "reset-deassert-post" },
	{ .value = TARGET_EVENT_RESET_INIT,          .name = "reset-init" },
	{ .value = TARGET_EVENT_RESET_END,           .name = "reset-end" },

	{ .value = TARGET_EVENT_EXAMINE_START, .name = "examine-start" },
	{ .value = TARGET_EVENT_EXAMINE_FAIL, .name = "examine-fail" },
	{ .value = TARGET_EVENT_EXAMINE_END, .name = "examine-end" },

	{ .value = TARGET_EVENT_DEBUG_HALTED, .name = "debug-halted" },
	{ .value = TARGET_EVENT_DEBUG_RESUMED, .name = "debug-resumed" },

	{ .value = TARGET_EVENT_GDB_ATTACH, .name = "gdb-attach" },
	{ .value = TARGET_EVENT_GDB_DETACH, .name = "gdb-detach" },

	{ .value = TARGET_EVENT_GDB_FLASH_WRITE_START, .name = "gdb-flash-write-start" },
	{ .value = TARGET_EVENT_GDB_FLASH_WRITE_END,   .name = "gdb-flash-write-end"   },

	{ .value = TARGET_EVENT_GDB_FLASH_ERASE_START, .name = "gdb-flash-erase-start" },
	{ .value = TARGET_EVENT_GDB_FLASH_ERASE_END,   .name = "gdb-flash-erase-end" },

	{ .value = TARGET_EVENT_TRACE_CONFIG, .name = "trace-config" },

	{ .name = NULL, .value = -1 }
};

static const struct jim_nvp nvp_target_state[] = {
	{ .name = "unknown", .value = TARGET_UNKNOWN },
	{ .name = "running", .value = TARGET_RUNNING },
	{ .name = "halted",  .value = TARGET_HALTED },
	{ .name = "reset",   .value = TARGET_RESET },
	{ .name = "debug-running", .value = TARGET_DEBUG_RUNNING },
	{ .name = NULL, .value = -1 },
};

static const struct jim_nvp nvp_target_debug_reason[] = {
	{ .name = "debug-request",             .value = DBG_REASON_DBGRQ },
	{ .name = "breakpoint",                .value = DBG_REASON_BREAKPOINT },
	{ .name = "watchpoint",                .value = DBG_REASON_WATCHPOINT },
	{ .name = "watchpoint-and-breakpoint", .value = DBG_REASON_WPTANDBKPT },
	{ .name = "single-step",               .value = DBG_REASON_SINGLESTEP },
	{ .name = "target-not-halted",         .value = DBG_REASON_NOTHALTED  },
	{ .name = "program-exit",              .value = DBG_REASON_EXIT },
	{ .name = "exception-catch",           .value = DBG_REASON_EXC_CATCH },
	{ .name = "undefined",                 .value = DBG_REASON_UNDEFINED },
	{ .name = NULL, .value = -1 },
};

static const struct jim_nvp nvp_target_endian[] = {
	{ .name = "big",    .value = TARGET_BIG_ENDIAN },
	{ .name = "little", .value = TARGET_LITTLE_ENDIAN },
	{ .name = "be",     .value = TARGET_BIG_ENDIAN },
	{ .name = "le",     .value = TARGET_LITTLE_ENDIAN },
	{ .name = NULL,     .value = -1 },
};

static const struct jim_nvp nvp_reset_modes[] = {
	{ .name = "unknown", .value = RESET_UNKNOWN },
	{ .name = "run",     .value = RESET_RUN },
	{ .name = "halt",    .value = RESET_HALT },
	{ .name = "init",    .value = RESET_INIT },
	{ .name = NULL,      .value = -1 },
};

const char *debug_reason_name(struct target *t)
{
	const char *cp;

	cp = jim_nvp_value2name_simple(nvp_target_debug_reason,
			t->debug_reason)->name;
	if (!cp) {
		LOG_ERROR("Invalid debug reason: %d", (int)(t->debug_reason));
		cp = "(*BUG*unknown*BUG*)";
	}
	return cp;
}

const char *target_state_name(struct target *t)
{
	const char *cp;
	cp = jim_nvp_value2name_simple(nvp_target_state, t->state)->name;
	if (!cp) {
		LOG_ERROR("Invalid target state: %d", (int)(t->state));
		cp = "(*BUG*unknown*BUG*)";
	}

	if (!target_was_examined(t) && t->defer_examine)
		cp = "examine deferred";

	return cp;
}

const char *target_event_name(enum target_event event)
{
	const char *cp;
	cp = jim_nvp_value2name_simple(nvp_target_event, event)->name;
	if (!cp) {
		LOG_ERROR("Invalid target event: %d", (int)(event));
		cp = "(*BUG*unknown*BUG*)";
	}
	return cp;
}

const char *target_reset_mode_name(enum target_reset_mode reset_mode)
{
	const char *cp;
	cp = jim_nvp_value2name_simple(nvp_reset_modes, reset_mode)->name;
	if (!cp) {
		LOG_ERROR("Invalid target reset mode: %d", (int)(reset_mode));
		cp = "(*BUG*unknown*BUG*)";
	}
	return cp;
}

/* determine the number of the new target */
static int new_target_number(void)
{
	struct target *t;
	int x;

	/* number is 0 based */
	x = -1;
	t = all_targets;
	while (t) {
		if (x < t->target_number)
			x = t->target_number;
		t = t->next;
	}
	return x + 1;
}

static void append_to_list_all_targets(struct target *target)
{
	struct target **t = &all_targets;

	while (*t)
		t = &((*t)->next);
	*t = target;
}

/* read a uint64_t from a buffer in target memory endianness */
uint64_t target_buffer_get_u64(struct target *target, const uint8_t *buffer)
{
	if (target->endianness == TARGET_LITTLE_ENDIAN)
		return le_to_h_u64(buffer);
	else
		return be_to_h_u64(buffer);
}

/* read a uint32_t from a buffer in target memory endianness */
uint32_t target_buffer_get_u32(struct target *target, const uint8_t *buffer)
{
	if (target->endianness == TARGET_LITTLE_ENDIAN)
		return le_to_h_u32(buffer);
	else
		return be_to_h_u32(buffer);
}

/* read a uint24_t from a buffer in target memory endianness */
uint32_t target_buffer_get_u24(struct target *target, const uint8_t *buffer)
{
	if (target->endianness == TARGET_LITTLE_ENDIAN)
		return le_to_h_u24(buffer);
	else
		return be_to_h_u24(buffer);
}

/* read a uint16_t from a buffer in target memory endianness */
uint16_t target_buffer_get_u16(struct target *target, const uint8_t *buffer)
{
	if (target->endianness == TARGET_LITTLE_ENDIAN)
		return le_to_h_u16(buffer);
	else
		return be_to_h_u16(buffer);
}

/* write a uint64_t to a buffer in target memory endianness */
void target_buffer_set_u64(struct target *target, uint8_t *buffer, uint64_t value)
{
	if (target->endianness == TARGET_LITTLE_ENDIAN)
		h_u64_to_le(buffer, value);
	else
		h_u64_to_be(buffer, value);
}

/* write a uint32_t to a buffer in target memory endianness */
void target_buffer_set_u32(struct target *target, uint8_t *buffer, uint32_t value)
{
	if (target->endianness == TARGET_LITTLE_ENDIAN)
		h_u32_to_le(buffer, value);
	else
		h_u32_to_be(buffer, value);
}

/* write a uint24_t to a buffer in target memory endianness */
void target_buffer_set_u24(struct target *target, uint8_t *buffer, uint32_t value)
{
	if (target->endianness == TARGET_LITTLE_ENDIAN)
		h_u24_to_le(buffer, value);
	else
		h_u24_to_be(buffer, value);
}

/* write a uint16_t to a buffer in target memory endianness */
void target_buffer_set_u16(struct target *target, uint8_t *buffer, uint16_t value)
{
	if (target->endianness == TARGET_LITTLE_ENDIAN)
		h_u16_to_le(buffer, value);
	else
		h_u16_to_be(buffer, value);
}

/* write a uint8_t to a buffer in target memory endianness */
static void target_buffer_set_u8(struct target *target, uint8_t *buffer, uint8_t value)
{
	*buffer = value;
}

/* write a uint64_t array to a buffer in target memory endianness */
void target_buffer_get_u64_array(struct target *target, const uint8_t *buffer, uint32_t count, uint64_t *dstbuf)
{
	uint32_t i;
	for (i = 0; i < count; i++)
		dstbuf[i] = target_buffer_get_u64(target, &buffer[i * 8]);
}

/* write a uint32_t array to a buffer in target memory endianness */
void target_buffer_get_u32_array(struct target *target, const uint8_t *buffer, uint32_t count, uint32_t *dstbuf)
{
	uint32_t i;
	for (i = 0; i < count; i++)
		dstbuf[i] = target_buffer_get_u32(target, &buffer[i * 4]);
}

/* write a uint16_t array to a buffer in target memory endianness */
void target_buffer_get_u16_array(struct target *target, const uint8_t *buffer, uint32_t count, uint16_t *dstbuf)
{
	uint32_t i;
	for (i = 0; i < count; i++)
		dstbuf[i] = target_buffer_get_u16(target, &buffer[i * 2]);
}

/* write a uint64_t array to a buffer in target memory endianness */
void target_buffer_set_u64_array(struct target *target, uint8_t *buffer, uint32_t count, const uint64_t *srcbuf)
{
	uint32_t i;
	for (i = 0; i < count; i++)
		target_buffer_set_u64(target, &buffer[i * 8], srcbuf[i]);
}

/* write a uint32_t array to a buffer in target memory endianness */
void target_buffer_set_u32_array(struct target *target, uint8_t *buffer, uint32_t count, const uint32_t *srcbuf)
{
	uint32_t i;
	for (i = 0; i < count; i++)
		target_buffer_set_u32(target, &buffer[i * 4], srcbuf[i]);
}

/* write a uint16_t array to a buffer in target memory endianness */
void target_buffer_set_u16_array(struct target *target, uint8_t *buffer, uint32_t count, const uint16_t *srcbuf)
{
	uint32_t i;
	for (i = 0; i < count; i++)
		target_buffer_set_u16(target, &buffer[i * 2], srcbuf[i]);
}

/* return a pointer to a configured target; id is name or number */
struct target *get_target(const char *id)
{
	struct target *target;

	/* try as tcltarget name */
	for (target = all_targets; target; target = target->next) {
		if (!target_name(target))
			continue;
		if (strcmp(id, target_name(target)) == 0)
			return target;
	}

	/* It's OK to remove this fallback sometime after August 2010 or so */

	/* no match, try as number */
	unsigned num;
	if (parse_uint(id, &num) != ERROR_OK)
		return NULL;

	for (target = all_targets; target; target = target->next) {
		if (target->target_number == (int)num) {
			LOG_WARNING("use '%s' as target identifier, not '%u'",
					target_name(target), num);
			return target;
		}
	}

	return NULL;
}

/* returns a pointer to the n-th configured target */
struct target *get_target_by_num(int num)
{
	struct target *target = all_targets;

	while (target) {
		if (target->target_number == num)
			return target;
		target = target->next;
	}

	return NULL;
}

struct target *get_current_target(struct command_context *cmd_ctx)
{
	struct target *target = get_current_target_or_null(cmd_ctx);

	if (!target) {
		LOG_ERROR("BUG: current_target out of bounds");
		exit(-1);
	}

	return target;
}

struct target *get_current_target_or_null(struct command_context *cmd_ctx)
{
	return cmd_ctx->current_target_override
		? cmd_ctx->current_target_override
		: cmd_ctx->current_target;
}

int target_poll(struct target *target)
{
	int retval;

	/* We can't poll until after examine */
	if (!target_was_examined(target)) {
		/* Fail silently lest we pollute the log */
		return ERROR_FAIL;
	}

	retval = target->type->poll(target);
	if (retval != ERROR_OK)
		return retval;

	if (target->halt_issued) {
		if (target->state == TARGET_HALTED)
			target->halt_issued = false;
		else {
			int64_t t = timeval_ms() - target->halt_issued_time;
			if (t > DEFAULT_HALT_TIMEOUT) {
				target->halt_issued = false;
				LOG_INFO("Halt timed out, wake up GDB.");
				target_call_event_callbacks(target, TARGET_EVENT_GDB_HALT);
			}
		}
	}

	return ERROR_OK;
}

int target_halt(struct target *target)
{
	int retval;
	/* We can't poll until after examine */
	if (!target_was_examined(target)) {
		LOG_ERROR("Target not examined yet");
		return ERROR_FAIL;
	}

	retval = target->type->halt(target);
	if (retval != ERROR_OK)
		return retval;

	target->halt_issued = true;
	target->halt_issued_time = timeval_ms();

	return ERROR_OK;
}

/**
 * Make the target (re)start executing using its saved execution
 * context (possibly with some modifications).
 *
 * @param target Which target should start executing.
 * @param current True to use the target's saved program counter instead
 *	of the address parameter
 * @param address Optionally used as the program counter.
 * @param handle_breakpoints True iff breakpoints at the resumption PC
 *	should be skipped.  (For example, maybe execution was stopped by
 *	such a breakpoint, in which case it would be counterproductive to
 *	let it re-trigger.
 * @param debug_execution False if all working areas allocated by OpenOCD
 *	should be released and/or restored to their original contents.
 *	(This would for example be true to run some downloaded "helper"
 *	algorithm code, which resides in one such working buffer and uses
 *	another for data storage.)
 *
 * @todo Resolve the ambiguity about what the "debug_execution" flag
 * signifies.  For example, Target implementations don't agree on how
 * it relates to invalidation of the register cache, or to whether
 * breakpoints and watchpoints should be enabled.  (It would seem wrong
 * to enable breakpoints when running downloaded "helper" algorithms
 * (debug_execution true), since the breakpoints would be set to match
 * target firmware being debugged, not the helper algorithm.... and
 * enabling them could cause such helpers to malfunction (for example,
 * by overwriting data with a breakpoint instruction.  On the other
 * hand the infrastructure for running such helpers might use this
 * procedure but rely on hardware breakpoint to detect termination.)
 */
int target_resume(struct target *target, int current, target_addr_t address,
		int handle_breakpoints, int debug_execution)
{
	int retval;

	/* We can't poll until after examine */
	if (!target_was_examined(target)) {
		LOG_ERROR("Target not examined yet");
		return ERROR_FAIL;
	}

	target_call_event_callbacks(target, TARGET_EVENT_RESUME_START);

	/* note that resume *must* be asynchronous. The CPU can halt before
	 * we poll. The CPU can even halt at the current PC as a result of
	 * a software breakpoint being inserted by (a bug?) the application.
	 */
	/*
	 * resume() triggers the event 'resumed'. The execution of TCL commands
	 * in the event handler causes the polling of targets. If the target has
	 * already halted for a breakpoint, polling will run the 'halted' event
	 * handler before the pending 'resumed' handler.
	 * Disable polling during resume() to guarantee the execution of handlers
	 * in the correct order.
	 */
	bool save_poll = jtag_poll_get_enabled();
	jtag_poll_set_enabled(false);
	retval = target->type->resume(target, current, address, handle_breakpoints, debug_execution);
	jtag_poll_set_enabled(save_poll);
	if (retval != ERROR_OK)
		return retval;

	target_call_event_callbacks(target, TARGET_EVENT_RESUME_END);

	return retval;
}

static int target_process_reset(struct command_invocation *cmd, enum target_reset_mode reset_mode)
{
	char buf[100];
	int retval;
	struct jim_nvp *n;
	n = jim_nvp_value2name_simple(nvp_reset_modes, reset_mode);
	if (!n->name) {
		LOG_ERROR("invalid reset mode");
		return ERROR_FAIL;
	}

	struct target *target;
	for (target = all_targets; target; target = target->next)
		target_call_reset_callbacks(target, reset_mode);

	/* disable polling during reset to make reset event scripts
	 * more predictable, i.e. dr/irscan & pathmove in events will
	 * not have JTAG operations injected into the middle of a sequence.
	 */
	bool save_poll = jtag_poll_get_enabled();

	jtag_poll_set_enabled(false);

	sprintf(buf, "ocd_process_reset %s", n->name);
	retval = Jim_Eval(cmd->ctx->interp, buf);

	jtag_poll_set_enabled(save_poll);

	if (retval != JIM_OK) {
		Jim_MakeErrorMessage(cmd->ctx->interp);
		command_print(cmd, "%s", Jim_GetString(Jim_GetResult(cmd->ctx->interp), NULL));
		return ERROR_FAIL;
	}

	/* We want any events to be processed before the prompt */
	retval = target_call_timer_callbacks_now();

	for (target = all_targets; target; target = target->next) {
		target->type->check_reset(target);
		target->running_alg = false;
	}

	return retval;
}

static int identity_virt2phys(struct target *target,
		target_addr_t virtual, target_addr_t *physical)
{
	*physical = virtual;
	return ERROR_OK;
}

static int no_mmu(struct target *target, int *enabled)
{
	*enabled = 0;
	return ERROR_OK;
}

static int default_examine(struct target *target)
{
	target_set_examined(target);
	return ERROR_OK;
}

/* no check by default */
static int default_check_reset(struct target *target)
{
	return ERROR_OK;
}

/* Equivalent Tcl code arp_examine_one is in src/target/startup.tcl
 * Keep in sync */
int target_examine_one(struct target *target)
{
	target_call_event_callbacks(target, TARGET_EVENT_EXAMINE_START);

	int retval = target->type->examine(target);
	if (retval != ERROR_OK) {
		target_call_event_callbacks(target, TARGET_EVENT_EXAMINE_FAIL);
		return retval;
	}

	target_call_event_callbacks(target, TARGET_EVENT_EXAMINE_END);

	return ERROR_OK;
}

static int jtag_enable_callback(enum jtag_event event, void *priv)
{
	struct target *target = priv;

	if (event != JTAG_TAP_EVENT_ENABLE || !target->tap->enabled)
		return ERROR_OK;

	jtag_unregister_event_callback(jtag_enable_callback, target);

	return target_examine_one(target);
}

/* Targets that correctly implement init + examine, i.e.
 * no communication with target during init:
 *
 * XScale
 */
int target_examine(void)
{
	int retval = ERROR_OK;
	struct target *target;

	for (target = all_targets; target; target = target->next) {
		/* defer examination, but don't skip it */
		if (!target->tap->enabled) {
			jtag_register_event_callback(jtag_enable_callback,
					target);
			continue;
		}

		if (target->defer_examine)
			continue;

		int retval2 = target_examine_one(target);
		if (retval2 != ERROR_OK) {
			LOG_WARNING("target %s examination failed", target_name(target));
			retval = retval2;
		}
	}
	return retval;
}

const char *target_type_name(struct target *target)
{
	return target->type->name;
}

static int target_soft_reset_halt(struct target *target)
{
	if (!target_was_examined(target)) {
		LOG_ERROR("Target not examined yet");
		return ERROR_FAIL;
	}
	if (!target->type->soft_reset_halt) {
		LOG_ERROR("Target %s does not support soft_reset_halt",
				target_name(target));
		return ERROR_FAIL;
	}
	return target->type->soft_reset_halt(target);
}

/**
 * Downloads a target-specific native code algorithm to the target,
 * and executes it.  * Note that some targets may need to set up, enable,
 * and tear down a breakpoint (hard or * soft) to detect algorithm
 * termination, while others may support  lower overhead schemes where
 * soft breakpoints embedded in the algorithm automatically terminate the
 * algorithm.
 *
 * @param target used to run the algorithm
 * @param num_mem_params
 * @param mem_params
 * @param num_reg_params
 * @param reg_param
 * @param entry_point
 * @param exit_point
 * @param timeout_ms
 * @param arch_info target-specific description of the algorithm.
 */
int target_run_algorithm(struct target *target,
		int num_mem_params, struct mem_param *mem_params,
		int num_reg_params, struct reg_param *reg_param,
		uint32_t entry_point, uint32_t exit_point,
		int timeout_ms, void *arch_info)
{
	int retval = ERROR_FAIL;

	if (!target_was_examined(target)) {
		LOG_ERROR("Target not examined yet");
		goto done;
	}
	if (!target->type->run_algorithm) {
		LOG_ERROR("Target type '%s' does not support %s",
				target_type_name(target), __func__);
		goto done;
	}

	target->running_alg = true;
	retval = target->type->run_algorithm(target,
			num_mem_params, mem_params,
			num_reg_params, reg_param,
			entry_point, exit_point, timeout_ms, arch_info);
	target->running_alg = false;

done:
	return retval;
}

/**
 * Executes a target-specific native code algorithm and leaves it running.
 *
 * @param target used to run the algorithm
 * @param num_mem_params
 * @param mem_params
 * @param num_reg_params
 * @param reg_params
 * @param entry_point
 * @param exit_point
 * @param arch_info target-specific description of the algorithm.
 */
int target_start_algorithm(struct target *target,
		int num_mem_params, struct mem_param *mem_params,
		int num_reg_params, struct reg_param *reg_params,
		uint32_t entry_point, uint32_t exit_point,
		void *arch_info)
{
	int retval = ERROR_FAIL;

	if (!target_was_examined(target)) {
		LOG_ERROR("Target not examined yet");
		goto done;
	}
	if (!target->type->start_algorithm) {
		LOG_ERROR("Target type '%s' does not support %s",
				target_type_name(target), __func__);
		goto done;
	}
	if (target->running_alg) {
		LOG_ERROR("Target is already running an algorithm");
		goto done;
	}

	target->running_alg = true;
	retval = target->type->start_algorithm(target,
			num_mem_params, mem_params,
			num_reg_params, reg_params,
			entry_point, exit_point, arch_info);

done:
	return retval;
}

/**
 * Waits for an algorithm started with target_start_algorithm() to complete.
 *
 * @param target used to run the algorithm
 * @param num_mem_params
 * @param mem_params
 * @param num_reg_params
 * @param reg_params
 * @param exit_point
 * @param timeout_ms
 * @param arch_info target-specific description of the algorithm.
 */
int target_wait_algorithm(struct target *target,
		int num_mem_params, struct mem_param *mem_params,
		int num_reg_params, struct reg_param *reg_params,
		uint32_t exit_point, int timeout_ms,
		void *arch_info)
{
	int retval = ERROR_FAIL;

	if (!target->type->wait_algorithm) {
		LOG_ERROR("Target type '%s' does not support %s",
				target_type_name(target), __func__);
		goto done;
	}
	if (!target->running_alg) {
		LOG_ERROR("Target is not running an algorithm");
		goto done;
	}

	retval = target->type->wait_algorithm(target,
			num_mem_params, mem_params,
			num_reg_params, reg_params,
			exit_point, timeout_ms, arch_info);
	if (retval != ERROR_TARGET_TIMEOUT)
		target->running_alg = false;

done:
	return retval;
}

/**
 * Streams data to a circular buffer on target intended for consumption by code
 * running asynchronously on target.
 *
 * This is intended for applications where target-specific native code runs
 * on the target, receives data from the circular buffer, does something with
 * it (most likely writing it to a flash memory), and advances the circular
 * buffer pointer.
 *
 * This assumes that the helper algorithm has already been loaded to the target,
 * but has not been started yet. Given memory and register parameters are passed
 * to the algorithm.
 *
 * The buffer is defined by (buffer_start, buffer_size) arguments and has the
 * following format:
 *
 *     [buffer_start + 0, buffer_start + 4):
 *         Write Pointer address (aka head). Written and updated by this
 *         routine when new data is written to the circular buffer.
 *     [buffer_start + 4, buffer_start + 8):
 *         Read Pointer address (aka tail). Updated by code running on the
 *         target after it consumes data.
 *     [buffer_start + 8, buffer_start + buffer_size):
 *         Circular buffer contents.
 *
 * See contrib/loaders/flash/stm32f1x.S for an example.
 *
 * @param target used to run the algorithm
 * @param buffer address on the host where data to be sent is located
 * @param count number of blocks to send
 * @param block_size size in bytes of each block
 * @param num_mem_params count of memory-based params to pass to algorithm
 * @param mem_params memory-based params to pass to algorithm
 * @param num_reg_params count of register-based params to pass to algorithm
 * @param reg_params memory-based params to pass to algorithm
 * @param buffer_start address on the target of the circular buffer structure
 * @param buffer_size size of the circular buffer structure
 * @param entry_point address on the target to execute to start the algorithm
 * @param exit_point address at which to set a breakpoint to catch the
 *     end of the algorithm; can be 0 if target triggers a breakpoint itself
 * @param arch_info
 */

int target_run_flash_async_algorithm(struct target *target,
		const uint8_t *buffer, uint32_t count, int block_size,
		int num_mem_params, struct mem_param *mem_params,
		int num_reg_params, struct reg_param *reg_params,
		uint32_t buffer_start, uint32_t buffer_size,
		uint32_t entry_point, uint32_t exit_point, void *arch_info)
{
	int retval;
	int timeout = 0;

	const uint8_t *buffer_orig = buffer;
    uint32_t count_orig = count;

	/* Set up working area. First word is write pointer, second word is read pointer,
	 * rest is fifo data area. */
	uint32_t wp_addr = buffer_start;
	uint32_t rp_addr = buffer_start + 4;
	uint32_t fifo_start_addr = buffer_start + 8;
	uint32_t fifo_end_addr = buffer_start + buffer_size;

	uint32_t wp = fifo_start_addr;
	uint32_t rp = fifo_start_addr;

	/* validate block_size is 2^n */
	assert(!block_size || !(block_size & (block_size - 1)));

	retval = target_write_u32(target, wp_addr, wp);
	if (retval != ERROR_OK)
		return retval;
	retval = target_write_u32(target, rp_addr, rp);
	if (retval != ERROR_OK)
		return retval;

	/* Start up algorithm on target and let it idle while writing the first chunk */
	retval = target_start_algorithm(target, num_mem_params, mem_params,
			num_reg_params, reg_params,
			entry_point,
			exit_point,
			arch_info);

	if (retval != ERROR_OK) {
		LOG_ERROR("error starting target flash write algorithm");
		return retval;
	}
    
    if (target->report_flash_progress)
        LOG_INFO("flash_write_progress_async_start:0x%x", block_size * count_orig);

	while (count > 0) {

		retval = target_read_u32(target, rp_addr, &rp);
		if (retval != ERROR_OK) {
			LOG_ERROR("failed to get read pointer");
			break;
		}

		LOG_DEBUG("offs 0x%zx count 0x%" PRIx32 " wp 0x%" PRIx32 " rp 0x%" PRIx32,
			(size_t) (buffer - buffer_orig), count, wp, rp);
    	
		if (rp == 0) {
			LOG_ERROR("flash write algorithm aborted by target");
			retval = ERROR_FLASH_OPERATION_FAILED;
			break;
		}

		if (((rp - fifo_start_addr) & (block_size - 1)) || rp < fifo_start_addr || rp >= fifo_end_addr) {
			LOG_ERROR("corrupted fifo read pointer 0x%" PRIx32, rp);
			break;
		}

		/* Count the number of bytes available in the fifo without
		 * crossing the wrap around. Make sure to not fill it completely,
		 * because that would make wp == rp and that's the empty condition. */
		uint32_t thisrun_bytes;
		if (rp > wp)
			thisrun_bytes = rp - wp - block_size;
		else if (rp > fifo_start_addr)
			thisrun_bytes = fifo_end_addr - wp;
		else
			thisrun_bytes = fifo_end_addr - wp - block_size;

		if (thisrun_bytes == 0) {
			/* Throttle polling a bit if transfer is (much) faster than flash
			 * programming. The exact delay shouldn't matter as long as it's
			 * less than buffer size / flash speed. This is very unlikely to
			 * run when using high latency connections such as USB. */
			alive_sleep(2);

			/* to stop an infinite loop on some targets check and increment a timeout
			 * this issue was observed on a stellaris using the new ICDI interface */
			if (timeout++ >= 2500) {
				LOG_ERROR("timeout waiting for algorithm, a target reset is recommended");
				return ERROR_FLASH_OPERATION_FAILED;
			}
			continue;
		}

		/* reset our timeout */
		timeout = 0;

		/* Limit to the amount of data we actually want to write */
		if (thisrun_bytes > count * block_size)
			thisrun_bytes = count * block_size;

		/* Force end of large blocks to be word aligned */
		if (thisrun_bytes >= 16)
			thisrun_bytes -= (rp + thisrun_bytes) & 0x03;

		/* Write data to fifo */
		retval = target_write_buffer(target, wp, thisrun_bytes, buffer);
		if (retval != ERROR_OK)
			break;

		/* Update counters and wrap write pointer */
		buffer += thisrun_bytes;
		count -= thisrun_bytes / block_size;
		wp += thisrun_bytes;
		if (wp >= fifo_end_addr)
			wp = fifo_start_addr;

		/* Store updated write pointer to target */
		retval = target_write_u32(target, wp_addr, wp);
		if (retval != ERROR_OK)
			break;
    	
    	if (target->report_flash_progress)
    	    LOG_INFO("flash_write_progress_async:0x%x|0x%x", buffer - buffer_orig, block_size * count_orig);

		/* Avoid GDB timeouts */
		keep_alive();
	}

	if (retval != ERROR_OK) {
		/* abort flash write algorithm on target */
		target_write_u32(target, wp_addr, 0);
	}

	int retval2 = target_wait_algorithm(target, num_mem_params, mem_params,
			num_reg_params, reg_params,
			exit_point,
			10000,
			arch_info);

	if (retval2 != ERROR_OK) {
		LOG_ERROR("error waiting for target flash write algorithm");
		retval = retval2;
	}

	if (retval == ERROR_OK) {
		/* check if algorithm set rp = 0 after fifo writer loop finished */
		retval = target_read_u32(target, rp_addr, &rp);
		if (retval == ERROR_OK && rp == 0) {
			LOG_ERROR("flash write algorithm aborted by target");
			retval = ERROR_FLASH_OPERATION_FAILED;
		}
	}

	return retval;
}

int target_run_read_async_algorithm(struct target *target,
		uint8_t *buffer, uint32_t count, int block_size,
		int num_mem_params, struct mem_param *mem_params,
		int num_reg_params, struct reg_param *reg_params,
		uint32_t buffer_start, uint32_t buffer_size,
		uint32_t entry_point, uint32_t exit_point, void *arch_info)
{
	int retval;
	int timeout = 0;

	const uint8_t *buffer_orig = buffer;

	/* Set up working area. First word is write pointer, second word is read pointer,
	 * rest is fifo data area. */
	uint32_t wp_addr = buffer_start;
	uint32_t rp_addr = buffer_start + 4;
	uint32_t fifo_start_addr = buffer_start + 8;
	uint32_t fifo_end_addr = buffer_start + buffer_size;

	uint32_t wp = fifo_start_addr;
	uint32_t rp = fifo_start_addr;

	/* validate block_size is 2^n */
	assert(!block_size || !(block_size & (block_size - 1)));

	retval = target_write_u32(target, wp_addr, wp);
	if (retval != ERROR_OK)
		return retval;
	retval = target_write_u32(target, rp_addr, rp);
	if (retval != ERROR_OK)
		return retval;

	/* Start up algorithm on target */
	retval = target_start_algorithm(target, num_mem_params, mem_params,
			num_reg_params, reg_params,
			entry_point,
			exit_point,
			arch_info);

	if (retval != ERROR_OK) {
		LOG_ERROR("error starting target flash read algorithm");
		return retval;
	}

	while (count > 0) {
		retval = target_read_u32(target, wp_addr, &wp);
		if (retval != ERROR_OK) {
			LOG_ERROR("failed to get write pointer");
			break;
		}

		LOG_DEBUG("offs 0x%zx count 0x%" PRIx32 " wp 0x%" PRIx32 " rp 0x%" PRIx32,
			(size_t)(buffer - buffer_orig), count, wp, rp);

		if (wp == 0) {
			LOG_ERROR("flash read algorithm aborted by target");
			retval = ERROR_FLASH_OPERATION_FAILED;
			break;
		}

		if (((wp - fifo_start_addr) & (block_size - 1)) || wp < fifo_start_addr || wp >= fifo_end_addr) {
			LOG_ERROR("corrupted fifo write pointer 0x%" PRIx32, wp);
			break;
		}

		/* Count the number of bytes available in the fifo without
		 * crossing the wrap around. */
		uint32_t thisrun_bytes;
		if (wp >= rp)
			thisrun_bytes = wp - rp;
		else
			thisrun_bytes = fifo_end_addr - rp;

		if (thisrun_bytes == 0) {
			/* Throttle polling a bit if transfer is (much) faster than flash
			 * reading. The exact delay shouldn't matter as long as it's
			 * less than buffer size / flash speed. This is very unlikely to
			 * run when using high latency connections such as USB. */
			alive_sleep(2);

			/* to stop an infinite loop on some targets check and increment a timeout
			 * this issue was observed on a stellaris using the new ICDI interface */
			if (timeout++ >= 2500) {
				LOG_ERROR("timeout waiting for algorithm, a target reset is recommended");
				return ERROR_FLASH_OPERATION_FAILED;
			}
			continue;
		}

		/* Reset our timeout */
		timeout = 0;

		/* Limit to the amount of data we actually want to read */
		if (thisrun_bytes > count * block_size)
			thisrun_bytes = count * block_size;

		/* Force end of large blocks to be word aligned */
		if (thisrun_bytes >= 16)
			thisrun_bytes -= (rp + thisrun_bytes) & 0x03;

		/* Read data from fifo */
		retval = target_read_buffer(target, rp, thisrun_bytes, buffer);
		if (retval != ERROR_OK)
			break;

		/* Update counters and wrap write pointer */
		buffer += thisrun_bytes;
		count -= thisrun_bytes / block_size;
		rp += thisrun_bytes;
		if (rp >= fifo_end_addr)
			rp = fifo_start_addr;

		/* Store updated write pointer to target */
		retval = target_write_u32(target, rp_addr, rp);
		if (retval != ERROR_OK)
			break;

		/* Avoid GDB timeouts */
		keep_alive();

	}

	if (retval != ERROR_OK) {
		/* abort flash write algorithm on target */
		target_write_u32(target, rp_addr, 0);
	}

	int retval2 = target_wait_algorithm(target, num_mem_params, mem_params,
			num_reg_params, reg_params,
			exit_point,
			10000,
			arch_info);

	if (retval2 != ERROR_OK) {
		LOG_ERROR("error waiting for target flash write algorithm");
		retval = retval2;
	}

	if (retval == ERROR_OK) {
		/* check if algorithm set wp = 0 after fifo writer loop finished */
		retval = target_read_u32(target, wp_addr, &wp);
		if (retval == ERROR_OK && wp == 0) {
			LOG_ERROR("flash read algorithm aborted by target");
			retval = ERROR_FLASH_OPERATION_FAILED;
		}
	}

	return retval;
}

int target_read_memory(struct target *target,
		target_addr_t address, uint32_t size, uint32_t count, uint8_t *buffer)
{
	if (!target_was_examined(target)) {
		LOG_ERROR("Target not examined yet");
		return ERROR_FAIL;
	}
	if (!target->type->read_memory) {
		LOG_ERROR("Target %s doesn't support read_memory", target_name(target));
		return ERROR_FAIL;
	}
	return target->type->read_memory(target, address, size, count, buffer);
}

int target_read_phys_memory(struct target *target,
		target_addr_t address, uint32_t size, uint32_t count, uint8_t *buffer)
{
	if (!target_was_examined(target)) {
		LOG_ERROR("Target not examined yet");
		return ERROR_FAIL;
	}
	if (!target->type->read_phys_memory) {
		LOG_ERROR("Target %s doesn't support read_phys_memory", target_name(target));
		return ERROR_FAIL;
	}
	return target->type->read_phys_memory(target, address, size, count, buffer);
}

int target_write_memory(struct target *target,
		target_addr_t address, uint32_t size, uint32_t count, const uint8_t *buffer)
{
	if (!target_was_examined(target)) {
		LOG_ERROR("Target not examined yet");
		return ERROR_FAIL;
	}
	if (!target->type->write_memory) {
		LOG_ERROR("Target %s doesn't support write_memory", target_name(target));
		return ERROR_FAIL;
	}
	return target->type->write_memory(target, address, size, count, buffer);
}

int target_write_phys_memory(struct target *target,
		target_addr_t address, uint32_t size, uint32_t count, const uint8_t *buffer)
{
	if (!target_was_examined(target)) {
		LOG_ERROR("Target not examined yet");
		return ERROR_FAIL;
	}
	if (!target->type->write_phys_memory) {
		LOG_ERROR("Target %s doesn't support write_phys_memory", target_name(target));
		return ERROR_FAIL;
	}
	return target->type->write_phys_memory(target, address, size, count, buffer);
}

int target_add_breakpoint(struct target *target,
		struct breakpoint *breakpoint)
{
	if ((target->state != TARGET_HALTED) && (breakpoint->type != BKPT_HARD)) {
		LOG_WARNING("target %s is not halted (add breakpoint)", target_name(target));
		return ERROR_TARGET_NOT_HALTED;
	}
	return target->type->add_breakpoint(target, breakpoint);
}

int target_add_context_breakpoint(struct target *target,
		struct breakpoint *breakpoint)
{
	if (target->state != TARGET_HALTED) {
		LOG_WARNING("target %s is not halted (add context breakpoint)", target_name(target));
		return ERROR_TARGET_NOT_HALTED;
	}
	return target->type->add_context_breakpoint(target, breakpoint);
}

int target_add_hybrid_breakpoint(struct target *target,
		struct breakpoint *breakpoint)
{
	if (target->state != TARGET_HALTED) {
		LOG_WARNING("target %s is not halted (add hybrid breakpoint)", target_name(target));
		return ERROR_TARGET_NOT_HALTED;
	}
	return target->type->add_hybrid_breakpoint(target, breakpoint);
}

int target_remove_breakpoint(struct target *target,
		struct breakpoint *breakpoint)
{
	return target->type->remove_breakpoint(target, breakpoint);
}

int target_add_watchpoint(struct target *target,
		struct watchpoint *watchpoint)
{
	if (target->state != TARGET_HALTED) {
		LOG_WARNING("target %s is not halted (add watchpoint)", target_name(target));
		return ERROR_TARGET_NOT_HALTED;
	}
	return target->type->add_watchpoint(target, watchpoint);
}
int target_remove_watchpoint(struct target *target,
		struct watchpoint *watchpoint)
{
	return target->type->remove_watchpoint(target, watchpoint);
}
int target_hit_watchpoint(struct target *target,
		struct watchpoint **hit_watchpoint)
{
	if (target->state != TARGET_HALTED) {
		LOG_WARNING("target %s is not halted (hit watchpoint)", target->cmd_name);
		return ERROR_TARGET_NOT_HALTED;
	}

	if (!target->type->hit_watchpoint) {
		/* For backward compatible, if hit_watchpoint is not implemented,
		 * return ERROR_FAIL such that gdb_server will not take the nonsense
		 * information. */
		return ERROR_FAIL;
	}

	return target->type->hit_watchpoint(target, hit_watchpoint);
}

const char *target_get_gdb_arch(struct target *target)
{
	if (!target->type->get_gdb_arch)
		return NULL;
	return target->type->get_gdb_arch(target);
}

int target_get_gdb_reg_list(struct target *target,
		struct reg **reg_list[], int *reg_list_size,
		enum target_register_class reg_class)
{
	int result = ERROR_FAIL;

	if (!target_was_examined(target)) {
		LOG_ERROR("Target not examined yet");
		goto done;
	}

	result = target->type->get_gdb_reg_list(target, reg_list,
			reg_list_size, reg_class);

done:
	if (result != ERROR_OK) {
		*reg_list = NULL;
		*reg_list_size = 0;
	}
	return result;
}

int target_get_gdb_reg_list_noread(struct target *target,
		struct reg **reg_list[], int *reg_list_size,
		enum target_register_class reg_class)
{
	if (target->type->get_gdb_reg_list_noread &&
			target->type->get_gdb_reg_list_noread(target, reg_list,
				reg_list_size, reg_class) == ERROR_OK)
		return ERROR_OK;
	return target_get_gdb_reg_list(target, reg_list, reg_list_size, reg_class);
}

bool target_supports_gdb_connection(struct target *target)
{
	/*
	 * exclude all the targets that don't provide get_gdb_reg_list
	 * or that have explicit gdb_max_connection == 0
	 */
	return !!target->type->get_gdb_reg_list && !!target->gdb_max_connections;
}

int target_step(struct target *target,
		int current, target_addr_t address, int handle_breakpoints)
{
	int retval;

    if (target->rtos && target->rtos->type->step_hook && target->rtos->type->step_hook(target, current, address, handle_breakpoints) == ERROR_OK)
        return ERROR_OK;

	target_call_event_callbacks(target, TARGET_EVENT_STEP_START);

	retval = target->type->step(target, current, address, handle_breakpoints);
	if (retval != ERROR_OK)
		return retval;

	target_call_event_callbacks(target, TARGET_EVENT_STEP_END);

	return retval;
}

int target_get_gdb_fileio_info(struct target *target, struct gdb_fileio_info *fileio_info)
{
	if (target->state != TARGET_HALTED) {
		LOG_WARNING("target %s is not halted (gdb fileio)", target->cmd_name);
		return ERROR_TARGET_NOT_HALTED;
	}
	return target->type->get_gdb_fileio_info(target, fileio_info);
}

int target_gdb_fileio_end(struct target *target, int retcode, int fileio_errno, bool ctrl_c)
{
	if (target->state != TARGET_HALTED) {
		LOG_WARNING("target %s is not halted (gdb fileio end)", target->cmd_name);
		return ERROR_TARGET_NOT_HALTED;
	}
	return target->type->gdb_fileio_end(target, retcode, fileio_errno, ctrl_c);
}

target_addr_t target_address_max(struct target *target)
{
	unsigned bits = target_address_bits(target);
	if (sizeof(target_addr_t) * 8 == bits)
		return (target_addr_t) -1;
	else
		return (((target_addr_t) 1) << bits) - 1;
}

unsigned target_address_bits(struct target *target)
{
	if (target->type->address_bits)
		return target->type->address_bits(target);
	return 32;
}

unsigned int target_data_bits(struct target *target)
{
	if (target->type->data_bits)
		return target->type->data_bits(target);
	return 32;
}

static int target_profiling(struct target *target, uint32_t *samples,
			uint32_t max_num_samples, uint32_t *num_samples, uint32_t seconds)
{
	return target->type->profiling(target, samples, max_num_samples,
			num_samples, seconds);
}

/**
 * Reset the @c examined flag for the given target.
 * Pure paranoia -- targets are zeroed on allocation.
 */
static void target_reset_examined(struct target *target)
{
	target->examined = false;
}

static int handle_target(void *priv);

static int target_init_one(struct command_context *cmd_ctx,
		struct target *target)
{
	target_reset_examined(target);

	struct target_type *type = target->type;
	if (!type->examine)
		type->examine = default_examine;

	if (!type->check_reset)
		type->check_reset = default_check_reset;

	assert(type->init_target);

	int retval = type->init_target(cmd_ctx, target);
	if (retval != ERROR_OK) {
		LOG_ERROR("target '%s' init failed", target_name(target));
		return retval;
	}

	/* Sanity-check MMU support ... stub in what we must, to help
	 * implement it in stages, but warn if we need to do so.
	 */
	if (type->mmu) {
		if (!type->virt2phys) {
			LOG_ERROR("type '%s' is missing virt2phys", type->name);
			type->virt2phys = identity_virt2phys;
		}
	} else {
		/* Make sure no-MMU targets all behave the same:  make no
		 * distinction between physical and virtual addresses, and
		 * ensure that virt2phys() is always an identity mapping.
		 */
		if (type->write_phys_memory || type->read_phys_memory || type->virt2phys)
			LOG_WARNING("type '%s' has bad MMU hooks", type->name);

		type->mmu = no_mmu;
		type->write_phys_memory = type->write_memory;
		type->read_phys_memory = type->read_memory;
		type->virt2phys = identity_virt2phys;
	}

	if (!target->type->read_buffer)
		target->type->read_buffer = target_read_buffer_default;

	if (!target->type->write_buffer)
		target->type->write_buffer = target_write_buffer_default;

	if (!target->type->get_gdb_fileio_info)
		target->type->get_gdb_fileio_info = target_get_gdb_fileio_info_default;

	if (!target->type->gdb_fileio_end)
		target->type->gdb_fileio_end = target_gdb_fileio_end_default;

	if (!target->type->profiling)
		target->type->profiling = target_profiling_default;

	return ERROR_OK;
}

static int target_init(struct command_context *cmd_ctx)
{
	struct target *target;
	int retval;

	for (target = all_targets; target; target = target->next) {
		retval = target_init_one(cmd_ctx, target);
		if (retval != ERROR_OK)
			return retval;
	}

	if (!all_targets)
		return ERROR_OK;

	retval = target_register_user_commands(cmd_ctx);
	if (retval != ERROR_OK)
		return retval;

	retval = target_register_timer_callback(&handle_target,
			polling_interval, TARGET_TIMER_TYPE_PERIODIC, cmd_ctx->interp);
	if (retval != ERROR_OK)
		return retval;

	return ERROR_OK;
}

COMMAND_HANDLER(handle_target_init_command)
{
	int retval;

	if (CMD_ARGC != 0)
		return ERROR_COMMAND_SYNTAX_ERROR;

	static bool target_initialized;
	if (target_initialized) {
		LOG_INFO("'target init' has already been called");
		return ERROR_OK;
	}
	target_initialized = true;

	retval = command_run_line(CMD_CTX, "init_targets");
	if (retval != ERROR_OK)
		return retval;

	retval = command_run_line(CMD_CTX, "init_target_events");
	if (retval != ERROR_OK)
		return retval;

	retval = command_run_line(CMD_CTX, "init_board");
	if (retval != ERROR_OK)
		return retval;

	LOG_DEBUG("Initializing targets...");
	return target_init(CMD_CTX);
}

int target_register_event_callback(int (*callback)(struct target *target,
		enum target_event event, void *priv), void *priv)
{
	struct target_event_callback **callbacks_p = &target_event_callbacks;

	if (!callback)
		return ERROR_COMMAND_SYNTAX_ERROR;

	if (*callbacks_p) {
		while ((*callbacks_p)->next)
			callbacks_p = &((*callbacks_p)->next);
		callbacks_p = &((*callbacks_p)->next);
	}

	(*callbacks_p) = malloc(sizeof(struct target_event_callback));
	(*callbacks_p)->callback = callback;
	(*callbacks_p)->priv = priv;
	(*callbacks_p)->next = NULL;

	return ERROR_OK;
}

int target_register_reset_callback(int (*callback)(struct target *target,
		enum target_reset_mode reset_mode, void *priv), void *priv)
{
	struct target_reset_callback *entry;

	if (!callback)
		return ERROR_COMMAND_SYNTAX_ERROR;

	entry = malloc(sizeof(struct target_reset_callback));
	if (!entry) {
		LOG_ERROR("error allocating buffer for reset callback entry");
		return ERROR_COMMAND_SYNTAX_ERROR;
	}

	entry->callback = callback;
	entry->priv = priv;
	list_add(&entry->list, &target_reset_callback_list);


	return ERROR_OK;
}

int target_register_trace_callback(int (*callback)(struct target *target,
		size_t len, uint8_t *data, void *priv), void *priv)
{
	struct target_trace_callback *entry;

	if (!callback)
		return ERROR_COMMAND_SYNTAX_ERROR;

	entry = malloc(sizeof(struct target_trace_callback));
	if (!entry) {
		LOG_ERROR("error allocating buffer for trace callback entry");
		return ERROR_COMMAND_SYNTAX_ERROR;
	}

	entry->callback = callback;
	entry->priv = priv;
	list_add(&entry->list, &target_trace_callback_list);


	return ERROR_OK;
}

int target_register_timer_callback(int (*callback)(void *priv),
		unsigned int time_ms, enum target_timer_type type, void *priv)
{
	struct target_timer_callback **callbacks_p = &target_timer_callbacks;

	if (!callback)
		return ERROR_COMMAND_SYNTAX_ERROR;

	if (*callbacks_p) {
		while ((*callbacks_p)->next)
			callbacks_p = &((*callbacks_p)->next);
		callbacks_p = &((*callbacks_p)->next);
	}

	(*callbacks_p) = malloc(sizeof(struct target_timer_callback));
	(*callbacks_p)->callback = callback;
	(*callbacks_p)->type = type;
	(*callbacks_p)->time_ms = time_ms;
	(*callbacks_p)->removed = false;

	gettimeofday(&(*callbacks_p)->when, NULL);
	timeval_add_time(&(*callbacks_p)->when, 0, time_ms * 1000);

	(*callbacks_p)->priv = priv;
	(*callbacks_p)->next = NULL;

	return ERROR_OK;
}

int target_unregister_event_callback(int (*callback)(struct target *target,
		enum target_event event, void *priv), void *priv)
{
	struct target_event_callback **p = &target_event_callbacks;
	struct target_event_callback *c = target_event_callbacks;

	if (!callback)
		return ERROR_COMMAND_SYNTAX_ERROR;

	while (c) {
		struct target_event_callback *next = c->next;
		if ((c->callback == callback) && (c->priv == priv)) {
			*p = next;
			free(c);
			return ERROR_OK;
		} else
			p = &(c->next);
		c = next;
	}

	return ERROR_OK;
}

int target_unregister_reset_callback(int (*callback)(struct target *target,
		enum target_reset_mode reset_mode, void *priv), void *priv)
{
	struct target_reset_callback *entry;

	if (!callback)
		return ERROR_COMMAND_SYNTAX_ERROR;

	list_for_each_entry(entry, &target_reset_callback_list, list) {
		if (entry->callback == callback && entry->priv == priv) {
			list_del(&entry->list);
			free(entry);
			break;
		}
	}

	return ERROR_OK;
}

int target_unregister_trace_callback(int (*callback)(struct target *target,
		size_t len, uint8_t *data, void *priv), void *priv)
{
	struct target_trace_callback *entry;

	if (!callback)
		return ERROR_COMMAND_SYNTAX_ERROR;

	list_for_each_entry(entry, &target_trace_callback_list, list) {
		if (entry->callback == callback && entry->priv == priv) {
			list_del(&entry->list);
			free(entry);
			break;
		}
	}

	return ERROR_OK;
}

int target_unregister_timer_callback(int (*callback)(void *priv), void *priv)
{
	if (!callback)
		return ERROR_COMMAND_SYNTAX_ERROR;

	for (struct target_timer_callback *c = target_timer_callbacks;
	     c; c = c->next) {
		if ((c->callback == callback) && (c->priv == priv)) {
			c->removed = true;
			return ERROR_OK;
		}
	}

	return ERROR_FAIL;
}

int target_call_event_callbacks(struct target *target, enum target_event event)
{
	struct target_event_callback *callback = target_event_callbacks;
	struct target_event_callback *next_callback;

	if (event == TARGET_EVENT_HALTED) {
		/* execute early halted first */
		target_call_event_callbacks(target, TARGET_EVENT_GDB_HALT);
	}

	LOG_DEBUG("target event %i (%s) for core %s", event,
			jim_nvp_value2name_simple(nvp_target_event, event)->name,
			target_name(target));

	target_handle_event(target, event);

	while (callback) {
		next_callback = callback->next;
		callback->callback(target, event, callback->priv);
		callback = next_callback;
	}

	return ERROR_OK;
}

int target_call_reset_callbacks(struct target *target, enum target_reset_mode reset_mode)
{
	struct target_reset_callback *callback;

	LOG_DEBUG("target reset %i (%s)", reset_mode,
			jim_nvp_value2name_simple(nvp_reset_modes, reset_mode)->name);

	list_for_each_entry(callback, &target_reset_callback_list, list)
		callback->callback(target, reset_mode, callback->priv);

	return ERROR_OK;
}

int target_call_trace_callbacks(struct target *target, size_t len, uint8_t *data)
{
	struct target_trace_callback *callback;

	list_for_each_entry(callback, &target_trace_callback_list, list)
		callback->callback(target, len, data, callback->priv);

	return ERROR_OK;
}

static int target_timer_callback_periodic_restart(
		struct target_timer_callback *cb, struct timeval *now)
{
	cb->when = *now;
	timeval_add_time(&cb->when, 0, cb->time_ms * 1000L);
	return ERROR_OK;
}

static int target_call_timer_callback(struct target_timer_callback *cb,
		struct timeval *now)
{
	cb->callback(cb->priv);

	if (cb->type == TARGET_TIMER_TYPE_PERIODIC)
		return target_timer_callback_periodic_restart(cb, now);

	return target_unregister_timer_callback(cb->callback, cb->priv);
}

static int target_call_timer_callbacks_check_time(int checktime)
{
	static bool callback_processing;

	/* Do not allow nesting */
	if (callback_processing)
		return ERROR_OK;

	callback_processing = true;

	keep_alive();

	struct timeval now;
	gettimeofday(&now, NULL);

	/* Store an address of the place containing a pointer to the
	 * next item; initially, that's a standalone "root of the
	 * list" variable. */
	struct target_timer_callback **callback = &target_timer_callbacks;
	while (callback && *callback) {
		if ((*callback)->removed) {
			struct target_timer_callback *p = *callback;
			*callback = (*callback)->next;
			free(p);
			continue;
		}

		bool call_it = (*callback)->callback &&
			((!checktime && (*callback)->type == TARGET_TIMER_TYPE_PERIODIC) ||
			 timeval_compare(&now, &(*callback)->when) >= 0);

		if (call_it)
			target_call_timer_callback(*callback, &now);

		callback = &(*callback)->next;
	}

	callback_processing = false;
	return ERROR_OK;
}

int target_call_timer_callbacks(void)
{
	return target_call_timer_callbacks_check_time(1);
}

/* invoke periodic callbacks immediately */
int target_call_timer_callbacks_now(void)
{
	return target_call_timer_callbacks_check_time(0);
}

/* Prints the working area layout for debug purposes */
static void print_wa_layout(struct target *target)
{
	struct working_area *c = target->working_areas;

	while (c) {
		LOG_DEBUG("%c%c " TARGET_ADDR_FMT "-" TARGET_ADDR_FMT " (%" PRIu32 " bytes)",
			c->backup ? 'b' : ' ', c->free ? ' ' : '*',
			c->address, c->address + c->size - 1, c->size);
		c = c->next;
	}
}

/* Reduce area to size bytes, create a new free area from the remaining bytes, if any. */
static void target_split_working_area(struct working_area *area, uint32_t size)
{
	assert(area->free); /* Shouldn't split an allocated area */
	assert(size <= area->size); /* Caller should guarantee this */

	/* Split only if not already the right size */
	if (size < area->size) {
		struct working_area *new_wa = malloc(sizeof(*new_wa));

		if (!new_wa)
			return;

		new_wa->next = area->next;
		new_wa->size = area->size - size;
		new_wa->address = area->address + size;
		new_wa->backup = NULL;
		new_wa->user = NULL;
		new_wa->free = true;

		area->next = new_wa;
		area->size = size;

		/* If backup memory was allocated to this area, it has the wrong size
		 * now so free it and it will be reallocated if/when needed */
		free(area->backup);
		area->backup = NULL;
	}
}

/* Merge all adjacent free areas into one */
static void target_merge_working_areas(struct target *target)
{
	struct working_area *c = target->working_areas;

	while (c && c->next) {
		assert(c->next->address == c->address + c->size); /* This is an invariant */

		/* Find two adjacent free areas */
		if (c->free && c->next->free) {
			/* Merge the last into the first */
			c->size += c->next->size;

			/* Remove the last */
			struct working_area *to_be_freed = c->next;
			c->next = c->next->next;
			free(to_be_freed->backup);
			free(to_be_freed);

			/* If backup memory was allocated to the remaining area, it's has
			 * the wrong size now */
			free(c->backup);
			c->backup = NULL;
		} else {
			c = c->next;
		}
	}
}

int target_alloc_working_area_try(struct target *target, uint32_t size, struct working_area **area)
{
	/* Reevaluate working area address based on MMU state*/
	if (!target->working_areas) {
		int retval;
		int enabled;

		retval = target->type->mmu(target, &enabled);
		if (retval != ERROR_OK)
			return retval;

		if (!enabled) {
			if (target->working_area_phys_spec) {
				LOG_DEBUG("MMU disabled, using physical "
					"address for working memory " TARGET_ADDR_FMT,
					target->working_area_phys);
				target->working_area = target->working_area_phys;
			} else {
				LOG_ERROR("No working memory available. "
					"Specify -work-area-phys to target.");
				return ERROR_TARGET_RESOURCE_NOT_AVAILABLE;
			}
		} else {
			if (target->working_area_virt_spec) {
				LOG_DEBUG("MMU enabled, using virtual "
					"address for working memory " TARGET_ADDR_FMT,
					target->working_area_virt);
				target->working_area = target->working_area_virt;
			} else {
				LOG_ERROR("No working memory available. "
					"Specify -work-area-virt to target.");
				return ERROR_TARGET_RESOURCE_NOT_AVAILABLE;
			}
		}

		/* Set up initial working area on first call */
		struct working_area *new_wa = malloc(sizeof(*new_wa));
		if (new_wa) {
			new_wa->next = NULL;
			new_wa->size = target->working_area_size & ~3UL; /* 4-byte align */
			new_wa->address = target->working_area;
			new_wa->backup = NULL;
			new_wa->user = NULL;
			new_wa->free = true;
		}

		target->working_areas = new_wa;
	}

	/* only allocate multiples of 4 byte */
	if (size % 4)
		size = (size + 3) & (~3UL);

	struct working_area *c = target->working_areas;

	/* Find the first large enough working area */
	while (c) {
		if (c->free && c->size >= size)
			break;
		c = c->next;
	}

	if (!c)
		return ERROR_TARGET_RESOURCE_NOT_AVAILABLE;

	/* Split the working area into the requested size */
	target_split_working_area(c, size);

	LOG_DEBUG("allocated new working area of %" PRIu32 " bytes at address " TARGET_ADDR_FMT,
			  size, c->address);

	if (target->backup_working_area) {
		if (!c->backup) {
			c->backup = malloc(c->size);
			if (!c->backup)
				return ERROR_FAIL;
		}

		int retval = target_read_memory(target, c->address, 4, c->size / 4, c->backup);
		if (retval != ERROR_OK)
			return retval;
	}

	/* mark as used, and return the new (reused) area */
	c->free = false;
	*area = c;

	/* user pointer */
	c->user = area;

	print_wa_layout(target);

	return ERROR_OK;
}

int target_alloc_working_area(struct target *target, uint32_t size, struct working_area **area)
{
	int retval;

	retval = target_alloc_working_area_try(target, size, area);
	if (retval == ERROR_TARGET_RESOURCE_NOT_AVAILABLE)
		LOG_WARNING("not enough working area available(requested %"PRIu32")", size);
	return retval;

}

static int target_restore_working_area(struct target *target, struct working_area *area)
{
	int retval = ERROR_OK;

	if (target->backup_working_area && area->backup) {
		retval = target_write_memory(target, area->address, 4, area->size / 4, area->backup);
		if (retval != ERROR_OK)
			LOG_ERROR("failed to restore %" PRIu32 " bytes of working area at address " TARGET_ADDR_FMT,
					area->size, area->address);
	}

	return retval;
}

/* Restore the area's backup memory, if any, and return the area to the allocation pool */
static int target_free_working_area_restore(struct target *target, struct working_area *area, int restore)
{
	int retval = ERROR_OK;

	if (area->free)
		return retval;

	if (restore) {
		retval = target_restore_working_area(target, area);
		/* REVISIT: Perhaps the area should be freed even if restoring fails. */
		if (retval != ERROR_OK)
			return retval;
	}

	area->free = true;

	LOG_DEBUG("freed %" PRIu32 " bytes of working area at address " TARGET_ADDR_FMT,
			area->size, area->address);

	/* mark user pointer invalid */
	/* TODO: Is this really safe? It points to some previous caller's memory.
	 * How could we know that the area pointer is still in that place and not
	 * some other vital data? What's the purpose of this, anyway? */
	*area->user = NULL;
	area->user = NULL;

	target_merge_working_areas(target);

	print_wa_layout(target);

	return retval;
}

int target_free_working_area(struct target *target, struct working_area *area)
{
	return target_free_working_area_restore(target, area, 1);
}

/* free resources and restore memory, if restoring memory fails,
 * free up resources anyway
 */
static void target_free_all_working_areas_restore(struct target *target, int restore)
{
	struct working_area *c = target->working_areas;

	LOG_DEBUG("freeing all working areas");

	/* Loop through all areas, restoring the allocated ones and marking them as free */
	while (c) {
		if (!c->free) {
			if (restore)
				target_restore_working_area(target, c);
			c->free = true;
			*c->user = NULL; /* Same as above */
			c->user = NULL;
		}
		c = c->next;
	}

	/* Run a merge pass to combine all areas into one */
	target_merge_working_areas(target);

	print_wa_layout(target);
}

void target_free_all_working_areas(struct target *target)
{
	target_free_all_working_areas_restore(target, 1);

	/* Now we have none or only one working area marked as free */
	if (target->working_areas) {
		/* Free the last one to allow on-the-fly moving and resizing */
		free(target->working_areas->backup);
		free(target->working_areas);
		target->working_areas = NULL;
	}
}

/* Find the largest number of bytes that can be allocated */
uint32_t target_get_working_area_avail(struct target *target)
{
	struct working_area *c = target->working_areas;
	uint32_t max_size = 0;

	if (!c)
		return target->working_area_size;

	while (c) {
		if (c->free && max_size < c->size)
			max_size = c->size;

		c = c->next;
	}

	return max_size;
}

static void target_destroy(struct target *target)
{
	if (target->type->deinit_target)
		target->type->deinit_target(target);

	free(target->semihosting);

	jtag_unregister_event_callback(jtag_enable_callback, target);

	struct target_event_action *teap = target->event_action;
	while (teap) {
		struct target_event_action *next = teap->next;
		Jim_DecrRefCount(teap->interp, teap->body);
		free(teap);
		teap = next;
	}

	target_free_all_working_areas(target);

	/* release the targets SMP list */
	if (target->smp) {
		struct target_list *head = target->head;
		while (head) {
			struct target_list *pos = head->next;
			head->target->smp = 0;
			free(head);
			head = pos;
		}
		target->smp = 0;
	}

	rtos_destroy(target);

	free(target->gdb_port_override);
	free(target->type);
	free(target->trace_info);
	free(target->fileio_info);
	free(target->cmd_name);
	free(target);
}

void target_quit(void)
{
	struct target_event_callback *pe = target_event_callbacks;
	while (pe) {
		struct target_event_callback *t = pe->next;
		free(pe);
		pe = t;
	}
	target_event_callbacks = NULL;

	struct target_timer_callback *pt = target_timer_callbacks;
	while (pt) {
		struct target_timer_callback *t = pt->next;
		free(pt);
		pt = t;
	}
	target_timer_callbacks = NULL;

	for (struct target *target = all_targets; target;) {
		struct target *tmp;

		tmp = target->next;
		target_destroy(target);
		target = tmp;
	}

	all_targets = NULL;
}

int target_arch_state(struct target *target)
{
	int retval;
	if (!target) {
		LOG_WARNING("No target has been configured");
		return ERROR_OK;
	}

	if (target->state != TARGET_HALTED)
		return ERROR_OK;

	retval = target->type->arch_state(target);
	return retval;
}

static int target_get_gdb_fileio_info_default(struct target *target,
		struct gdb_fileio_info *fileio_info)
{
	/* If target does not support semi-hosting function, target
	   has no need to provide .get_gdb_fileio_info callback.
	   It just return ERROR_FAIL and gdb_server will return "Txx"
	   as target halted every time.  */
	return ERROR_FAIL;
}

static int target_gdb_fileio_end_default(struct target *target,
		int retcode, int fileio_errno, bool ctrl_c)
{
	return ERROR_OK;
}

int target_profiling_default(struct target *target, uint32_t *samples,
		uint32_t max_num_samples, uint32_t *num_samples, uint32_t seconds)
{
	struct timeval timeout, now;

	gettimeofday(&timeout, NULL);
	timeval_add_time(&timeout, seconds, 0);

	LOG_INFO("Starting profiling. Halting and resuming the"
			" target as often as we can...");

	uint32_t sample_count = 0;
	/* hopefully it is safe to cache! We want to stop/restart as quickly as possible. */
	struct reg *reg = register_get_by_name(target->reg_cache, "pc", true);

	int retval = ERROR_OK;
	for (;;) {
		target_poll(target);
		if (target->state == TARGET_HALTED) {
			uint32_t t = buf_get_u32(reg->value, 0, 32);
			samples[sample_count++] = t;
			/* current pc, addr = 0, do not handle breakpoints, not debugging */
			retval = target_resume(target, 1, 0, 0, 0);
			target_poll(target);
			alive_sleep(10); /* sleep 10ms, i.e. <100 samples/second. */
		} else if (target->state == TARGET_RUNNING) {
			/* We want to quickly sample the PC. */
			retval = target_halt(target);
		} else {
			LOG_INFO("Target not halted or running");
			retval = ERROR_OK;
			break;
		}

		if (retval != ERROR_OK)
			break;

		gettimeofday(&now, NULL);
		if ((sample_count >= max_num_samples) || timeval_compare(&now, &timeout) >= 0) {
			LOG_INFO("Profiling completed. %" PRIu32 " samples.", sample_count);
			break;
		}
	}

	*num_samples = sample_count;
	return retval;
}

/* Single aligned words are guaranteed to use 16 or 32 bit access
 * mode respectively, otherwise data is handled as quickly as
 * possible
 */
int target_write_buffer(struct target *target, target_addr_t address, uint32_t size, const uint8_t *buffer)
{
	LOG_DEBUG("writing buffer of %" PRIu32 " byte at " TARGET_ADDR_FMT,
			  size, address);

	if (!target_was_examined(target)) {
		LOG_ERROR("Target not examined yet");
		return ERROR_FAIL;
	}

	if (size == 0)
		return ERROR_OK;

	if ((address + size - 1) < address) {
		/* GDB can request this when e.g. PC is 0xfffffffc */
		LOG_ERROR("address + size wrapped (" TARGET_ADDR_FMT ", 0x%08" PRIx32 ")",
				  address,
				  size);
		return ERROR_FAIL;
	}

	return target->type->write_buffer(target, address, size, buffer);
}

static int target_write_buffer_default(struct target *target,
	target_addr_t address, uint32_t count, const uint8_t *buffer)
{
	uint32_t size;
	unsigned int data_bytes = target_data_bits(target) / 8;

	/* Align up to maximum bytes. The loop condition makes sure the next pass
	 * will have something to do with the size we leave to it. */
	for (size = 1;
			size < data_bytes && count >= size * 2 + (address & size);
			size *= 2) {
		if (address & size) {
			int retval = target_write_memory(target, address, size, 1, buffer);
			if (retval != ERROR_OK)
				return retval;
			address += size;
			count -= size;
			buffer += size;
		}
	}

	/* Write the data with as large access size as possible. */
	for (; size > 0; size /= 2) {
		uint32_t aligned = count - count % size;
		if (aligned > 0) {
			int retval = target_write_memory(target, address, size, aligned / size, buffer);
			if (retval != ERROR_OK)
				return retval;
			address += aligned;
			count -= aligned;
			buffer += aligned;
		}
	}

	return ERROR_OK;
}

/* Single aligned words are guaranteed to use 16 or 32 bit access
 * mode respectively, otherwise data is handled as quickly as
 * possible
 */
int target_read_buffer(struct target *target, target_addr_t address, uint32_t size, uint8_t *buffer)
{
	LOG_DEBUG("reading buffer of %" PRIu32 " byte at " TARGET_ADDR_FMT,
			  size, address);

	if (!target_was_examined(target)) {
		LOG_ERROR("Target not examined yet");
		return ERROR_FAIL;
	}

	if (size == 0)
		return ERROR_OK;

	if ((address + size - 1) < address) {
		/* GDB can request this when e.g. PC is 0xfffffffc */
		LOG_ERROR("address + size wrapped (" TARGET_ADDR_FMT ", 0x%08" PRIx32 ")",
				  address,
				  size);
		return ERROR_FAIL;
	}

	return target->type->read_buffer(target, address, size, buffer);
}

static int target_read_buffer_default(struct target *target, target_addr_t address, uint32_t count, uint8_t *buffer)
{
	uint32_t size;
	unsigned int data_bytes = target_data_bits(target) / 8;

	/* Align up to maximum bytes. The loop condition makes sure the next pass
	 * will have something to do with the size we leave to it. */
	for (size = 1;
			size < data_bytes && count >= size * 2 + (address & size);
			size *= 2) {
		if (address & size) {
			int retval = target_read_memory(target, address, size, 1, buffer);
			if (retval != ERROR_OK)
				return retval;
			address += size;
			count -= size;
			buffer += size;
		}
	}

	/* Read the data with as large access size as possible. */
	for (; size > 0; size /= 2) {
		uint32_t aligned = count - count % size;
		if (aligned > 0) {
			int retval = target_read_memory(target, address, size, aligned / size, buffer);
			if (retval != ERROR_OK)
				return retval;
			address += aligned;
			count -= aligned;
			buffer += aligned;
		}
	}

	return ERROR_OK;
}

int target_checksum_memory(struct target *target, target_addr_t address, uint32_t size, uint32_t *crc)
{
	uint8_t *buffer;
	int retval;
	uint32_t i;
	uint32_t checksum = 0;
	if (!target_was_examined(target)) {
		LOG_ERROR("Target not examined yet");
		return ERROR_FAIL;
	}

	retval = target->type->checksum_memory(target, address, size, &checksum);
	if (retval != ERROR_OK) {
		buffer = malloc(size);
		if (!buffer) {
			LOG_ERROR("error allocating buffer for section (%" PRIu32 " bytes)", size);
			return ERROR_COMMAND_SYNTAX_ERROR;
		}
		retval = target_read_buffer(target, address, size, buffer);
		if (retval != ERROR_OK) {
			free(buffer);
			return retval;
		}

		/* convert to target endianness */
		for (i = 0; i < (size/sizeof(uint32_t)); i++) {
			uint32_t target_data;
			target_data = target_buffer_get_u32(target, &buffer[i*sizeof(uint32_t)]);
			target_buffer_set_u32(target, &buffer[i*sizeof(uint32_t)], target_data);
		}

		retval = image_calculate_checksum(buffer, size, &checksum);
		free(buffer);
	}

	*crc = checksum;

	return retval;
}

int target_blank_check_memory(struct target *target,
	struct target_memory_check_block *blocks, int num_blocks,
	uint8_t erased_value)
{
	if (!target_was_examined(target)) {
		LOG_ERROR("Target not examined yet");
		return ERROR_FAIL;
	}

	if (!target->type->blank_check_memory)
		return ERROR_TARGET_RESOURCE_NOT_AVAILABLE;

	return target->type->blank_check_memory(target, blocks, num_blocks, erased_value);
}

int target_read_u64(struct target *target, target_addr_t address, uint64_t *value)
{
	uint8_t value_buf[8];
	if (!target_was_examined(target)) {
		LOG_ERROR("Target not examined yet");
		return ERROR_FAIL;
	}

	int retval = target_read_memory(target, address, 8, 1, value_buf);

	if (retval == ERROR_OK) {
		*value = target_buffer_get_u64(target, value_buf);
		LOG_DEBUG("address: " TARGET_ADDR_FMT ", value: 0x%16.16" PRIx64 "",
				  address,
				  *value);
	} else {
		*value = 0x0;
		LOG_DEBUG("address: " TARGET_ADDR_FMT " failed",
				  address);
	}

	return retval;
}

int target_read_u32(struct target *target, target_addr_t address, uint32_t *value)
{
	uint8_t value_buf[4];
	if (!target_was_examined(target)) {
		LOG_ERROR("Target not examined yet");
		return ERROR_FAIL;
	}

	int retval = target_read_memory(target, address, 4, 1, value_buf);

	if (retval == ERROR_OK) {
		*value = target_buffer_get_u32(target, value_buf);
		LOG_DEBUG("address: " TARGET_ADDR_FMT ", value: 0x%8.8" PRIx32 "",
				  address,
				  *value);
	} else {
		*value = 0x0;
		LOG_DEBUG("address: " TARGET_ADDR_FMT " failed",
				  address);
	}

	return retval;
}

int target_read_u16(struct target *target, target_addr_t address, uint16_t *value)
{
	uint8_t value_buf[2];
	if (!target_was_examined(target)) {
		LOG_ERROR("Target not examined yet");
		return ERROR_FAIL;
	}

	int retval = target_read_memory(target, address, 2, 1, value_buf);

	if (retval == ERROR_OK) {
		*value = target_buffer_get_u16(target, value_buf);
		LOG_DEBUG("address: " TARGET_ADDR_FMT ", value: 0x%4.4" PRIx16,
				  address,
				  *value);
	} else {
		*value = 0x0;
		LOG_DEBUG("address: " TARGET_ADDR_FMT " failed",
				  address);
	}

	return retval;
}

int target_read_u8(struct target *target, target_addr_t address, uint8_t *value)
{
	if (!target_was_examined(target)) {
		LOG_ERROR("Target not examined yet");
		return ERROR_FAIL;
	}

	int retval = target_read_memory(target, address, 1, 1, value);

	if (retval == ERROR_OK) {
		LOG_DEBUG("address: " TARGET_ADDR_FMT ", value: 0x%2.2" PRIx8,
				  address,
				  *value);
	} else {
		*value = 0x0;
		LOG_DEBUG("address: " TARGET_ADDR_FMT " failed",
				  address);
	}

	return retval;
}

int target_write_u64(struct target *target, target_addr_t address, uint64_t value)
{
	int retval;
	uint8_t value_buf[8];
	if (!target_was_examined(target)) {
		LOG_ERROR("Target not examined yet");
		return ERROR_FAIL;
	}

	LOG_DEBUG("address: " TARGET_ADDR_FMT ", value: 0x%16.16" PRIx64 "",
			  address,
			  value);

	target_buffer_set_u64(target, value_buf, value);
	retval = target_write_memory(target, address, 8, 1, value_buf);
	if (retval != ERROR_OK)
		LOG_DEBUG("failed: %i", retval);

	return retval;
}

int target_write_u32(struct target *target, target_addr_t address, uint32_t value)
{
	int retval;
	uint8_t value_buf[4];
	if (!target_was_examined(target)) {
		LOG_ERROR("Target not examined yet");
		return ERROR_FAIL;
	}

	LOG_DEBUG("address: " TARGET_ADDR_FMT ", value: 0x%8.8" PRIx32 "",
			  address,
			  value);

	target_buffer_set_u32(target, value_buf, value);
	retval = target_write_memory(target, address, 4, 1, value_buf);
	if (retval != ERROR_OK)
		LOG_DEBUG("failed: %i", retval);

	return retval;
}

int target_write_u16(struct target *target, target_addr_t address, uint16_t value)
{
	int retval;
	uint8_t value_buf[2];
	if (!target_was_examined(target)) {
		LOG_ERROR("Target not examined yet");
		return ERROR_FAIL;
	}

	LOG_DEBUG("address: " TARGET_ADDR_FMT ", value: 0x%8.8" PRIx16,
			  address,
			  value);

	target_buffer_set_u16(target, value_buf, value);
	retval = target_write_memory(target, address, 2, 1, value_buf);
	if (retval != ERROR_OK)
		LOG_DEBUG("failed: %i", retval);

	return retval;
}

int target_write_u8(struct target *target, target_addr_t address, uint8_t value)
{
	int retval;
	if (!target_was_examined(target)) {
		LOG_ERROR("Target not examined yet");
		return ERROR_FAIL;
	}

	LOG_DEBUG("address: " TARGET_ADDR_FMT ", value: 0x%2.2" PRIx8,
			  address, value);

	retval = target_write_memory(target, address, 1, 1, &value);
	if (retval != ERROR_OK)
		LOG_DEBUG("failed: %i", retval);

	return retval;
}

int target_write_phys_u64(struct target *target, target_addr_t address, uint64_t value)
{
	int retval;
	uint8_t value_buf[8];
	if (!target_was_examined(target)) {
		LOG_ERROR("Target not examined yet");
		return ERROR_FAIL;
	}

	LOG_DEBUG("address: " TARGET_ADDR_FMT ", value: 0x%16.16" PRIx64 "",
			  address,
			  value);

	target_buffer_set_u64(target, value_buf, value);
	retval = target_write_phys_memory(target, address, 8, 1, value_buf);
	if (retval != ERROR_OK)
		LOG_DEBUG("failed: %i", retval);

	return retval;
}

int target_write_phys_u32(struct target *target, target_addr_t address, uint32_t value)
{
	int retval;
	uint8_t value_buf[4];
	if (!target_was_examined(target)) {
		LOG_ERROR("Target not examined yet");
		return ERROR_FAIL;
	}

	LOG_DEBUG("address: " TARGET_ADDR_FMT ", value: 0x%8.8" PRIx32 "",
			  address,
			  value);

	target_buffer_set_u32(target, value_buf, value);
	retval = target_write_phys_memory(target, address, 4, 1, value_buf);
	if (retval != ERROR_OK)
		LOG_DEBUG("failed: %i", retval);

	return retval;
}

int target_write_phys_u16(struct target *target, target_addr_t address, uint16_t value)
{
	int retval;
	uint8_t value_buf[2];
	if (!target_was_examined(target)) {
		LOG_ERROR("Target not examined yet");
		return ERROR_FAIL;
	}

	LOG_DEBUG("address: " TARGET_ADDR_FMT ", value: 0x%8.8" PRIx16,
			  address,
			  value);

	target_buffer_set_u16(target, value_buf, value);
	retval = target_write_phys_memory(target, address, 2, 1, value_buf);
	if (retval != ERROR_OK)
		LOG_DEBUG("failed: %i", retval);

	return retval;
}

int target_write_phys_u8(struct target *target, target_addr_t address, uint8_t value)
{
	int retval;
	if (!target_was_examined(target)) {
		LOG_ERROR("Target not examined yet");
		return ERROR_FAIL;
	}

	LOG_DEBUG("address: " TARGET_ADDR_FMT ", value: 0x%2.2" PRIx8,
			  address, value);

	retval = target_write_phys_memory(target, address, 1, 1, &value);
	if (retval != ERROR_OK)
		LOG_DEBUG("failed: %i", retval);

	return retval;
}

static int find_target(struct command_invocation *cmd, const char *name)
{
	struct target *target = get_target(name);
	if (!target) {
		command_print(cmd, "Target: %s is unknown, try one of:\n", name);
		return ERROR_FAIL;
	}
	if (!target->tap->enabled) {
		command_print(cmd, "Target: TAP %s is disabled, "
			 "can't be the current target\n",
			 target->tap->dotted_name);
		return ERROR_FAIL;
	}

	cmd->ctx->current_target = target;
	if (cmd->ctx->current_target_override)
		cmd->ctx->current_target_override = target;

	return ERROR_OK;
}


COMMAND_HANDLER(handle_targets_command)
{
	int retval = ERROR_OK;
	if (CMD_ARGC == 1) {
		retval = find_target(CMD, CMD_ARGV[0]);
		if (retval == ERROR_OK) {
			/* we're done! */
			return retval;
		}
	}

	struct target *target = all_targets;
	command_print(CMD, "    TargetName         Type       Endian TapName            State       ");
	command_print(CMD, "--  ------------------ ---------- ------ ------------------ ------------");
	while (target) {
		const char *state;
		char marker = ' ';

		if (target->tap->enabled)
			state = target_state_name(target);
		else
			state = "tap-disabled";

		if (CMD_CTX->current_target == target)
			marker = '*';

		/* keep columns lined up to match the headers above */
		command_print(CMD,
				"%2d%c %-18s %-10s %-6s %-18s %s",
				target->target_number,
				marker,
				target_name(target),
				target_type_name(target),
				jim_nvp_value2name_simple(nvp_target_endian,
					target->endianness)->name,
				target->tap->dotted_name,
				state);
		target = target->next;
	}

	return retval;
}

/* every 300ms we check for reset & powerdropout and issue a "reset halt" if so. */

static int power_dropout;
static int srst_asserted;

static int run_power_restore;
static int run_power_dropout;
static int run_srst_asserted;
static int run_srst_deasserted;

static int sense_handler(void)
{
	static int prev_srst_asserted;
	static int prev_power_dropout;

	int retval = jtag_power_dropout(&power_dropout);
	if (retval != ERROR_OK)
		return retval;

	int power_restored;
	power_restored = prev_power_dropout && !power_dropout;
	if (power_restored)
		run_power_restore = 1;

	int64_t current = timeval_ms();
	static int64_t last_power;
	bool wait_more = last_power + 2000 > current;
	if (power_dropout && !wait_more) {
		run_power_dropout = 1;
		last_power = current;
	}

	retval = jtag_srst_asserted(&srst_asserted);
	if (retval != ERROR_OK)
		return retval;

	int srst_deasserted;
	srst_deasserted = prev_srst_asserted && !srst_asserted;

	static int64_t last_srst;
	wait_more = last_srst + 2000 > current;
	if (srst_deasserted && !wait_more) {
		run_srst_deasserted = 1;
		last_srst = current;
	}

	if (!prev_srst_asserted && srst_asserted)
		run_srst_asserted = 1;

	prev_srst_asserted = srst_asserted;
	prev_power_dropout = power_dropout;

	if (srst_deasserted || power_restored) {
		/* Other than logging the event we can't do anything here.
		 * Issuing a reset is a particularly bad idea as we might
		 * be inside a reset already.
		 */
	}

	return ERROR_OK;
}

/* process target state changes */
static int handle_target(void *priv)
{
	Jim_Interp *interp = (Jim_Interp *)priv;
	int retval = ERROR_OK;

	if (!is_jtag_poll_safe()) {
		/* polling is disabled currently */
		return ERROR_OK;
	}

	/* we do not want to recurse here... */
	static int recursive;
	if (!recursive) {
		recursive = 1;
		sense_handler();
		/* danger! running these procedures can trigger srst assertions and power dropouts.
		 * We need to avoid an infinite loop/recursion here and we do that by
		 * clearing the flags after running these events.
		 */
		int did_something = 0;
		if (run_srst_asserted) {
			LOG_INFO("srst asserted detected, running srst_asserted proc.");
			Jim_Eval(interp, "srst_asserted");
			did_something = 1;
		}
		if (run_srst_deasserted) {
			Jim_Eval(interp, "srst_deasserted");
			did_something = 1;
		}
		if (run_power_dropout) {
			LOG_INFO("Power dropout detected, running power_dropout proc.");
			Jim_Eval(interp, "power_dropout");
			did_something = 1;
		}
		if (run_power_restore) {
			Jim_Eval(interp, "power_restore");
			did_something = 1;
		}

		if (did_something) {
			/* clear detect flags */
			sense_handler();
		}

		/* clear action flags */

		run_srst_asserted = 0;
		run_srst_deasserted = 0;
		run_power_restore = 0;
		run_power_dropout = 0;

		recursive = 0;
	}

	/* Poll targets for state changes unless that's globally disabled.
	 * Skip targets that are currently disabled.
	 */
	for (struct target *target = all_targets;
			is_jtag_poll_safe() && target;
			target = target->next) {

		if (!target_was_examined(target))
			continue;

		if (!target->tap->enabled)
			continue;

		if (target->backoff.times > target->backoff.count) {
			/* do not poll this time as we failed previously */
			target->backoff.count++;
			continue;
		}
		target->backoff.count = 0;

		/* only poll target if we've got power and srst isn't asserted */
		if (!power_dropout && !srst_asserted) {
			/* polling may fail silently until the target has been examined */
			retval = target_poll(target);
			if (retval != ERROR_OK) {
				/* 100ms polling interval. Increase interval between polling up to 5000ms */
				if (target->backoff.times * polling_interval < 5000) {
					target->backoff.times *= 2;
					target->backoff.times++;
				}

				/* Tell GDB to halt the debugger. This allows the user to
				 * run monitor commands to handle the situation.
				 */
				target_call_event_callbacks(target, TARGET_EVENT_GDB_HALT);
			}
			if (target->backoff.times > 0) {
				LOG_USER("Polling target %s failed, trying to reexamine", target_name(target));
				target_reset_examined(target);
				retval = target_examine_one(target);
				/* Target examination could have failed due to unstable connection,
				 * but we set the examined flag anyway to repoll it later */
				if (retval != ERROR_OK) {
					target->examined = true;
					LOG_USER("Examination failed, GDB will be halted. Polling again in %dms",
						 target->backoff.times * polling_interval);
					return retval;
				}
			}

			/* Since we succeeded, we reset backoff count */
			target->backoff.times = 0;
		}
	}

	return retval;
}

COMMAND_HANDLER(handle_reg_command)
{
	LOG_DEBUG("-");

	struct target *target = get_current_target(CMD_CTX);
	struct reg *reg = NULL;

	/* list all available registers for the current target */
	if (CMD_ARGC == 0) {
		struct reg_cache *cache = target->reg_cache;

		unsigned int count = 0;
		while (cache) {
			unsigned i;

			command_print(CMD, "===== %s", cache->name);

			for (i = 0, reg = cache->reg_list;
					i < cache->num_regs;
					i++, reg++, count++) {
				if (reg->exist == false || reg->hidden)
					continue;
				/* only print cached values if they are valid */
				if (reg->valid) {
					char *value = buf_to_hex_str(reg->value,
							reg->size);
					command_print(CMD,
							"(%i) %s (/%" PRIu32 "): 0x%s%s",
							count, reg->name,
							reg->size, value,
							reg->dirty
								? " (dirty)"
								: "");
					free(value);
				} else {
					command_print(CMD, "(%i) %s (/%" PRIu32 ")",
							  count, reg->name,
							  reg->size);
				}
			}
			cache = cache->next;
		}

		return ERROR_OK;
	}

	/* access a single register by its ordinal number */
	if ((CMD_ARGV[0][0] >= '0') && (CMD_ARGV[0][0] <= '9')) {
		unsigned num;
		COMMAND_PARSE_NUMBER(uint, CMD_ARGV[0], num);

		struct reg_cache *cache = target->reg_cache;
		unsigned int count = 0;
		while (cache) {
			unsigned i;
			for (i = 0; i < cache->num_regs; i++) {
				if (count++ == num) {
					reg = &cache->reg_list[i];
					break;
				}
			}
			if (reg)
				break;
			cache = cache->next;
		}

		if (!reg) {
			command_print(CMD, "%i is out of bounds, the current target "
					"has only %i registers (0 - %i)", num, count, count - 1);
			return ERROR_OK;
		}
	} else {
		/* access a single register by its name */
		reg = register_get_by_name(target->reg_cache, CMD_ARGV[0], true);

		if (!reg)
			goto not_found;
		}

	assert(reg); /* give clang a hint that we *know* reg is != NULL here */

	if (!reg->exist)
		goto not_found;

	/* display a register */
	if ((CMD_ARGC == 1) || ((CMD_ARGC == 2) && !((CMD_ARGV[1][0] >= '0')
			&& (CMD_ARGV[1][0] <= '9')))) {
		if ((CMD_ARGC == 2) && (strcmp(CMD_ARGV[1], "force") == 0))
			reg->valid = 0;

		if (reg->valid == 0) {
			int retval = reg->type->get(reg);
			if (retval != ERROR_OK) {
				LOG_ERROR("Could not read register '%s'", reg->name);
				return retval;
			}
		}
		char *value = buf_to_hex_str(reg->value, reg->size);
		command_print(CMD, "%s (/%i): 0x%s", reg->name, (int)(reg->size), value);
		free(value);
		return ERROR_OK;
	}

	/* set register value */
	if (CMD_ARGC == 2) {
		uint8_t *buf = malloc(DIV_ROUND_UP(reg->size, 8));
		if (!buf)
			return ERROR_FAIL;
		str_to_buf(CMD_ARGV[1], strlen(CMD_ARGV[1]), buf, reg->size, 0);

		int retval = reg->type->set(reg, buf);
		if (retval != ERROR_OK) {
			LOG_ERROR("Could not write to register '%s'", reg->name);
		} else {
			char *value = buf_to_hex_str(reg->value, reg->size);
			command_print(CMD, "%s (/%i): 0x%s", reg->name, (int)(reg->size), value);
			free(value);
		}

		free(buf);

		return retval;
	}

	return ERROR_COMMAND_SYNTAX_ERROR;

not_found:
	command_print(CMD, "register %s not found in current target", CMD_ARGV[0]);
	return ERROR_OK;
}

COMMAND_HANDLER(handle_poll_command)
{
	int retval = ERROR_OK;
	struct target *target = get_current_target(CMD_CTX);

	if (CMD_ARGC == 0) {
		command_print(CMD, "background polling: %s",
				jtag_poll_get_enabled() ? "on" : "off");
		command_print(CMD, "TAP: %s (%s)",
				target->tap->dotted_name,
				target->tap->enabled ? "enabled" : "disabled");
		if (!target->tap->enabled)
			return ERROR_OK;
		retval = target_poll(target);
		if (retval != ERROR_OK)
			return retval;
		retval = target_arch_state(target);
		if (retval != ERROR_OK)
			return retval;
	} else if (CMD_ARGC == 1) {
		bool enable;
		COMMAND_PARSE_ON_OFF(CMD_ARGV[0], enable);
		jtag_poll_set_enabled(enable);
	} else
		return ERROR_COMMAND_SYNTAX_ERROR;

	return retval;
}

COMMAND_HANDLER(handle_wait_halt_command)
{
	if (CMD_ARGC > 1)
		return ERROR_COMMAND_SYNTAX_ERROR;

	unsigned ms = DEFAULT_HALT_TIMEOUT;
	if (1 == CMD_ARGC) {
		int retval = parse_uint(CMD_ARGV[0], &ms);
		if (retval != ERROR_OK)
			return ERROR_COMMAND_SYNTAX_ERROR;
	}

	struct target *target = get_current_target(CMD_CTX);
	return target_wait_state(target, TARGET_HALTED, ms);
}

/* wait for target state to change. The trick here is to have a low
 * latency for short waits and not to suck up all the CPU time
 * on longer waits.
 *
 * After 500ms, keep_alive() is invoked
 */
int target_wait_state(struct target *target, enum target_state state, int ms)
{
	int retval;
	int64_t then = 0, cur;
	bool once = true;

	for (;;) {
		retval = target_poll(target);
		if (retval != ERROR_OK)
			return retval;
		if (target->state == state)
			break;
		cur = timeval_ms();
		if (once) {
			once = false;
			then = timeval_ms();
			LOG_DEBUG("waiting for target %s...",
				jim_nvp_value2name_simple(nvp_target_state, state)->name);
		}

		if (cur-then > 500)
			keep_alive();

		if (ms >= 0 && ((cur-then) > ms)) {
			LOG_ERROR("timed out while waiting for target %s",
				jim_nvp_value2name_simple(nvp_target_state, state)->name);
			return ERROR_FAIL;
		}
	}

	return ERROR_OK;
}

COMMAND_HANDLER(handle_halt_command)
{
	LOG_DEBUG("-");

	struct target *target = get_current_target(CMD_CTX);

	target->verbose_halt_msg = true;

	int retval = target_halt(target);
	if (retval != ERROR_OK)
		return retval;

	if (CMD_ARGC == 1) {
		unsigned wait_local;
		retval = parse_uint(CMD_ARGV[0], &wait_local);
		if (retval != ERROR_OK)
			return ERROR_COMMAND_SYNTAX_ERROR;
		if (!wait_local)
			return ERROR_OK;
	}

	return CALL_COMMAND_HANDLER(handle_wait_halt_command);
}

COMMAND_HANDLER(handle_soft_reset_halt_command)
{
	struct target *target = get_current_target(CMD_CTX);

	LOG_USER("requesting target halt and executing a soft reset");

	target_soft_reset_halt(target);

	return ERROR_OK;
}

COMMAND_HANDLER(handle_reset_command)
{
	if (CMD_ARGC > 1)
		return ERROR_COMMAND_SYNTAX_ERROR;

	enum target_reset_mode reset_mode = RESET_RUN;
	if (CMD_ARGC == 1) {
		const struct jim_nvp *n;
		n = jim_nvp_name2value_simple(nvp_reset_modes, CMD_ARGV[0]);
		if ((!n->name) || (n->value == RESET_UNKNOWN))
			return ERROR_COMMAND_SYNTAX_ERROR;
		reset_mode = n->value;
	}

	/* reset *all* targets */
	return target_process_reset(CMD, reset_mode);
}


COMMAND_HANDLER(handle_resume_command)
{
	int current = 1;
	if (CMD_ARGC > 1)
		return ERROR_COMMAND_SYNTAX_ERROR;

	struct target *target = get_current_target(CMD_CTX);

	/* with no CMD_ARGV, resume from current pc, addr = 0,
	 * with one arguments, addr = CMD_ARGV[0],
	 * handle breakpoints, not debugging */
	target_addr_t addr = 0;
	if (CMD_ARGC == 1) {
		COMMAND_PARSE_ADDRESS(CMD_ARGV[0], addr);
		current = 0;
	}

	return target_resume(target, current, addr, 1, 0);
}

COMMAND_HANDLER(handle_step_command)
{
	if (CMD_ARGC > 1)
		return ERROR_COMMAND_SYNTAX_ERROR;

	LOG_DEBUG("-");

	/* with no CMD_ARGV, step from current pc, addr = 0,
	 * with one argument addr = CMD_ARGV[0],
	 * handle breakpoints, debugging */
	target_addr_t addr = 0;
	int current_pc = 1;
	if (CMD_ARGC == 1) {
		COMMAND_PARSE_ADDRESS(CMD_ARGV[0], addr);
		current_pc = 0;
	}

	struct target *target = get_current_target(CMD_CTX);

	return target_step(target, current_pc, addr, 1);
}

void target_handle_md_output(struct command_invocation *cmd,
		struct target *target, target_addr_t address, unsigned size,
		unsigned count, const uint8_t *buffer)
{
	const unsigned line_bytecnt = 32;
	unsigned line_modulo = line_bytecnt / size;

	char output[line_bytecnt * 4 + 1];
	unsigned output_len = 0;

	const char *value_fmt;
	switch (size) {
	case 8:
		value_fmt = "%16.16"PRIx64" ";
		break;
	case 4:
		value_fmt = "%8.8"PRIx64" ";
		break;
	case 2:
		value_fmt = "%4.4"PRIx64" ";
		break;
	case 1:
		value_fmt = "%2.2"PRIx64" ";
		break;
	default:
		/* "can't happen", caller checked */
		LOG_ERROR("invalid memory read size: %u", size);
		return;
	}

	for (unsigned i = 0; i < count; i++) {
		if (i % line_modulo == 0) {
			output_len += snprintf(output + output_len,
					sizeof(output) - output_len,
					TARGET_ADDR_FMT ": ",
					(address + (i * size)));
		}

		uint64_t value = 0;
		const uint8_t *value_ptr = buffer + i * size;
		switch (size) {
		case 8:
			value = target_buffer_get_u64(target, value_ptr);
			break;
		case 4:
			value = target_buffer_get_u32(target, value_ptr);
			break;
		case 2:
			value = target_buffer_get_u16(target, value_ptr);
			break;
		case 1:
			value = *value_ptr;
		}
		output_len += snprintf(output + output_len,
				sizeof(output) - output_len,
				value_fmt, value);

		if ((i % line_modulo == line_modulo - 1) || (i == count - 1)) {
			command_print(cmd, "%s", output);
			output_len = 0;
		}
	}
}

COMMAND_HANDLER(handle_md_command)
{
	if (CMD_ARGC < 1)
		return ERROR_COMMAND_SYNTAX_ERROR;

	unsigned size = 0;
	switch (CMD_NAME[2]) {
	case 'd':
		size = 8;
		break;
	case 'w':
		size = 4;
		break;
	case 'h':
		size = 2;
		break;
	case 'b':
		size = 1;
		break;
	default:
		return ERROR_COMMAND_SYNTAX_ERROR;
	}

	bool physical = strcmp(CMD_ARGV[0], "phys") == 0;
	int (*fn)(struct target *target,
			target_addr_t address, uint32_t size_value, uint32_t count, uint8_t *buffer);
	if (physical) {
		CMD_ARGC--;
		CMD_ARGV++;
		fn = target_read_phys_memory;
	} else
		fn = target_read_memory;
	if ((CMD_ARGC < 1) || (CMD_ARGC > 2))
		return ERROR_COMMAND_SYNTAX_ERROR;

	target_addr_t address;
	COMMAND_PARSE_ADDRESS(CMD_ARGV[0], address);

	unsigned count = 1;
	if (CMD_ARGC == 2)
		COMMAND_PARSE_NUMBER(uint, CMD_ARGV[1], count);

	uint8_t *buffer = calloc(count, size);
	if (!buffer) {
		LOG_ERROR("Failed to allocate md read buffer");
		return ERROR_FAIL;
	}

	struct target *target = get_current_target(CMD_CTX);
	int retval = fn(target, address, size, count, buffer);
<<<<<<< HEAD
    if (ERROR_OK == retval)
=======
	if (retval == ERROR_OK)
>>>>>>> ae6de2f9
		target_handle_md_output(CMD, target, address, size, count, buffer);
    else
    {
        command_print(cmd, "0x%08x: ERROR %d", address, retval);
    }

	free(buffer);

	return retval;
}

typedef int (*target_write_fn)(struct target *target,
		target_addr_t address, uint32_t size, uint32_t count, const uint8_t *buffer);

static int target_fill_mem(struct target *target,
		target_addr_t address,
		target_write_fn fn,
		unsigned data_size,
		/* value */
		uint64_t b,
		/* count */
		unsigned c)
{
	/* We have to write in reasonably large chunks to be able
	 * to fill large memory areas with any sane speed */
	const unsigned chunk_size = 16384;
	uint8_t *target_buf = malloc(chunk_size * data_size);
	if (!target_buf) {
		LOG_ERROR("Out of memory");
		return ERROR_FAIL;
	}

	for (unsigned i = 0; i < chunk_size; i++) {
		switch (data_size) {
		case 8:
			target_buffer_set_u64(target, target_buf + i * data_size, b);
			break;
		case 4:
			target_buffer_set_u32(target, target_buf + i * data_size, b);
			break;
		case 2:
			target_buffer_set_u16(target, target_buf + i * data_size, b);
			break;
		case 1:
			target_buffer_set_u8(target, target_buf + i * data_size, b);
			break;
		default:
			exit(-1);
		}
	}

	int retval = ERROR_OK;

	for (unsigned x = 0; x < c; x += chunk_size) {
		unsigned current;
		current = c - x;
		if (current > chunk_size)
			current = chunk_size;
		retval = fn(target, address + x * data_size, data_size, current, target_buf);
		if (retval != ERROR_OK)
			break;
		/* avoid GDB timeouts */
		keep_alive();
	}
	free(target_buf);

	return retval;
}


COMMAND_HANDLER(handle_mw_command)
{
	if (CMD_ARGC < 2)
		return ERROR_COMMAND_SYNTAX_ERROR;
	bool physical = strcmp(CMD_ARGV[0], "phys") == 0;
	target_write_fn fn;
	if (physical) {
		CMD_ARGC--;
		CMD_ARGV++;
		fn = target_write_phys_memory;
	} else
		fn = target_write_memory;
	if ((CMD_ARGC < 2) || (CMD_ARGC > 3))
		return ERROR_COMMAND_SYNTAX_ERROR;

	target_addr_t address;
	COMMAND_PARSE_ADDRESS(CMD_ARGV[0], address);

	uint64_t value;
	COMMAND_PARSE_NUMBER(u64, CMD_ARGV[1], value);

	unsigned count = 1;
	if (CMD_ARGC == 3)
		COMMAND_PARSE_NUMBER(uint, CMD_ARGV[2], count);

	struct target *target = get_current_target(CMD_CTX);
	unsigned wordsize;
	switch (CMD_NAME[2]) {
		case 'd':
			wordsize = 8;
			break;
		case 'w':
			wordsize = 4;
			break;
		case 'h':
			wordsize = 2;
			break;
		case 'b':
			wordsize = 1;
			break;
		default:
			return ERROR_COMMAND_SYNTAX_ERROR;
	}

	return target_fill_mem(target, address, fn, wordsize, value, count);
}

<<<<<<< HEAD
COMMAND_HANDLER(handle_mbatch_command)
{
    if (CMD_ARGC < 2)
        return ERROR_COMMAND_SYNTAX_ERROR;
    
    /*General syntax:
		<Unique ID> <Subcommands>
     
      Sub-command syntax:
		w:<address>:<access size>:<count>:<hex-encoded data> - write data
		r:<address>:<access size>:<count> - read data
		
	  Reply syntax for each subcommand:
		<status>:<optional data>
	*/
    
    struct target *target = get_current_target(CMD_CTX);
    command_print_sameline(cmd, "mbatch(%s):", CMD_ARGV[0]);
    
    for (int i = 1; i < CMD_ARGC; i++)
    {
        const char *pCmd = CMD_ARGV[i];
        const char *p = strchr(pCmd, ':');
        
        int status = ERROR_OK;
        uint8_t *data = NULL;
        int printData = 0;
        uint64_t args[3] = { 0, };	//address, size, count
        
        if (!p)
            status = -ERROR_BAD_ARGUMENTS;
        
        for (int j = 0; j < sizeof(args) / sizeof(args[0]); j++)
        {
            if (p)
            {
                p++;
                char *end = NULL;
                args[j] = strtoull(p, &end, 0);
                if (end == p || !end)
                    status = -ERROR_BAD_ARGUMENTS;
                else if (*end != ':' && *end != 0)
                    status = -ERROR_BAD_ARGUMENTS;
                
                p = end;
            }
        }
        
        int bufferSize = (int)(args[1] * args[2]);
        
        if (status == ERROR_OK)
        {
            data = (uint8_t *)malloc(bufferSize);
            
            if (pCmd[0] == 'w')
            {
                if (!p)
                    status = -ERROR_BAD_ARGUMENTS;
                else
                {
                    int done = unhexify(data, p + 1, args[1] * args[2]);
                    if (done != (args[1] * args[2]))
                        status = -ERROR_INSUFFICIENT_BUFFER;
                    else
						status = target_write_memory(target, args[0], args[1], args[2], data);
                }
            }
            else if (pCmd[0] == 'r')
            {
                status = target_read_memory(target, args[0], args[1], args[2], data);
                printData = true;
			}
            else
                status = -ERROR_BAD_ARGUMENTS;
        }
        
        command_print_sameline(cmd, " %d", status);
        if (status >= 0 && printData && data)
        {
            char *formattedData = malloc(bufferSize * 2 + 2);
            hexify(formattedData, data, bufferSize, bufferSize * 2 + 2);
            command_print_sameline(cmd, ":%s", formattedData);
            free(formattedData);
        }
        
        if (data)
            free(data);        
    }
    
    command_print(cmd, "");
    return ERROR_OK;
}

static COMMAND_HELPER(parse_load_image_command_CMD_ARGV, struct image *image,
=======
static COMMAND_HELPER(parse_load_image_command, struct image *image,
>>>>>>> ae6de2f9
		target_addr_t *min_address, target_addr_t *max_address)
{
	if (CMD_ARGC < 1 || CMD_ARGC > 5)
		return ERROR_COMMAND_SYNTAX_ERROR;

	/* a base address isn't always necessary,
	 * default to 0x0 (i.e. don't relocate) */
	if (CMD_ARGC >= 2) {
		target_addr_t addr;
		COMMAND_PARSE_ADDRESS(CMD_ARGV[1], addr);
		image->base_address = addr;
		image->base_address_set = true;
	} else
		image->base_address_set = false;

	image->start_address_set = false;

	if (CMD_ARGC >= 4)
		COMMAND_PARSE_ADDRESS(CMD_ARGV[3], *min_address);
	if (CMD_ARGC == 5) {
		COMMAND_PARSE_ADDRESS(CMD_ARGV[4], *max_address);
		/* use size (given) to find max (required) */
		*max_address += *min_address;
	}

	if (*min_address > *max_address)
		return ERROR_COMMAND_SYNTAX_ERROR;

	return ERROR_OK;
}

COMMAND_HANDLER(handle_load_image_command)
{
	uint8_t *buffer;
	size_t buf_cnt;
	uint32_t image_size;
	target_addr_t min_address = 0;
	target_addr_t max_address = -1;
	struct image image;

	int retval = CALL_COMMAND_HANDLER(parse_load_image_command,
			&image, &min_address, &max_address);
	if (retval != ERROR_OK)
		return retval;

	struct target *target = get_current_target(CMD_CTX);

	struct duration bench;
	duration_start(&bench);

	if (image_open(&image, CMD_ARGV[0], (CMD_ARGC >= 3) ? CMD_ARGV[2] : NULL) != ERROR_OK)
		return ERROR_FAIL;

	image_size = 0x0;
	retval = ERROR_OK;
	for (unsigned int i = 0; i < image.num_sections; i++) {
		buffer = malloc(image.sections[i].size);
		if (!buffer) {
			command_print(CMD,
						  "error allocating buffer for section (%d bytes)",
						  (int)(image.sections[i].size));
			retval = ERROR_FAIL;
			break;
		}

		retval = image_read_section(&image, i, 0x0, image.sections[i].size, buffer, &buf_cnt);
		if (retval != ERROR_OK) {
			free(buffer);
			break;
		}

		uint32_t offset = 0;
		uint32_t length = buf_cnt;

		/* DANGER!!! beware of unsigned comparison here!!! */

		if ((image.sections[i].base_address + buf_cnt >= min_address) &&
				(image.sections[i].base_address < max_address)) {

			if (image.sections[i].base_address < min_address) {
				/* clip addresses below */
				offset += min_address-image.sections[i].base_address;
				length -= offset;
			}

			if (image.sections[i].base_address + buf_cnt > max_address)
				length -= (image.sections[i].base_address + buf_cnt)-max_address;

			retval = target_write_buffer(target,
					image.sections[i].base_address + offset, length, buffer + offset);
			if (retval != ERROR_OK) {
				free(buffer);
				break;
			}
			image_size += length;
			command_print(CMD, "%u bytes written at address " TARGET_ADDR_FMT "",
					(unsigned int)length,
					image.sections[i].base_address + offset);
		}

		free(buffer);
	}

	if ((retval == ERROR_OK) && (duration_measure(&bench) == ERROR_OK)) {
		command_print(CMD, "downloaded %" PRIu32 " bytes "
				"in %fs (%0.3f KiB/s)", image_size,
				duration_elapsed(&bench), duration_kbps(&bench, image_size));
	}

	image_close(&image);

	return retval;

}

COMMAND_HANDLER(handle_dump_image_command)
{
	struct fileio *fileio;
	uint8_t *buffer;
	int retval, retvaltemp;
	target_addr_t address, size;
	struct duration bench;
	struct target *target = get_current_target(CMD_CTX);

	if (CMD_ARGC != 3)
		return ERROR_COMMAND_SYNTAX_ERROR;

	COMMAND_PARSE_ADDRESS(CMD_ARGV[1], address);
	COMMAND_PARSE_ADDRESS(CMD_ARGV[2], size);

	uint32_t buf_size = (size > 4096) ? 4096 : size;
	buffer = malloc(buf_size);
	if (!buffer)
		return ERROR_FAIL;

	retval = fileio_open(&fileio, CMD_ARGV[0], FILEIO_WRITE, FILEIO_BINARY);
	if (retval != ERROR_OK) {
		free(buffer);
		return retval;
	}

	duration_start(&bench);

	while (size > 0) {
		size_t size_written;
		uint32_t this_run_size = (size > buf_size) ? buf_size : size;
		retval = target_read_buffer(target, address, this_run_size, buffer);
		if (retval != ERROR_OK)
			break;

		retval = fileio_write(fileio, this_run_size, buffer, &size_written);
		if (retval != ERROR_OK)
			break;

		size -= this_run_size;
		address += this_run_size;
	}

	free(buffer);

	if ((retval == ERROR_OK) && (duration_measure(&bench) == ERROR_OK)) {
		size_t filesize;
		retval = fileio_size(fileio, &filesize);
		if (retval != ERROR_OK)
			return retval;
		command_print(CMD,
				"dumped %zu bytes in %fs (%0.3f KiB/s)", filesize,
				duration_elapsed(&bench), duration_kbps(&bench, filesize));
	}

	retvaltemp = fileio_close(fileio);
	if (retvaltemp != ERROR_OK)
		return retvaltemp;

	return retval;
}

enum verify_mode {
	IMAGE_TEST = 0,
	IMAGE_VERIFY = 1,
	IMAGE_CHECKSUM_ONLY = 2
};

static COMMAND_HELPER(handle_verify_image_command_internal, enum verify_mode verify)
{
	uint8_t *buffer;
	size_t buf_cnt;
	uint32_t image_size;
	int retval;
	uint32_t checksum = 0;
	uint32_t mem_checksum = 0;

	struct image image;

	struct target *target = get_current_target(CMD_CTX);

	if (CMD_ARGC < 1)
		return ERROR_COMMAND_SYNTAX_ERROR;

	if (!target) {
		LOG_ERROR("no target selected");
		return ERROR_FAIL;
	}

	struct duration bench;
	duration_start(&bench);

	if (CMD_ARGC >= 2) {
		target_addr_t addr;
		COMMAND_PARSE_ADDRESS(CMD_ARGV[1], addr);
		image.base_address = addr;
		image.base_address_set = true;
	} else {
		image.base_address_set = false;
		image.base_address = 0x0;
	}

	image.start_address_set = false;

	retval = image_open(&image, CMD_ARGV[0], (CMD_ARGC == 3) ? CMD_ARGV[2] : NULL);
	if (retval != ERROR_OK)
		return retval;

	image_size = 0x0;
	int diffs = 0;
	retval = ERROR_OK;
	for (unsigned int i = 0; i < image.num_sections; i++) {
		buffer = malloc(image.sections[i].size);
		if (!buffer) {
			command_print(CMD,
					"error allocating buffer for section (%" PRIu32 " bytes)",
					image.sections[i].size);
			break;
		}
		retval = image_read_section(&image, i, 0x0, image.sections[i].size, buffer, &buf_cnt);
		if (retval != ERROR_OK) {
			free(buffer);
			break;
		}

		if (verify >= IMAGE_VERIFY) {
			/* calculate checksum of image */
			retval = image_calculate_checksum(buffer, buf_cnt, &checksum);
			if (retval != ERROR_OK) {
				free(buffer);
				break;
			}

			retval = target_checksum_memory(target, image.sections[i].base_address, buf_cnt, &mem_checksum);
			if (retval != ERROR_OK) {
				free(buffer);
				break;
			}
			if ((checksum != mem_checksum) && (verify == IMAGE_CHECKSUM_ONLY)) {
				LOG_ERROR("checksum mismatch");
				free(buffer);
				retval = ERROR_FAIL;
				goto done;
			}
			if (checksum != mem_checksum) {
				/* failed crc checksum, fall back to a binary compare */
				uint8_t *data;

				if (diffs == 0)
					LOG_ERROR("checksum mismatch - attempting binary compare");

				data = malloc(buf_cnt);

				retval = target_read_buffer(target, image.sections[i].base_address, buf_cnt, data);
				if (retval == ERROR_OK) {
					uint32_t t;
					for (t = 0; t < buf_cnt; t++) {
						if (data[t] != buffer[t]) {
							command_print(CMD,
										  "diff %d address 0x%08x. Was 0x%02x instead of 0x%02x",
										  diffs,
										  (unsigned)(t + image.sections[i].base_address),
										  data[t],
										  buffer[t]);
							if (diffs++ >= 127) {
								command_print(CMD, "More than 128 errors, the rest are not printed.");
								free(data);
								free(buffer);
								goto done;
							}
						}
						keep_alive();
					}
				}
				free(data);
			}
		} else {
			command_print(CMD, "address " TARGET_ADDR_FMT " length 0x%08zx",
						  image.sections[i].base_address,
						  buf_cnt);
		}

		free(buffer);
		image_size += buf_cnt;
	}
	if (diffs > 0)
		command_print(CMD, "No more differences found.");
done:
	if (diffs > 0)
		retval = ERROR_FAIL;
	if ((retval == ERROR_OK) && (duration_measure(&bench) == ERROR_OK)) {
		command_print(CMD, "verified %" PRIu32 " bytes "
				"in %fs (%0.3f KiB/s)", image_size,
				duration_elapsed(&bench), duration_kbps(&bench, image_size));
	}

	image_close(&image);

	return retval;
}

COMMAND_HANDLER(handle_verify_image_checksum_command)
{
	return CALL_COMMAND_HANDLER(handle_verify_image_command_internal, IMAGE_CHECKSUM_ONLY);
}

COMMAND_HANDLER(handle_verify_image_command)
{
	return CALL_COMMAND_HANDLER(handle_verify_image_command_internal, IMAGE_VERIFY);
}

COMMAND_HANDLER(handle_test_image_command)
{
	return CALL_COMMAND_HANDLER(handle_verify_image_command_internal, IMAGE_TEST);
}

static int handle_bp_command_list(struct command_invocation *cmd)
{
	struct target *target = get_current_target(cmd->ctx);
	struct breakpoint *breakpoint = target->breakpoints;
	while (breakpoint) {
		if (breakpoint->type == BKPT_SOFT) {
			char *buf = buf_to_hex_str(breakpoint->orig_instr,
					breakpoint->length);
			command_print(cmd, "IVA breakpoint: " TARGET_ADDR_FMT ", 0x%x, %i, 0x%s",
					breakpoint->address,
					breakpoint->length,
					breakpoint->set, buf);
			free(buf);
		} else {
			if ((breakpoint->address == 0) && (breakpoint->asid != 0))
				command_print(cmd, "Context breakpoint: 0x%8.8" PRIx32 ", 0x%x, %i",
							breakpoint->asid,
							breakpoint->length, breakpoint->set);
			else if ((breakpoint->address != 0) && (breakpoint->asid != 0)) {
				command_print(cmd, "Hybrid breakpoint(IVA): " TARGET_ADDR_FMT ", 0x%x, %i",
							breakpoint->address,
							breakpoint->length, breakpoint->set);
				command_print(cmd, "\t|--->linked with ContextID: 0x%8.8" PRIx32,
							breakpoint->asid);
			} else
				command_print(cmd, "Breakpoint(IVA): " TARGET_ADDR_FMT ", 0x%x, %i",
							breakpoint->address,
							breakpoint->length, breakpoint->set);
		}

		breakpoint = breakpoint->next;
	}
	return ERROR_OK;
}

static int handle_bp_command_set(struct command_invocation *cmd,
		target_addr_t addr, uint32_t asid, uint32_t length, int hw)
{
	struct target *target = get_current_target(cmd->ctx);
	int retval;

	if (asid == 0) {
		retval = breakpoint_add(target, addr, length, hw);
		/* error is always logged in breakpoint_add(), do not print it again */
		if (retval == ERROR_OK)
			command_print(cmd, "breakpoint set at " TARGET_ADDR_FMT "", addr);

	} else if (addr == 0) {
		if (!target->type->add_context_breakpoint) {
			LOG_ERROR("Context breakpoint not available");
			return ERROR_TARGET_RESOURCE_NOT_AVAILABLE;
		}
		retval = context_breakpoint_add(target, asid, length, hw);
		/* error is always logged in context_breakpoint_add(), do not print it again */
		if (retval == ERROR_OK)
			command_print(cmd, "Context breakpoint set at 0x%8.8" PRIx32 "", asid);

	} else {
		if (!target->type->add_hybrid_breakpoint) {
			LOG_ERROR("Hybrid breakpoint not available");
			return ERROR_TARGET_RESOURCE_NOT_AVAILABLE;
		}
		retval = hybrid_breakpoint_add(target, addr, asid, length, hw);
		/* error is always logged in hybrid_breakpoint_add(), do not print it again */
		if (retval == ERROR_OK)
			command_print(cmd, "Hybrid breakpoint set at 0x%8.8" PRIx32 "", asid);
	}
	return retval;
}

COMMAND_HANDLER(handle_bp_command)
{
	target_addr_t addr;
	uint32_t asid;
	uint32_t length;
	int hw = BKPT_SOFT;

	switch (CMD_ARGC) {
		case 0:
			return handle_bp_command_list(CMD);

		case 2:
			asid = 0;
			COMMAND_PARSE_ADDRESS(CMD_ARGV[0], addr);
			COMMAND_PARSE_NUMBER(u32, CMD_ARGV[1], length);
			return handle_bp_command_set(CMD, addr, asid, length, hw);

		case 3:
			if (strcmp(CMD_ARGV[2], "hw") == 0) {
				hw = BKPT_HARD;
				COMMAND_PARSE_ADDRESS(CMD_ARGV[0], addr);
				COMMAND_PARSE_NUMBER(u32, CMD_ARGV[1], length);
				asid = 0;
				return handle_bp_command_set(CMD, addr, asid, length, hw);
			} else if (strcmp(CMD_ARGV[2], "hw_ctx") == 0) {
				hw = BKPT_HARD;
				COMMAND_PARSE_NUMBER(u32, CMD_ARGV[0], asid);
				COMMAND_PARSE_NUMBER(u32, CMD_ARGV[1], length);
				addr = 0;
				return handle_bp_command_set(CMD, addr, asid, length, hw);
			}
			/* fallthrough */
		case 4:
			hw = BKPT_HARD;
			COMMAND_PARSE_ADDRESS(CMD_ARGV[0], addr);
			COMMAND_PARSE_NUMBER(u32, CMD_ARGV[1], asid);
			COMMAND_PARSE_NUMBER(u32, CMD_ARGV[2], length);
			return handle_bp_command_set(CMD, addr, asid, length, hw);

		default:
			return ERROR_COMMAND_SYNTAX_ERROR;
	}
}

COMMAND_HANDLER(handle_rbp_command)
{
	if (CMD_ARGC != 1)
		return ERROR_COMMAND_SYNTAX_ERROR;

	struct target *target = get_current_target(CMD_CTX);

	if (!strcmp(CMD_ARGV[0], "all")) {
		breakpoint_remove_all(target);
	} else {
		target_addr_t addr;
		COMMAND_PARSE_ADDRESS(CMD_ARGV[0], addr);

		breakpoint_remove(target, addr);
	}

	return ERROR_OK;
}

COMMAND_HANDLER(handle_wp_command)
{
	struct target *target = get_current_target(CMD_CTX);

	if (CMD_ARGC == 0) {
		struct watchpoint *watchpoint = target->watchpoints;

		while (watchpoint) {
			command_print(CMD, "address: " TARGET_ADDR_FMT
					", len: 0x%8.8" PRIx32
					", r/w/a: %i, value: 0x%8.8" PRIx32
					", mask: 0x%8.8" PRIx32,
					watchpoint->address,
					watchpoint->length,
					(int)watchpoint->rw,
					watchpoint->value,
					watchpoint->mask);
			watchpoint = watchpoint->next;
		}
		return ERROR_OK;
	}

	enum watchpoint_rw type = WPT_ACCESS;
	target_addr_t addr = 0;
	uint32_t length = 0;
	uint32_t data_value = 0x0;
	uint32_t data_mask = 0xffffffff;

	switch (CMD_ARGC) {
	case 5:
		COMMAND_PARSE_NUMBER(u32, CMD_ARGV[4], data_mask);
		/* fall through */
	case 4:
		COMMAND_PARSE_NUMBER(u32, CMD_ARGV[3], data_value);
		/* fall through */
	case 3:
		switch (CMD_ARGV[2][0]) {
		case 'r':
			type = WPT_READ;
			break;
		case 'w':
			type = WPT_WRITE;
			break;
		case 'a':
			type = WPT_ACCESS;
			break;
		default:
			LOG_ERROR("invalid watchpoint mode ('%c')", CMD_ARGV[2][0]);
			return ERROR_COMMAND_SYNTAX_ERROR;
		}
		/* fall through */
	case 2:
		COMMAND_PARSE_NUMBER(u32, CMD_ARGV[1], length);
		COMMAND_PARSE_ADDRESS(CMD_ARGV[0], addr);
		break;

	default:
		return ERROR_COMMAND_SYNTAX_ERROR;
	}

	int retval = watchpoint_add(target, addr, length, type,
			data_value, data_mask);
	if (retval != ERROR_OK)
		LOG_ERROR("Failure setting watchpoints");

	return retval;
}

COMMAND_HANDLER(handle_rwp_command)
{
	if (CMD_ARGC != 1)
		return ERROR_COMMAND_SYNTAX_ERROR;

	target_addr_t addr;
	COMMAND_PARSE_ADDRESS(CMD_ARGV[0], addr);

	struct target *target = get_current_target(CMD_CTX);
	watchpoint_remove(target, addr);

	return ERROR_OK;
}

/**
 * Translate a virtual address to a physical address.
 *
 * The low-level target implementation must have logged a detailed error
 * which is forwarded to telnet/GDB session.
 */
COMMAND_HANDLER(handle_virt2phys_command)
{
	if (CMD_ARGC != 1)
		return ERROR_COMMAND_SYNTAX_ERROR;

	target_addr_t va;
	COMMAND_PARSE_ADDRESS(CMD_ARGV[0], va);
	target_addr_t pa;

	struct target *target = get_current_target(CMD_CTX);
	int retval = target->type->virt2phys(target, va, &pa);
	if (retval == ERROR_OK)
		command_print(CMD, "Physical address " TARGET_ADDR_FMT "", pa);

	return retval;
}

static void write_data(FILE *f, const void *data, size_t len)
{
	size_t written = fwrite(data, 1, len, f);
	if (written != len)
		LOG_ERROR("failed to write %zu bytes: %s", len, strerror(errno));
}

static void write_long(FILE *f, int l, struct target *target)
{
	uint8_t val[4];

	target_buffer_set_u32(target, val, l);
	write_data(f, val, 4);
}

static void write_string(FILE *f, char *s)
{
	write_data(f, s, strlen(s));
}

typedef unsigned char UNIT[2];  /* unit of profiling */

/* Dump a gmon.out histogram file. */
static void write_gmon(uint32_t *samples, uint32_t sample_num, const char *filename, bool with_range,
			uint32_t start_address, uint32_t end_address, struct target *target, uint32_t duration_ms)
{
	uint32_t i;
	FILE *f = fopen(filename, "w");
	if (!f)
		return;
	write_string(f, "gmon");
	write_long(f, 0x00000001, target); /* Version */
	write_long(f, 0, target); /* padding */
	write_long(f, 0, target); /* padding */
	write_long(f, 0, target); /* padding */

	uint8_t zero = 0;  /* GMON_TAG_TIME_HIST */
	write_data(f, &zero, 1);

	/* figure out bucket size */
	uint32_t min;
	uint32_t max;
	if (with_range) {
		min = start_address;
		max = end_address;
	} else {
		min = samples[0];
		max = samples[0];
		for (i = 0; i < sample_num; i++) {
			if (min > samples[i])
				min = samples[i];
			if (max < samples[i])
				max = samples[i];
		}

		/* max should be (largest sample + 1)
		 * Refer to binutils/gprof/hist.c (find_histogram_for_pc) */
		max++;
	}

	int address_space = max - min;
	assert(address_space >= 2);

	/* FIXME: What is the reasonable number of buckets?
	 * The profiling result will be more accurate if there are enough buckets. */
	static const uint32_t max_buckets = 128 * 1024; /* maximum buckets. */
	uint32_t num_buckets = address_space / sizeof(UNIT);
	if (num_buckets > max_buckets)
		num_buckets = max_buckets;
	int *buckets = malloc(sizeof(int) * num_buckets);
	if (!buckets) {
		fclose(f);
		return;
	}
	memset(buckets, 0, sizeof(int) * num_buckets);
	for (i = 0; i < sample_num; i++) {
		uint32_t address = samples[i];

		if ((address < min) || (max <= address))
			continue;

		long long a = address - min;
		long long b = num_buckets;
		long long c = address_space;
		int index_t = (a * b) / c; /* danger!!!! int32 overflows */
		buckets[index_t]++;
	}

	/* append binary memory gmon.out &profile_hist_hdr ((char*)&profile_hist_hdr + sizeof(struct gmon_hist_hdr)) */
	write_long(f, min, target);			/* low_pc */
	write_long(f, max, target);			/* high_pc */
	write_long(f, num_buckets, target);	/* # of buckets */
	float sample_rate = sample_num / (duration_ms / 1000.0);
	write_long(f, sample_rate, target);
	write_string(f, "seconds");
	for (i = 0; i < (15-strlen("seconds")); i++)
		write_data(f, &zero, 1);
	write_string(f, "s");

	/*append binary memory gmon.out profile_hist_data (profile_hist_data + profile_hist_hdr.hist_size) */

	char *data = malloc(2 * num_buckets);
	if (data) {
		for (i = 0; i < num_buckets; i++) {
			int val;
			val = buckets[i];
			if (val > 65535)
				val = 65535;
			data[i * 2] = val&0xff;
			data[i * 2 + 1] = (val >> 8) & 0xff;
		}
		free(buckets);
		write_data(f, data, num_buckets * 2);
		free(data);
	} else
		free(buckets);

	fclose(f);
}

/* profiling samples the CPU PC as quickly as OpenOCD is able,
 * which will be used as a random sampling of PC */
COMMAND_HANDLER(handle_profile_command)
{
	struct target *target = get_current_target(CMD_CTX);

	if ((CMD_ARGC != 2) && (CMD_ARGC != 4))
		return ERROR_COMMAND_SYNTAX_ERROR;

	const uint32_t MAX_PROFILE_SAMPLE_NUM = 10000;
	uint32_t offset;
	uint32_t num_of_samples;
	int retval = ERROR_OK;
	bool halted_before_profiling = target->state == TARGET_HALTED;

	COMMAND_PARSE_NUMBER(u32, CMD_ARGV[0], offset);

	uint32_t *samples = malloc(sizeof(uint32_t) * MAX_PROFILE_SAMPLE_NUM);
	if (!samples) {
		LOG_ERROR("No memory to store samples.");
		return ERROR_FAIL;
	}

	uint64_t timestart_ms = timeval_ms();
	/**
	 * Some cores let us sample the PC without the
	 * annoying halt/resume step; for example, ARMv7 PCSR.
	 * Provide a way to use that more efficient mechanism.
	 */
	retval = target_profiling(target, samples, MAX_PROFILE_SAMPLE_NUM,
				&num_of_samples, offset);
	if (retval != ERROR_OK) {
		free(samples);
		return retval;
	}
	uint32_t duration_ms = timeval_ms() - timestart_ms;

	assert(num_of_samples <= MAX_PROFILE_SAMPLE_NUM);

	retval = target_poll(target);
	if (retval != ERROR_OK) {
		free(samples);
		return retval;
	}

	if (target->state == TARGET_RUNNING && halted_before_profiling) {
		/* The target was halted before we started and is running now. Halt it,
		 * for consistency. */
		retval = target_halt(target);
		if (retval != ERROR_OK) {
			free(samples);
			return retval;
		}
	} else if (target->state == TARGET_HALTED && !halted_before_profiling) {
		/* The target was running before we started and is halted now. Resume
		 * it, for consistency. */
		retval = target_resume(target, 1, 0, 0, 0);
		if (retval != ERROR_OK) {
			free(samples);
			return retval;
		}
	}

	retval = target_poll(target);
	if (retval != ERROR_OK) {
		free(samples);
		return retval;
	}

	uint32_t start_address = 0;
	uint32_t end_address = 0;
	bool with_range = false;
	if (CMD_ARGC == 4) {
		with_range = true;
		COMMAND_PARSE_NUMBER(u32, CMD_ARGV[2], start_address);
		COMMAND_PARSE_NUMBER(u32, CMD_ARGV[3], end_address);
	}

	write_gmon(samples, num_of_samples, CMD_ARGV[1],
		   with_range, start_address, end_address, target, duration_ms);
	command_print(CMD, "Wrote %s", CMD_ARGV[1]);

	free(samples);
	return retval;
}

static int new_u64_array_element(Jim_Interp *interp, const char *varname, int idx, uint64_t val)
{
	char *namebuf;
	Jim_Obj *obj_name, *obj_val;
	int result;

	namebuf = alloc_printf("%s(%d)", varname, idx);
	if (!namebuf)
		return JIM_ERR;

	obj_name = Jim_NewStringObj(interp, namebuf, -1);
	jim_wide wide_val = val;
	obj_val = Jim_NewWideObj(interp, wide_val);
	if (!obj_name || !obj_val) {
		free(namebuf);
		return JIM_ERR;
	}

	Jim_IncrRefCount(obj_name);
	Jim_IncrRefCount(obj_val);
	result = Jim_SetVariable(interp, obj_name, obj_val);
	Jim_DecrRefCount(interp, obj_name);
	Jim_DecrRefCount(interp, obj_val);
	free(namebuf);
	/* printf("%s(%d) <= 0%08x\n", varname, idx, val); */
	return result;
}

static int jim_mem2array(Jim_Interp *interp, int argc, Jim_Obj *const *argv)
{
	struct command_context *context;
	struct target *target;

	context = current_command_context(interp);
	assert(context);

	target = get_current_target(context);
	if (!target) {
		LOG_ERROR("mem2array: no current target");
		return JIM_ERR;
	}

	return target_mem2array(interp, target, argc - 1, argv + 1);
}

static int target_mem2array(Jim_Interp *interp, struct target *target, int argc, Jim_Obj *const *argv)
{
	int e;

	/* argv[0] = name of array to receive the data
	 * argv[1] = desired element width in bits
	 * argv[2] = memory address
	 * argv[3] = count of times to read
	 * argv[4] = optional "phys"
	 */
	if (argc < 4 || argc > 5) {
		Jim_WrongNumArgs(interp, 0, argv, "varname width addr nelems [phys]");
		return JIM_ERR;
	}

	/* Arg 0: Name of the array variable */
	const char *varname = Jim_GetString(argv[0], NULL);

	/* Arg 1: Bit width of one element */
	long l;
	e = Jim_GetLong(interp, argv[1], &l);
	if (e != JIM_OK)
		return e;
	const unsigned int width_bits = l;

	if (width_bits != 8 &&
			width_bits != 16 &&
			width_bits != 32 &&
			width_bits != 64) {
		Jim_SetResult(interp, Jim_NewEmptyStringObj(interp));
		Jim_AppendStrings(interp, Jim_GetResult(interp),
				"Invalid width param. Must be one of: 8, 16, 32 or 64.", NULL);
		return JIM_ERR;
	}
	const unsigned int width = width_bits / 8;

	/* Arg 2: Memory address */
	jim_wide wide_addr;
	e = Jim_GetWide(interp, argv[2], &wide_addr);
	if (e != JIM_OK)
		return e;
	target_addr_t addr = (target_addr_t)wide_addr;

	/* Arg 3: Number of elements to read */
	e = Jim_GetLong(interp, argv[3], &l);
	if (e != JIM_OK)
		return e;
	size_t len = l;

	/* Arg 4: phys */
	bool is_phys = false;
	if (argc > 4) {
		int str_len = 0;
		const char *phys = Jim_GetString(argv[4], &str_len);
		if (!strncmp(phys, "phys", str_len))
			is_phys = true;
		else
			return JIM_ERR;
	}

	/* Argument checks */
	if (len == 0) {
		Jim_SetResult(interp, Jim_NewEmptyStringObj(interp));
		Jim_AppendStrings(interp, Jim_GetResult(interp), "mem2array: zero width read?", NULL);
		return JIM_ERR;
	}
	if ((addr + (len * width)) < addr) {
		Jim_SetResult(interp, Jim_NewEmptyStringObj(interp));
		Jim_AppendStrings(interp, Jim_GetResult(interp), "mem2array: addr + len - wraps to zero?", NULL);
		return JIM_ERR;
	}
	if (len > 65536) {
		Jim_SetResult(interp, Jim_NewEmptyStringObj(interp));
		Jim_AppendStrings(interp, Jim_GetResult(interp),
				"mem2array: too large read request, exceeds 64K items", NULL);
		return JIM_ERR;
	}

	if ((width == 1) ||
		((width == 2) && ((addr & 1) == 0)) ||
		((width == 4) && ((addr & 3) == 0)) ||
		((width == 8) && ((addr & 7) == 0))) {
		/* alignment correct */
	} else {
		char buf[100];
		Jim_SetResult(interp, Jim_NewEmptyStringObj(interp));
		sprintf(buf, "mem2array address: " TARGET_ADDR_FMT " is not aligned for %" PRIu32 " byte reads",
				addr,
				width);
		Jim_AppendStrings(interp, Jim_GetResult(interp), buf, NULL);
		return JIM_ERR;
	}

	/* Transfer loop */

	/* index counter */
	size_t idx = 0;

	const size_t buffersize = 4096;
	uint8_t *buffer = malloc(buffersize);
	if (!buffer)
		return JIM_ERR;

	/* assume ok */
	e = JIM_OK;
	while (len) {
		/* Slurp... in buffer size chunks */
		const unsigned int max_chunk_len = buffersize / width;
		const size_t chunk_len = MIN(len, max_chunk_len); /* in elements.. */

		int retval;
		if (is_phys)
			retval = target_read_phys_memory(target, addr, width, chunk_len, buffer);
		else
			retval = target_read_memory(target, addr, width, chunk_len, buffer);
		if (retval != ERROR_OK) {
			/* BOO !*/
			LOG_ERROR("mem2array: Read @ " TARGET_ADDR_FMT ", w=%u, cnt=%zu, failed",
					  addr,
					  width,
					  chunk_len);
			Jim_SetResult(interp, Jim_NewEmptyStringObj(interp));
			Jim_AppendStrings(interp, Jim_GetResult(interp), "mem2array: cannot read memory", NULL);
			e = JIM_ERR;
			break;
		} else {
			for (size_t i = 0; i < chunk_len ; i++, idx++) {
				uint64_t v = 0;
				switch (width) {
					case 8:
						v = target_buffer_get_u64(target, &buffer[i*width]);
						break;
					case 4:
						v = target_buffer_get_u32(target, &buffer[i*width]);
						break;
					case 2:
						v = target_buffer_get_u16(target, &buffer[i*width]);
						break;
					case 1:
						v = buffer[i] & 0x0ff;
						break;
				}
				new_u64_array_element(interp, varname, idx, v);
			}
			len -= chunk_len;
			addr += chunk_len * width;
		}
	}

	free(buffer);

	Jim_SetResult(interp, Jim_NewEmptyStringObj(interp));

	return e;
}

static int get_u64_array_element(Jim_Interp *interp, const char *varname, size_t idx, uint64_t *val)
{
	char *namebuf = alloc_printf("%s(%zu)", varname, idx);
	if (!namebuf)
		return JIM_ERR;

	Jim_Obj *obj_name = Jim_NewStringObj(interp, namebuf, -1);
	if (!obj_name) {
		free(namebuf);
		return JIM_ERR;
	}

	Jim_IncrRefCount(obj_name);
	Jim_Obj *obj_val = Jim_GetVariable(interp, obj_name, JIM_ERRMSG);
	Jim_DecrRefCount(interp, obj_name);
	free(namebuf);
	if (!obj_val)
		return JIM_ERR;

	jim_wide wide_val;
	int result = Jim_GetWide(interp, obj_val, &wide_val);
	*val = wide_val;
	return result;
}

static int jim_array2mem(Jim_Interp *interp, int argc, Jim_Obj *const *argv)
{
	struct command_context *context;
	struct target *target;

	context = current_command_context(interp);
	assert(context);

	target = get_current_target(context);
	if (!target) {
		LOG_ERROR("array2mem: no current target");
		return JIM_ERR;
	}

	return target_array2mem(interp, target, argc-1, argv + 1);
}

static int target_array2mem(Jim_Interp *interp, struct target *target,
		int argc, Jim_Obj *const *argv)
{
	int e;

	/* argv[0] = name of array from which to read the data
	 * argv[1] = desired element width in bits
	 * argv[2] = memory address
	 * argv[3] = number of elements to write
	 * argv[4] = optional "phys"
	 */
	if (argc < 4 || argc > 5) {
		Jim_WrongNumArgs(interp, 0, argv, "varname width addr nelems [phys]");
		return JIM_ERR;
	}

	/* Arg 0: Name of the array variable */
	const char *varname = Jim_GetString(argv[0], NULL);

	/* Arg 1: Bit width of one element */
	long l;
	e = Jim_GetLong(interp, argv[1], &l);
	if (e != JIM_OK)
		return e;
	const unsigned int width_bits = l;

	if (width_bits != 8 &&
			width_bits != 16 &&
			width_bits != 32 &&
			width_bits != 64) {
		Jim_SetResult(interp, Jim_NewEmptyStringObj(interp));
		Jim_AppendStrings(interp, Jim_GetResult(interp),
				"Invalid width param. Must be one of: 8, 16, 32 or 64.", NULL);
		return JIM_ERR;
	}
	const unsigned int width = width_bits / 8;

	/* Arg 2: Memory address */
	jim_wide wide_addr;
	e = Jim_GetWide(interp, argv[2], &wide_addr);
	if (e != JIM_OK)
		return e;
	target_addr_t addr = (target_addr_t)wide_addr;

	/* Arg 3: Number of elements to write */
	e = Jim_GetLong(interp, argv[3], &l);
	if (e != JIM_OK)
		return e;
	size_t len = l;

	/* Arg 4: Phys */
	bool is_phys = false;
	if (argc > 4) {
		int str_len = 0;
		const char *phys = Jim_GetString(argv[4], &str_len);
		if (!strncmp(phys, "phys", str_len))
			is_phys = true;
		else
			return JIM_ERR;
	}

	/* Argument checks */
	if (len == 0) {
		Jim_SetResult(interp, Jim_NewEmptyStringObj(interp));
		Jim_AppendStrings(interp, Jim_GetResult(interp),
				"array2mem: zero width read?", NULL);
		return JIM_ERR;
	}

	if ((addr + (len * width)) < addr) {
		Jim_SetResult(interp, Jim_NewEmptyStringObj(interp));
		Jim_AppendStrings(interp, Jim_GetResult(interp),
				"array2mem: addr + len - wraps to zero?", NULL);
		return JIM_ERR;
	}

	if (len > 65536) {
		Jim_SetResult(interp, Jim_NewEmptyStringObj(interp));
		Jim_AppendStrings(interp, Jim_GetResult(interp),
				"array2mem: too large memory write request, exceeds 64K items", NULL);
		return JIM_ERR;
	}

	if ((width == 1) ||
		((width == 2) && ((addr & 1) == 0)) ||
		((width == 4) && ((addr & 3) == 0)) ||
		((width == 8) && ((addr & 7) == 0))) {
		/* alignment correct */
	} else {
		char buf[100];
		Jim_SetResult(interp, Jim_NewEmptyStringObj(interp));
		sprintf(buf, "array2mem address: " TARGET_ADDR_FMT " is not aligned for %" PRIu32 " byte reads",
				addr,
				width);
		Jim_AppendStrings(interp, Jim_GetResult(interp), buf, NULL);
		return JIM_ERR;
	}

	/* Transfer loop */

	/* assume ok */
	e = JIM_OK;

	const size_t buffersize = 4096;
	uint8_t *buffer = malloc(buffersize);
	if (!buffer)
		return JIM_ERR;

	/* index counter */
	size_t idx = 0;

	while (len) {
		/* Slurp... in buffer size chunks */
		const unsigned int max_chunk_len = buffersize / width;

		const size_t chunk_len = MIN(len, max_chunk_len); /* in elements.. */

		/* Fill the buffer */
		for (size_t i = 0; i < chunk_len; i++, idx++) {
			uint64_t v = 0;
			if (get_u64_array_element(interp, varname, idx, &v) != JIM_OK) {
				free(buffer);
				return JIM_ERR;
			}
			switch (width) {
			case 8:
				target_buffer_set_u64(target, &buffer[i * width], v);
				break;
			case 4:
				target_buffer_set_u32(target, &buffer[i * width], v);
				break;
			case 2:
				target_buffer_set_u16(target, &buffer[i * width], v);
				break;
			case 1:
				buffer[i] = v & 0x0ff;
				break;
			}
		}
		len -= chunk_len;

		/* Write the buffer to memory */
		int retval;
		if (is_phys)
			retval = target_write_phys_memory(target, addr, width, chunk_len, buffer);
		else
			retval = target_write_memory(target, addr, width, chunk_len, buffer);
		if (retval != ERROR_OK) {
			/* BOO !*/
			LOG_ERROR("array2mem: Write @ " TARGET_ADDR_FMT ", w=%u, cnt=%zu, failed",
					  addr,
					  width,
					  chunk_len);
			Jim_SetResult(interp, Jim_NewEmptyStringObj(interp));
			Jim_AppendStrings(interp, Jim_GetResult(interp), "array2mem: cannot read memory", NULL);
			e = JIM_ERR;
			break;
		}
		addr += chunk_len * width;
	}

	free(buffer);

	Jim_SetResult(interp, Jim_NewEmptyStringObj(interp));

	return e;
}

/* FIX? should we propagate errors here rather than printing them
 * and continuing?
 */
void target_handle_event(struct target *target, enum target_event e)
{
	struct target_event_action *teap;
	int retval;

	for (teap = target->event_action; teap; teap = teap->next) {
		if (teap->event == e) {
			LOG_DEBUG("target(%d): %s (%s) event: %d (%s) action: %s",
					   target->target_number,
					   target_name(target),
					   target_type_name(target),
					   e,
					   jim_nvp_value2name_simple(nvp_target_event, e)->name,
					   Jim_GetString(teap->body, NULL));

			/* Override current target by the target an event
			 * is issued from (lot of scripts need it).
			 * Return back to previous override as soon
			 * as the handler processing is done */
			struct command_context *cmd_ctx = current_command_context(teap->interp);
			struct target *saved_target_override = cmd_ctx->current_target_override;
			cmd_ctx->current_target_override = target;

			if ((teap->event == TARGET_EVENT_GDB_FLASH_ERASE_START || teap->event == TARGET_EVENT_GDB_FLASH_WRITE_END) && target->first_reset)
				retval = JIM_OK;
			else 
				retval = Jim_EvalObj(teap->interp, teap->body);

			cmd_ctx->current_target_override = saved_target_override;

			if (retval == ERROR_COMMAND_CLOSE_CONNECTION)
				return;

			if (retval == JIM_RETURN)
				retval = teap->interp->returnCode;

			if (retval != JIM_OK) {
				Jim_MakeErrorMessage(teap->interp);
				LOG_USER("Error executing event %s on target %s:\n%s",
						  jim_nvp_value2name_simple(nvp_target_event, e)->name,
						  target_name(target),
						  Jim_GetString(Jim_GetResult(teap->interp), NULL));
				/* clean both error code and stacktrace before return */
				Jim_Eval(teap->interp, "error \"\" \"\"");
			}
		}
	}
}

/**
 * Returns true only if the target has a handler for the specified event.
 */
bool target_has_event_action(struct target *target, enum target_event event)
{
	struct target_event_action *teap;

	for (teap = target->event_action; teap; teap = teap->next) {
		if (teap->event == event)
			return true;
	}
	return false;
}

enum target_cfg_param {
	TCFG_TYPE,
	TCFG_EVENT,
	TCFG_WORK_AREA_VIRT,
	TCFG_WORK_AREA_PHYS,
	TCFG_WORK_AREA_SIZE,
	TCFG_WORK_AREA_BACKUP,
	TCFG_ENDIAN,
	TCFG_COREID,
	TCFG_CHAIN_POSITION,
	TCFG_DBGBASE,
	TCFG_RTOS,
	TCFG_DEFER_EXAMINE,
	TCFG_GDB_PORT,
	TCFG_GDB_MAX_CONNECTIONS,
};

static struct jim_nvp nvp_config_opts[] = {
	{ .name = "-type",             .value = TCFG_TYPE },
	{ .name = "-event",            .value = TCFG_EVENT },
	{ .name = "-work-area-virt",   .value = TCFG_WORK_AREA_VIRT },
	{ .name = "-work-area-phys",   .value = TCFG_WORK_AREA_PHYS },
	{ .name = "-work-area-size",   .value = TCFG_WORK_AREA_SIZE },
	{ .name = "-work-area-backup", .value = TCFG_WORK_AREA_BACKUP },
	{ .name = "-endian",           .value = TCFG_ENDIAN },
	{ .name = "-coreid",           .value = TCFG_COREID },
	{ .name = "-chain-position",   .value = TCFG_CHAIN_POSITION },
	{ .name = "-dbgbase",          .value = TCFG_DBGBASE },
	{ .name = "-rtos",             .value = TCFG_RTOS },
	{ .name = "-defer-examine",    .value = TCFG_DEFER_EXAMINE },
	{ .name = "-gdb-port",         .value = TCFG_GDB_PORT },
	{ .name = "-gdb-max-connections",   .value = TCFG_GDB_MAX_CONNECTIONS },
	{ .name = NULL, .value = -1 }
};

static int target_configure(struct jim_getopt_info *goi, struct target *target)
{
	struct jim_nvp *n;
	Jim_Obj *o;
	jim_wide w;
	int e;

	/* parse config or cget options ... */
	while (goi->argc > 0) {
		Jim_SetEmptyResult(goi->interp);
		/* jim_getopt_debug(goi); */

		if (target->type->target_jim_configure) {
			/* target defines a configure function */
			/* target gets first dibs on parameters */
			e = (*(target->type->target_jim_configure))(target, goi);
			if (e == JIM_OK) {
				/* more? */
				continue;
			}
			if (e == JIM_ERR) {
				/* An error */
				return e;
			}
			/* otherwise we 'continue' below */
		}
		e = jim_getopt_nvp(goi, nvp_config_opts, &n);
		if (e != JIM_OK) {
			jim_getopt_nvp_unknown(goi, nvp_config_opts, 0);
			return e;
		}
		switch (n->value) {
		case TCFG_TYPE:
			/* not settable */
			if (goi->isconfigure) {
				Jim_SetResultFormatted(goi->interp,
						"not settable: %s", n->name);
				return JIM_ERR;
			} else {
no_params:
				if (goi->argc != 0) {
					Jim_WrongNumArgs(goi->interp,
							goi->argc, goi->argv,
							"NO PARAMS");
					return JIM_ERR;
				}
			}
			Jim_SetResultString(goi->interp,
					target_type_name(target), -1);
			/* loop for more */
			break;
		case TCFG_EVENT:
			if (goi->argc == 0) {
				Jim_WrongNumArgs(goi->interp, goi->argc, goi->argv, "-event ?event-name? ...");
				return JIM_ERR;
			}

			e = jim_getopt_nvp(goi, nvp_target_event, &n);
			if (e != JIM_OK) {
				jim_getopt_nvp_unknown(goi, nvp_target_event, 1);
				return e;
			}

			if (goi->isconfigure) {
				if (goi->argc != 1) {
					Jim_WrongNumArgs(goi->interp, goi->argc, goi->argv, "-event ?event-name? ?EVENT-BODY?");
					return JIM_ERR;
				}
			} else {
				if (goi->argc != 0) {
					Jim_WrongNumArgs(goi->interp, goi->argc, goi->argv, "-event ?event-name?");
					return JIM_ERR;
				}
			}

			{
				struct target_event_action *teap;

				teap = target->event_action;
				/* replace existing? */
				while (teap) {
					if (teap->event == (enum target_event)n->value)
						break;
					teap = teap->next;
				}

				if (goi->isconfigure) {
					/* START_DEPRECATED_TPIU */
					if (n->value == TARGET_EVENT_TRACE_CONFIG)
						LOG_INFO("DEPRECATED target event %s", n->name);
					/* END_DEPRECATED_TPIU */

					bool replace = true;
					if (!teap) {
						/* create new */
						teap = calloc(1, sizeof(*teap));
						replace = false;
					}
					teap->event = n->value;
					teap->interp = goi->interp;
					jim_getopt_obj(goi, &o);
					if (teap->body)
						Jim_DecrRefCount(teap->interp, teap->body);
					teap->body  = Jim_DuplicateObj(goi->interp, o);
					/*
					 * FIXME:
					 *     Tcl/TK - "tk events" have a nice feature.
					 *     See the "BIND" command.
					 *    We should support that here.
					 *     You can specify %X and %Y in the event code.
					 *     The idea is: %T - target name.
					 *     The idea is: %N - target number
					 *     The idea is: %E - event name.
					 */
					Jim_IncrRefCount(teap->body);

					if (!replace) {
						/* add to head of event list */
						teap->next = target->event_action;
						target->event_action = teap;
					}
					Jim_SetEmptyResult(goi->interp);
				} else {
					/* get */
					if (!teap)
						Jim_SetEmptyResult(goi->interp);
					else
						Jim_SetResult(goi->interp, Jim_DuplicateObj(goi->interp, teap->body));
				}
			}
			/* loop for more */
			break;

		case TCFG_WORK_AREA_VIRT:
			if (goi->isconfigure) {
				target_free_all_working_areas(target);
				e = jim_getopt_wide(goi, &w);
				if (e != JIM_OK)
					return e;
				target->working_area_virt = w;
				target->working_area_virt_spec = true;
			} else {
				if (goi->argc != 0)
					goto no_params;
			}
			Jim_SetResult(goi->interp, Jim_NewIntObj(goi->interp, target->working_area_virt));
			/* loop for more */
			break;

		case TCFG_WORK_AREA_PHYS:
			if (goi->isconfigure) {
				target_free_all_working_areas(target);
				e = jim_getopt_wide(goi, &w);
				if (e != JIM_OK)
					return e;
				target->working_area_phys = w;
				target->working_area_phys_spec = true;
			} else {
				if (goi->argc != 0)
					goto no_params;
			}
			Jim_SetResult(goi->interp, Jim_NewIntObj(goi->interp, target->working_area_phys));
			/* loop for more */
			break;

		case TCFG_WORK_AREA_SIZE:
			if (goi->isconfigure) {
				target_free_all_working_areas(target);
				e = jim_getopt_wide(goi, &w);
				if (e != JIM_OK)
					return e;
				target->working_area_size = w;
			} else {
				if (goi->argc != 0)
					goto no_params;
			}
			Jim_SetResult(goi->interp, Jim_NewIntObj(goi->interp, target->working_area_size));
			/* loop for more */
			break;

		case TCFG_WORK_AREA_BACKUP:
			if (goi->isconfigure) {
				target_free_all_working_areas(target);
				e = jim_getopt_wide(goi, &w);
				if (e != JIM_OK)
					return e;
				/* make this exactly 1 or 0 */
				target->backup_working_area = (!!w);
			} else {
				if (goi->argc != 0)
					goto no_params;
			}
			Jim_SetResult(goi->interp, Jim_NewIntObj(goi->interp, target->backup_working_area));
			/* loop for more e*/
			break;


		case TCFG_ENDIAN:
			if (goi->isconfigure) {
				e = jim_getopt_nvp(goi, nvp_target_endian, &n);
				if (e != JIM_OK) {
					jim_getopt_nvp_unknown(goi, nvp_target_endian, 1);
					return e;
				}
				target->endianness = n->value;
			} else {
				if (goi->argc != 0)
					goto no_params;
			}
			n = jim_nvp_value2name_simple(nvp_target_endian, target->endianness);
			if (!n->name) {
				target->endianness = TARGET_LITTLE_ENDIAN;
				n = jim_nvp_value2name_simple(nvp_target_endian, target->endianness);
			}
			Jim_SetResultString(goi->interp, n->name, -1);
			/* loop for more */
			break;

		case TCFG_COREID:
			if (goi->isconfigure) {
				e = jim_getopt_wide(goi, &w);
				if (e != JIM_OK)
					return e;
				target->coreid = (int32_t)w;
			} else {
				if (goi->argc != 0)
					goto no_params;
			}
			Jim_SetResult(goi->interp, Jim_NewIntObj(goi->interp, target->coreid));
			/* loop for more */
			break;

		case TCFG_CHAIN_POSITION:
			if (goi->isconfigure) {
				Jim_Obj *o_t;
				struct jtag_tap *tap;

				if (target->has_dap) {
					Jim_SetResultString(goi->interp,
						"target requires -dap parameter instead of -chain-position, see http://visualgdb.com/support/chainposition", -1);
					return JIM_ERR;
				}

				target_free_all_working_areas(target);
				e = jim_getopt_obj(goi, &o_t);
				if (e != JIM_OK)
					return e;
				tap = jtag_tap_by_jim_obj(goi->interp, o_t);
				if (!tap)
					return JIM_ERR;
				target->tap = tap;
				target->tap_configured = true;
			} else {
				if (goi->argc != 0)
					goto no_params;
			}
			Jim_SetResultString(goi->interp, target->tap->dotted_name, -1);
			/* loop for more e*/
			break;
		case TCFG_DBGBASE:
			if (goi->isconfigure) {
				e = jim_getopt_wide(goi, &w);
				if (e != JIM_OK)
					return e;
				target->dbgbase = (uint32_t)w;
				target->dbgbase_set = true;
			} else {
				if (goi->argc != 0)
					goto no_params;
			}
			Jim_SetResult(goi->interp, Jim_NewIntObj(goi->interp, target->dbgbase));
			/* loop for more */
			break;
		case TCFG_RTOS:
			/* RTOS */
			{
				int result = rtos_create(goi, target);
				if (result != JIM_OK)
					return result;
			}
			/* loop for more */
			break;

		case TCFG_DEFER_EXAMINE:
			/* DEFER_EXAMINE */
			target->defer_examine = true;
			/* loop for more */
			break;

		case TCFG_GDB_PORT:
			if (goi->isconfigure) {
				struct command_context *cmd_ctx = current_command_context(goi->interp);
				if (cmd_ctx->mode != COMMAND_CONFIG) {
					Jim_SetResultString(goi->interp, "-gdb-port must be configured before 'init'", -1);
					return JIM_ERR;
				}

				const char *s;
				e = jim_getopt_string(goi, &s, NULL);
				if (e != JIM_OK)
					return e;
				free(target->gdb_port_override);
				target->gdb_port_override = strdup(s);
			} else {
				if (goi->argc != 0)
					goto no_params;
		}
			Jim_SetResultString(goi->interp, target->gdb_port_override ? target->gdb_port_override : "undefined", -1);
			/* loop for more */
			break;

		case TCFG_GDB_MAX_CONNECTIONS:
			if (goi->isconfigure) {
				struct command_context *cmd_ctx = current_command_context(goi->interp);
				if (cmd_ctx->mode != COMMAND_CONFIG) {
					Jim_SetResultString(goi->interp, "-gdb-max-connections must be configured before 'init'", -1);
					return JIM_ERR;
				}

				e = jim_getopt_wide(goi, &w);
				if (e != JIM_OK)
					return e;
				target->gdb_max_connections = (w < 0) ? CONNECTION_LIMIT_UNLIMITED : (int)w;
			} else {
				if (goi->argc != 0)
					goto no_params;
			}
			Jim_SetResult(goi->interp, Jim_NewIntObj(goi->interp, target->gdb_max_connections));
			break;
		}
	} /* while (goi->argc) */


		/* done - we return */
	return JIM_OK;
}

static int jim_target_configure(Jim_Interp *interp, int argc, Jim_Obj * const *argv)
{
	struct command *c = jim_to_command(interp);
	struct jim_getopt_info goi;

	jim_getopt_setup(&goi, interp, argc - 1, argv + 1);
	goi.isconfigure = !strcmp(c->name, "configure");
	if (goi.argc < 1) {
		Jim_WrongNumArgs(goi.interp, goi.argc, goi.argv,
				 "missing: -option ...");
		return JIM_ERR;
	}
	struct command_context *cmd_ctx = current_command_context(interp);
	assert(cmd_ctx);
	struct target *target = get_current_target(cmd_ctx);
	return target_configure(&goi, target);
}

static int jim_target_mem2array(Jim_Interp *interp,
		int argc, Jim_Obj *const *argv)
{
	struct command_context *cmd_ctx = current_command_context(interp);
	assert(cmd_ctx);
	struct target *target = get_current_target(cmd_ctx);
	return target_mem2array(interp, target, argc - 1, argv + 1);
}

static int jim_target_array2mem(Jim_Interp *interp,
		int argc, Jim_Obj *const *argv)
{
	struct command_context *cmd_ctx = current_command_context(interp);
	assert(cmd_ctx);
	struct target *target = get_current_target(cmd_ctx);
	return target_array2mem(interp, target, argc - 1, argv + 1);
}

static int jim_target_tap_disabled(Jim_Interp *interp)
{
	Jim_SetResultFormatted(interp, "[TAP is disabled]");
	return JIM_ERR;
}

static int jim_target_examine(Jim_Interp *interp, int argc, Jim_Obj *const *argv)
{
	bool allow_defer = false;

	struct jim_getopt_info goi;
	jim_getopt_setup(&goi, interp, argc - 1, argv + 1);
	if (goi.argc > 1) {
		const char *cmd_name = Jim_GetString(argv[0], NULL);
		Jim_SetResultFormatted(goi.interp,
				"usage: %s ['allow-defer']", cmd_name);
		return JIM_ERR;
	}
	if (goi.argc > 0 &&
	    strcmp(Jim_GetString(argv[1], NULL), "allow-defer") == 0) {
		/* consume it */
		Jim_Obj *obj;
		int e = jim_getopt_obj(&goi, &obj);
		if (e != JIM_OK)
			return e;
		allow_defer = true;
	}

	struct command_context *cmd_ctx = current_command_context(interp);
	assert(cmd_ctx);
	struct target *target = get_current_target(cmd_ctx);
	if (!target->tap->enabled)
		return jim_target_tap_disabled(interp);

	if (allow_defer && target->defer_examine) {
		LOG_INFO("Deferring arp_examine of %s", target_name(target));
		LOG_INFO("Use arp_examine command to examine it manually!");
		return JIM_OK;
	}

	int e = target->type->examine(target);
	if (e != ERROR_OK)
		return JIM_ERR;
	return JIM_OK;
}

static int jim_target_was_examined(Jim_Interp *interp, int argc, Jim_Obj * const *argv)
{
	struct command_context *cmd_ctx = current_command_context(interp);
	assert(cmd_ctx);
	struct target *target = get_current_target(cmd_ctx);

	Jim_SetResultBool(interp, target_was_examined(target));
	return JIM_OK;
}

static int jim_target_examine_deferred(Jim_Interp *interp, int argc, Jim_Obj * const *argv)
{
	struct command_context *cmd_ctx = current_command_context(interp);
	assert(cmd_ctx);
	struct target *target = get_current_target(cmd_ctx);

	Jim_SetResultBool(interp, target->defer_examine);
	return JIM_OK;
}

static int jim_target_halt_gdb(Jim_Interp *interp, int argc, Jim_Obj *const *argv)
{
	if (argc != 1) {
		Jim_WrongNumArgs(interp, 1, argv, "[no parameters]");
		return JIM_ERR;
	}
	struct command_context *cmd_ctx = current_command_context(interp);
	assert(cmd_ctx);
	struct target *target = get_current_target(cmd_ctx);

	if (target_call_event_callbacks(target, TARGET_EVENT_GDB_HALT) != ERROR_OK)
		return JIM_ERR;

	return JIM_OK;
}

static int jim_target_poll(Jim_Interp *interp, int argc, Jim_Obj *const *argv)
{
	if (argc != 1) {
		Jim_WrongNumArgs(interp, 1, argv, "[no parameters]");
		return JIM_ERR;
	}
	struct command_context *cmd_ctx = current_command_context(interp);
	assert(cmd_ctx);
	struct target *target = get_current_target(cmd_ctx);
	if (!target->tap->enabled)
		return jim_target_tap_disabled(interp);

	int e;
	if (!(target_was_examined(target)))
		e = ERROR_TARGET_NOT_EXAMINED;
	else
		e = target->type->poll(target);
	if (e != ERROR_OK)
		return JIM_ERR;
	return JIM_OK;
}

static int jim_target_reset(Jim_Interp *interp, int argc, Jim_Obj *const *argv)
{
	struct jim_getopt_info goi;
	jim_getopt_setup(&goi, interp, argc - 1, argv + 1);

	if (goi.argc != 2) {
		Jim_WrongNumArgs(interp, 0, argv,
				"([tT]|[fF]|assert|deassert) BOOL");
		return JIM_ERR;
	}

	struct jim_nvp *n;
	int e = jim_getopt_nvp(&goi, nvp_assert, &n);
	if (e != JIM_OK) {
		jim_getopt_nvp_unknown(&goi, nvp_assert, 1);
		return e;
	}
	/* the halt or not param */
	jim_wide a;
	e = jim_getopt_wide(&goi, &a);
	if (e != JIM_OK)
		return e;

	struct command_context *cmd_ctx = current_command_context(interp);
	assert(cmd_ctx);
	struct target *target = get_current_target(cmd_ctx);
	if (!target->tap->enabled)
		return jim_target_tap_disabled(interp);

	if (!target->type->assert_reset || !target->type->deassert_reset) {
		Jim_SetResultFormatted(interp,
				"No target-specific reset for %s",
				target_name(target));
		return JIM_ERR;
	}

	if (target->defer_examine)
		target_reset_examined(target);

	/* determine if we should halt or not. */
	target->reset_halt = (a != 0);
	/* When this happens - all workareas are invalid. */
	target_free_all_working_areas_restore(target, 0);

	/* do the assert */
	if (n->value == NVP_ASSERT)
		e = target->type->assert_reset(target);
	else
		e = target->type->deassert_reset(target);
	return (e == ERROR_OK) ? JIM_OK : JIM_ERR;
}

static int jim_target_halt(Jim_Interp *interp, int argc, Jim_Obj *const *argv)
{
	if (argc != 1) {
		Jim_WrongNumArgs(interp, 1, argv, "[no parameters]");
		return JIM_ERR;
	}
	struct command_context *cmd_ctx = current_command_context(interp);
	assert(cmd_ctx);
	struct target *target = get_current_target(cmd_ctx);
	if (!target->tap->enabled)
		return jim_target_tap_disabled(interp);
	int e = target->type->halt(target);
	return (e == ERROR_OK) ? JIM_OK : JIM_ERR;
}

static int jim_target_wait_state(Jim_Interp *interp, int argc, Jim_Obj *const *argv)
{
	struct jim_getopt_info goi;
	jim_getopt_setup(&goi, interp, argc - 1, argv + 1);

	/* params:  <name>  statename timeoutmsecs */
	if (goi.argc != 2) {
		const char *cmd_name = Jim_GetString(argv[0], NULL);
		Jim_SetResultFormatted(goi.interp,
				"%s <state_name> <timeout_in_msec>", cmd_name);
		return JIM_ERR;
	}

	struct jim_nvp *n;
	int e = jim_getopt_nvp(&goi, nvp_target_state, &n);
	if (e != JIM_OK) {
		jim_getopt_nvp_unknown(&goi, nvp_target_state, 1);
		return e;
	}
	jim_wide a;
	e = jim_getopt_wide(&goi, &a);
	if (e != JIM_OK)
		return e;
	struct command_context *cmd_ctx = current_command_context(interp);
	assert(cmd_ctx);
	struct target *target = get_current_target(cmd_ctx);
	if (!target->tap->enabled)
		return jim_target_tap_disabled(interp);

	e = target_wait_state(target, n->value, a);
	if (e != ERROR_OK) {
		Jim_Obj *obj = Jim_NewIntObj(interp, e);
		Jim_SetResultFormatted(goi.interp,
				"target: %s wait %s fails (%#s) %s",
				target_name(target), n->name,
				obj, target_strerror_safe(e));
		return JIM_ERR;
	}
	return JIM_OK;
}
/* List for human, Events defined for this target.
 * scripts/programs should use 'name cget -event NAME'
 */
COMMAND_HANDLER(handle_target_event_list)
{
	struct target *target = get_current_target(CMD_CTX);
	struct target_event_action *teap = target->event_action;

	command_print(CMD, "Event actions for target (%d) %s\n",
				   target->target_number,
				   target_name(target));
	command_print(CMD, "%-25s | Body", "Event");
	command_print(CMD, "------------------------- | "
			"----------------------------------------");
	while (teap) {
		struct jim_nvp *opt = jim_nvp_value2name_simple(nvp_target_event, teap->event);
		command_print(CMD, "%-25s | %s",
				opt->name, Jim_GetString(teap->body, NULL));
		teap = teap->next;
	}
	command_print(CMD, "***END***");
	return ERROR_OK;
}
static int jim_target_current_state(Jim_Interp *interp, int argc, Jim_Obj *const *argv)
{
	if (argc != 1) {
		Jim_WrongNumArgs(interp, 1, argv, "[no parameters]");
		return JIM_ERR;
	}
	struct command_context *cmd_ctx = current_command_context(interp);
	assert(cmd_ctx);
	struct target *target = get_current_target(cmd_ctx);
	Jim_SetResultString(interp, target_state_name(target), -1);
	return JIM_OK;
}
static int jim_target_invoke_event(Jim_Interp *interp, int argc, Jim_Obj *const *argv)
{
	struct jim_getopt_info goi;
	jim_getopt_setup(&goi, interp, argc - 1, argv + 1);
	if (goi.argc != 1) {
		const char *cmd_name = Jim_GetString(argv[0], NULL);
		Jim_SetResultFormatted(goi.interp, "%s <eventname>", cmd_name);
		return JIM_ERR;
	}
	struct jim_nvp *n;
	int e = jim_getopt_nvp(&goi, nvp_target_event, &n);
	if (e != JIM_OK) {
		jim_getopt_nvp_unknown(&goi, nvp_target_event, 1);
		return e;
	}
	struct command_context *cmd_ctx = current_command_context(interp);
	assert(cmd_ctx);
	struct target *target = get_current_target(cmd_ctx);
	target_handle_event(target, n->value);
	return JIM_OK;
}

static const struct command_registration target_instance_command_handlers[] = {
	{
		.name = "configure",
		.mode = COMMAND_ANY,
		.jim_handler = jim_target_configure,
		.help  = "configure a new target for use",
		.usage = "[target_attribute ...]",
	},
	{
		.name = "cget",
		.mode = COMMAND_ANY,
		.jim_handler = jim_target_configure,
		.help  = "returns the specified target attribute",
		.usage = "target_attribute",
	},
	{
		.name = "mwd",
		.handler = handle_mw_command,
		.mode = COMMAND_EXEC,
		.help = "Write 64-bit word(s) to target memory",
		.usage = "address data [count]",
	},
	{
		.name = "mww",
		.handler = handle_mw_command,
		.mode = COMMAND_EXEC,
		.help = "Write 32-bit word(s) to target memory",
		.usage = "address data [count]",
	},
	{
		.name = "mwh",
		.handler = handle_mw_command,
		.mode = COMMAND_EXEC,
		.help = "Write 16-bit half-word(s) to target memory",
		.usage = "address data [count]",
	},
	{
		.name = "mwb",
		.handler = handle_mw_command,
		.mode = COMMAND_EXEC,
		.help = "Write byte(s) to target memory",
		.usage = "address data [count]",
	},
	{
		.name = "mdd",
		.handler = handle_md_command,
		.mode = COMMAND_EXEC,
		.help = "Display target memory as 64-bit words",
		.usage = "address [count]",
	},
	{
		.name = "mdw",
		.handler = handle_md_command,
		.mode = COMMAND_EXEC,
		.help = "Display target memory as 32-bit words",
		.usage = "address [count]",
	},
	{
		.name = "mdh",
		.handler = handle_md_command,
		.mode = COMMAND_EXEC,
		.help = "Display target memory as 16-bit half-words",
		.usage = "address [count]",
	},
	{
		.name = "mdb",
		.handler = handle_md_command,
		.mode = COMMAND_EXEC,
		.help = "Display target memory as 8-bit bytes",
		.usage = "address [count]",
	},
	{
    	.name = "array2mem",
		.mode = COMMAND_EXEC,
		.jim_handler = jim_target_array2mem,
		.help = "Writes Tcl array of 8/16/32 bit numbers "
			"to target memory",
		.usage = "arrayname bitwidth address count",
	},
	{
		.name = "mem2array",
		.mode = COMMAND_EXEC,
		.jim_handler = jim_target_mem2array,
		.help = "Loads Tcl array of 8/16/32 bit numbers "
			"from target memory",
		.usage = "arrayname bitwidth address count",
	},
	{
		.name = "eventlist",
		.handler = handle_target_event_list,
		.mode = COMMAND_EXEC,
		.help = "displays a table of events defined for this target",
		.usage = "",
	},
	{
		.name = "curstate",
		.mode = COMMAND_EXEC,
		.jim_handler = jim_target_current_state,
		.help = "displays the current state of this target",
	},
	{
		.name = "arp_examine",
		.mode = COMMAND_EXEC,
		.jim_handler = jim_target_examine,
		.help = "used internally for reset processing",
		.usage = "['allow-defer']",
	},
	{
		.name = "was_examined",
		.mode = COMMAND_EXEC,
		.jim_handler = jim_target_was_examined,
		.help = "used internally for reset processing",
	},
	{
		.name = "examine_deferred",
		.mode = COMMAND_EXEC,
		.jim_handler = jim_target_examine_deferred,
		.help = "used internally for reset processing",
	},
	{
		.name = "arp_halt_gdb",
		.mode = COMMAND_EXEC,
		.jim_handler = jim_target_halt_gdb,
		.help = "used internally for reset processing to halt GDB",
	},
	{
		.name = "arp_poll",
		.mode = COMMAND_EXEC,
		.jim_handler = jim_target_poll,
		.help = "used internally for reset processing",
	},
	{
		.name = "arp_reset",
		.mode = COMMAND_EXEC,
		.jim_handler = jim_target_reset,
		.help = "used internally for reset processing",
	},
	{
		.name = "arp_halt",
		.mode = COMMAND_EXEC,
		.jim_handler = jim_target_halt,
		.help = "used internally for reset processing",
	},
	{
		.name = "arp_waitstate",
		.mode = COMMAND_EXEC,
		.jim_handler = jim_target_wait_state,
		.help = "used internally for reset processing",
	},
	{
		.name = "invoke-event",
		.mode = COMMAND_EXEC,
		.jim_handler = jim_target_invoke_event,
		.help = "invoke handler for specified event",
		.usage = "event_name",
	},
	COMMAND_REGISTRATION_DONE
};

static int target_create(struct jim_getopt_info *goi)
{
	Jim_Obj *new_cmd;
	Jim_Cmd *cmd;
	const char *cp;
	int e;
	int x;
	struct target *target;
	struct command_context *cmd_ctx;

	cmd_ctx = current_command_context(goi->interp);
	assert(cmd_ctx);

	if (goi->argc < 3) {
		Jim_WrongNumArgs(goi->interp, 1, goi->argv, "?name? ?type? ..options...");
		return JIM_ERR;
	}

	/* COMMAND */
	jim_getopt_obj(goi, &new_cmd);
	/* does this command exist? */
	cmd = Jim_GetCommand(goi->interp, new_cmd, JIM_ERRMSG);
	if (cmd) {
		cp = Jim_GetString(new_cmd, NULL);
		Jim_SetResultFormatted(goi->interp, "Command/target: %s Exists", cp);
		return JIM_ERR;
	}

	/* TYPE */
	e = jim_getopt_string(goi, &cp, NULL);
	if (e != JIM_OK)
		return e;
	struct transport *tr = get_current_transport();
	if (tr->override_target) {
		e = tr->override_target(&cp);
		if (e != ERROR_OK) {
			LOG_ERROR("The selected transport doesn't support this target");
			return JIM_ERR;
		}
		LOG_INFO("The selected transport took over low-level target control. The results might differ compared to plain JTAG/SWD");
	}
	/* now does target type exist */
	for (x = 0 ; target_types[x] ; x++) {
		if (strcmp(cp, target_types[x]->name) == 0) {
			/* found */
			break;
		}
	}
	if (!target_types[x]) {
		Jim_SetResultFormatted(goi->interp, "Unknown target type %s, try one of ", cp);
		for (x = 0 ; target_types[x] ; x++) {
			if (target_types[x + 1]) {
				Jim_AppendStrings(goi->interp,
								   Jim_GetResult(goi->interp),
								   target_types[x]->name,
								   ", ", NULL);
			} else {
				Jim_AppendStrings(goi->interp,
								   Jim_GetResult(goi->interp),
								   " or ",
								   target_types[x]->name, NULL);
			}
		}
		return JIM_ERR;
	}

	/* Create it */
	target = calloc(1, sizeof(struct target));
	if (!target) {
		LOG_ERROR("Out of memory");
		return JIM_ERR;
	}

	/* set target number */
	target->target_number = new_target_number();

	/* allocate memory for each unique target type */
	target->type = malloc(sizeof(struct target_type));
	if (!target->type) {
		LOG_ERROR("Out of memory");
		free(target);
		return JIM_ERR;
	}

	memcpy(target->type, target_types[x], sizeof(struct target_type));

	/* default to first core, override with -coreid */
	target->coreid = 0;

	target->working_area        = 0x0;
	target->working_area_size   = 0x0;
	target->working_areas       = NULL;
	target->backup_working_area = 0;

	target->state               = TARGET_UNKNOWN;
	target->debug_reason        = DBG_REASON_UNDEFINED;
	target->reg_cache           = NULL;
	target->breakpoints         = NULL;
	target->watchpoints         = NULL;
	target->next                = NULL;
	target->arch_info           = NULL;

	target->verbose_halt_msg	= true;

	target->halt_issued			= false;

	/* initialize trace information */
	target->trace_info = calloc(1, sizeof(struct trace));
	if (!target->trace_info) {
		LOG_ERROR("Out of memory");
		free(target->type);
		free(target);
		return JIM_ERR;
	}

	target->dbgmsg          = NULL;
	target->dbg_msg_enabled = 0;

	target->endianness = TARGET_ENDIAN_UNKNOWN;

	target->rtos = NULL;
	target->rtos_auto_detect = false;

	target->gdb_port_override = NULL;
	target->gdb_max_connections = 1;

	/* Do the rest as "configure" options */
	goi->isconfigure = 1;
	e = target_configure(goi, target);

	if (e == JIM_OK) {
		if (target->has_dap) {
			if (!target->dap_configured) {
				Jim_SetResultString(goi->interp, "-dap ?name? required when creating target", -1);
				e = JIM_ERR;
			}
		} else {
			if (!target->tap_configured) {
				Jim_SetResultString(goi->interp, "-chain-position ?name? required when creating target", -1);
				e = JIM_ERR;
			}
		}
		/* tap must be set after target was configured */
		if (!target->tap)
			e = JIM_ERR;
	}

	if (e != JIM_OK) {
		rtos_destroy(target);
		free(target->gdb_port_override);
		free(target->trace_info);
		free(target->type);
		free(target);
		return e;
	}

	if (target->endianness == TARGET_ENDIAN_UNKNOWN) {
		/* default endian to little if not specified */
		target->endianness = TARGET_LITTLE_ENDIAN;
	}

	cp = Jim_GetString(new_cmd, NULL);
	target->cmd_name = strdup(cp);
	if (!target->cmd_name) {
		LOG_ERROR("Out of memory");
		rtos_destroy(target);
		free(target->gdb_port_override);
		free(target->trace_info);
		free(target->type);
		free(target);
		return JIM_ERR;
	}

	if (target->type->target_create) {
		e = (*(target->type->target_create))(target, goi->interp);
		if (e != ERROR_OK) {
			LOG_DEBUG("target_create failed");
			free(target->cmd_name);
			rtos_destroy(target);
			free(target->gdb_port_override);
			free(target->trace_info);
			free(target->type);
			free(target);
			return JIM_ERR;
		}
	}

	/* create the target specific commands */
	if (target->type->commands) {
		e = register_commands(cmd_ctx, NULL, target->type->commands);
		if (e != ERROR_OK)
			LOG_ERROR("unable to register '%s' commands", cp);
	}

	/* now - create the new target name command */
	const struct command_registration target_subcommands[] = {
		{
			.chain = target_instance_command_handlers,
		},
		{
			.chain = target->type->commands,
		},
		COMMAND_REGISTRATION_DONE
	};
	const struct command_registration target_commands[] = {
		{
			.name = cp,
			.mode = COMMAND_ANY,
			.help = "target command group",
			.usage = "",
			.chain = target_subcommands,
		},
		COMMAND_REGISTRATION_DONE
	};
	e = register_commands_override_target(cmd_ctx, NULL, target_commands, target);
	if (e != ERROR_OK) {
		if (target->type->deinit_target)
			target->type->deinit_target(target);
		free(target->cmd_name);
		rtos_destroy(target);
		free(target->gdb_port_override);
		free(target->trace_info);
		free(target->type);
		free(target);
		return JIM_ERR;
	}

	/* append to end of list */
	append_to_list_all_targets(target);

	cmd_ctx->current_target = target;
	return JIM_OK;
}

static int jim_target_current(Jim_Interp *interp, int argc, Jim_Obj *const *argv)
{
	if (argc != 1) {
		Jim_WrongNumArgs(interp, 1, argv, "Too many parameters");
		return JIM_ERR;
	}
	struct command_context *cmd_ctx = current_command_context(interp);
	assert(cmd_ctx);

	struct target *target = get_current_target_or_null(cmd_ctx);
	if (target)
		Jim_SetResultString(interp, target_name(target), -1);
	return JIM_OK;
}

static int jim_target_types(Jim_Interp *interp, int argc, Jim_Obj *const *argv)
{
	if (argc != 1) {
		Jim_WrongNumArgs(interp, 1, argv, "Too many parameters");
		return JIM_ERR;
	}
	Jim_SetResult(interp, Jim_NewListObj(interp, NULL, 0));
	for (unsigned x = 0; target_types[x]; x++) {
		Jim_ListAppendElement(interp, Jim_GetResult(interp),
			Jim_NewStringObj(interp, target_types[x]->name, -1));
	}
	return JIM_OK;
}

static int jim_target_names(Jim_Interp *interp, int argc, Jim_Obj *const *argv)
{
	if (argc != 1) {
		Jim_WrongNumArgs(interp, 1, argv, "Too many parameters");
		return JIM_ERR;
	}
	Jim_SetResult(interp, Jim_NewListObj(interp, NULL, 0));
	struct target *target = all_targets;
	while (target) {
		Jim_ListAppendElement(interp, Jim_GetResult(interp),
			Jim_NewStringObj(interp, target_name(target), -1));
		target = target->next;
	}
	return JIM_OK;
}

static int jim_target_smp(Jim_Interp *interp, int argc, Jim_Obj *const *argv)
{
	int i;
	const char *targetname;
	int retval, len;
	struct target *target = (struct target *) NULL;
	struct target_list *head, *curr, *new;
	curr = (struct target_list *) NULL;
	head = (struct target_list *) NULL;

	retval = 0;
	LOG_DEBUG("%d", argc);
	/* argv[1] = target to associate in smp
	 * argv[2] = target to associate in smp
	 * argv[3] ...
	 */

	for (i = 1; i < argc; i++) {

		targetname = Jim_GetString(argv[i], &len);
		target = get_target(targetname);
		LOG_DEBUG("%s ", targetname);
		if (target) {
			new = malloc(sizeof(struct target_list));
			new->target = target;
			new->next = (struct target_list *)NULL;
			if (head == (struct target_list *)NULL) {
				head = new;
				curr = head;
			} else {
				curr->next = new;
				curr = new;
			}
		}
	}
	/*  now parse the list of cpu and put the target in smp mode*/
	curr = head;

	while (curr != (struct target_list *)NULL) {
		target = curr->target;
		target->smp = 1;
		target->head = head;
		curr = curr->next;
	}

	if (target && target->rtos)
		retval = rtos_smp_init(head->target);

	return retval;
}

static int jim_target_amp(Jim_Interp *interp, int argc, Jim_Obj *const *argv)
{
	int i;
	const char *targetname;
	int retval, len;
	struct target *target = (struct target *)NULL;
	struct target_list *head, *curr, *new;
	curr = (struct target_list *)NULL;
	head = (struct target_list *)NULL;

	retval = 0;
	LOG_DEBUG("%d", argc);
	/* argv[1] = target to associate in amp
	 * argv[2] = target to assoicate in amp
	 * argv[3] ...
	 */

	for (i = 1; i < argc; i++)
	{

		targetname = Jim_GetString(argv[i], &len);
		target = get_target(targetname);
		LOG_DEBUG("%s ", targetname);
		if (target)
		{
			new = malloc(sizeof(struct target_list));
			new->target = target;
			new->next = (struct target_list *)NULL;
			if (head == (struct target_list *)NULL)
			{
				head = new;
				curr = head;
			}
			else
			{
				curr->next = new;
				curr = new;
			}
		}
	}
	/*  now parse the list of cpu and put the target in smp mode*/
	curr = head;

	while (curr != (struct target_list *)NULL)
	{
		target = curr->target;
		/* in this case, the amp must be set before */
		target->amp = 1;
		target->smp = 0;
		target->head = head;
		curr = curr->next;
	}

	if (target && target->rtos && !target->amp)
		retval = rtos_smp_init(head->target);

	return retval;
}

static int jim_target_create(Jim_Interp *interp, int argc, Jim_Obj *const *argv)
{
	struct jim_getopt_info goi;
	jim_getopt_setup(&goi, interp, argc - 1, argv + 1);
	if (goi.argc < 3) {
		Jim_WrongNumArgs(goi.interp, goi.argc, goi.argv,
			"<name> <target_type> [<target_options> ...]");
		return JIM_ERR;
	}
	return target_create(&goi);
}

static const struct command_registration target_subcommand_handlers[] = {
	{
		.name = "init",
		.mode = COMMAND_CONFIG,
		.handler = handle_target_init_command,
		.help = "initialize targets",
		.usage = "",
	},
	{
		.name = "create",
		.mode = COMMAND_CONFIG,
		.jim_handler = jim_target_create,
		.usage = "name type '-chain-position' name [options ...]",
		.help = "Creates and selects a new target",
	},
	{
		.name = "current",
		.mode = COMMAND_ANY,
		.jim_handler = jim_target_current,
		.help = "Returns the currently selected target",
	},
	{
		.name = "types",
		.mode = COMMAND_ANY,
		.jim_handler = jim_target_types,
		.help = "Returns the available target types as "
				"a list of strings",
	},
	{
		.name = "names",
		.mode = COMMAND_ANY,
		.jim_handler = jim_target_names,
		.help = "Returns the names of all targets as a list of strings",
	},
	{
		.name = "smp",
		.mode = COMMAND_ANY,
		.jim_handler = jim_target_smp,
		.usage = "targetname1 targetname2 ...",
		.help = "gather several target in a smp list"
	},
	{
		.name = "amp",
		.mode = COMMAND_ANY,
		.jim_handler = jim_target_amp,
		.usage = "targetname1 targetname2 ...",
		.help = "gather several target in an amp list"
	},

	COMMAND_REGISTRATION_DONE
};

struct fast_load {
	target_addr_t address;
	uint8_t *data;
	int length;

};

static int fastload_num;
static struct fast_load *fastload;

static void free_fastload(void)
{
	if (fastload) {
		for (int i = 0; i < fastload_num; i++)
			free(fastload[i].data);
		free(fastload);
		fastload = NULL;
	}
}

COMMAND_HANDLER(handle_fast_load_image_command)
{
	uint8_t *buffer;
	size_t buf_cnt;
	uint32_t image_size;
	target_addr_t min_address = 0;
	target_addr_t max_address = -1;

	struct image image;

	int retval = CALL_COMMAND_HANDLER(parse_load_image_command,
			&image, &min_address, &max_address);
	if (retval != ERROR_OK)
		return retval;

	struct duration bench;
	duration_start(&bench);

	retval = image_open(&image, CMD_ARGV[0], (CMD_ARGC >= 3) ? CMD_ARGV[2] : NULL);
	if (retval != ERROR_OK)
		return retval;

	image_size = 0x0;
	retval = ERROR_OK;
	fastload_num = image.num_sections;
	fastload = malloc(sizeof(struct fast_load)*image.num_sections);
	if (!fastload) {
		command_print(CMD, "out of memory");
		image_close(&image);
		return ERROR_FAIL;
	}
	memset(fastload, 0, sizeof(struct fast_load)*image.num_sections);
	for (unsigned int i = 0; i < image.num_sections; i++) {
		buffer = malloc(image.sections[i].size);
		if (!buffer) {
			command_print(CMD, "error allocating buffer for section (%d bytes)",
						  (int)(image.sections[i].size));
			retval = ERROR_FAIL;
			break;
		}

		retval = image_read_section(&image, i, 0x0, image.sections[i].size, buffer, &buf_cnt);
		if (retval != ERROR_OK) {
			free(buffer);
			break;
		}

		uint32_t offset = 0;
		uint32_t length = buf_cnt;

		/* DANGER!!! beware of unsigned comparison here!!! */

		if ((image.sections[i].base_address + buf_cnt >= min_address) &&
				(image.sections[i].base_address < max_address)) {
			if (image.sections[i].base_address < min_address) {
				/* clip addresses below */
				offset += min_address-image.sections[i].base_address;
				length -= offset;
			}

			if (image.sections[i].base_address + buf_cnt > max_address)
				length -= (image.sections[i].base_address + buf_cnt)-max_address;

			fastload[i].address = image.sections[i].base_address + offset;
			fastload[i].data = malloc(length);
			if (!fastload[i].data) {
				free(buffer);
				command_print(CMD, "error allocating buffer for section (%" PRIu32 " bytes)",
							  length);
				retval = ERROR_FAIL;
				break;
			}
			memcpy(fastload[i].data, buffer + offset, length);
			fastload[i].length = length;

			image_size += length;
			command_print(CMD, "%u bytes written at address 0x%8.8x",
						  (unsigned int)length,
						  ((unsigned int)(image.sections[i].base_address + offset)));
		}

		free(buffer);
	}

	if ((retval == ERROR_OK) && (duration_measure(&bench) == ERROR_OK)) {
		command_print(CMD, "Loaded %" PRIu32 " bytes "
				"in %fs (%0.3f KiB/s)", image_size,
				duration_elapsed(&bench), duration_kbps(&bench, image_size));

		command_print(CMD,
				"WARNING: image has not been loaded to target!"
				"You can issue a 'fast_load' to finish loading.");
	}

	image_close(&image);

	if (retval != ERROR_OK)
		free_fastload();

	return retval;
}

COMMAND_HANDLER(handle_fast_load_command)
{
	if (CMD_ARGC > 0)
		return ERROR_COMMAND_SYNTAX_ERROR;
	if (!fastload) {
		LOG_ERROR("No image in memory");
		return ERROR_FAIL;
	}
	int i;
	int64_t ms = timeval_ms();
	int size = 0;
	int retval = ERROR_OK;
	for (i = 0; i < fastload_num; i++) {
		struct target *target = get_current_target(CMD_CTX);
		command_print(CMD, "Write to 0x%08x, length 0x%08x",
					  (unsigned int)(fastload[i].address),
					  (unsigned int)(fastload[i].length));
		retval = target_write_buffer(target, fastload[i].address, fastload[i].length, fastload[i].data);
		if (retval != ERROR_OK)
			break;
		size += fastload[i].length;
	}
	if (retval == ERROR_OK) {
		int64_t after = timeval_ms();
		command_print(CMD, "Loaded image %f kBytes/s", (float)(size/1024.0)/((float)(after-ms)/1000.0));
	}
	return retval;
}

static const struct command_registration target_command_handlers[] = {
	{
		.name = "targets",
		.handler = handle_targets_command,
		.mode = COMMAND_ANY,
		.help = "change current default target (one parameter) "
			"or prints table of all targets (no parameters)",
		.usage = "[target]",
	},
	{
		.name = "target",
		.mode = COMMAND_CONFIG,
		.help = "configure target",
		.chain = target_subcommand_handlers,
		.usage = "",
	},
	COMMAND_REGISTRATION_DONE
};

int target_register_commands(struct command_context *cmd_ctx)
{
	return register_commands(cmd_ctx, NULL, target_command_handlers);
}

static bool target_reset_nag = true;

bool get_target_reset_nag(void)
{
	return target_reset_nag;
}

COMMAND_HANDLER(handle_target_reset_nag)
{
	return CALL_COMMAND_HANDLER(handle_command_parse_bool,
			&target_reset_nag, "Nag after each reset about options to improve "
			"performance");
}

COMMAND_HANDLER(handle_ps_command)
{
	struct target *target = get_current_target(CMD_CTX);
	char *display;
	if (target->state != TARGET_HALTED) {
		LOG_INFO("target not halted !!");
		return ERROR_OK;
	}

	if ((target->rtos) && (target->rtos->type)
			&& (target->rtos->type->ps_command)) {
		display = target->rtos->type->ps_command(target);
		command_print(CMD, "%s", display);
		free(display);
		return ERROR_OK;
	} else {
		LOG_INFO("failed");
		return ERROR_TARGET_FAILURE;
	}
}

static void binprint(struct command_invocation *cmd, const char *text, const uint8_t *buf, int size)
{
	if (text)
		command_print_sameline(cmd, "%s", text);
	for (int i = 0; i < size; i++)
		command_print_sameline(cmd, " %02x", buf[i]);
	command_print(cmd, " ");
}
    
#include <flash/nor/imp.h>

COMMAND_HANDLER(handle_report_flash_progress)
{
    struct target *target = get_current_target(CMD_CTX);
    if (CMD_ARGC == 1)
    {
        int new_val = 0;
        COMMAND_PARSE_ON_OFF(CMD_ARGV[0], new_val);
        target->report_flash_progress = new_val;
        
        if (new_val)
        {
            for (struct flash_bank *bank = flash_bank_list(); bank; bank = bank->next)
            {
				int r = bank->driver->probe(bank);
                if (r != ERROR_OK)
					LOG_ERROR("FLASH bank probe failed for %s", bank->name);

				command_print(cmd, "flash_bank_summary:0x%x|0x%x|%s", (uint32_t)bank->base, (uint32_t)bank->size, bank->name);
            }
        }
    }
    command_print(cmd, "FLASH progress reporting is now %s\n", target->report_flash_progress ? "on" : "off");
    return ERROR_OK;
}

COMMAND_HANDLER(handle_run_until_stop_fast)
{
    int timeout = 5000;
    if (CMD_ARGC == 1)
    {
        COMMAND_PARSE_NUMBER(s32, CMD_ARGV[0], timeout);
    }
    struct target *target = get_current_target(CMD_CTX);
    target_resume(target, 1, 0, 1, 0);
    if (target_wait_state(target, TARGET_HALTED, timeout) == ERROR_OK)
    {
        command_print(cmd, "Target successfully stopped");
    }
    else
        target_halt(target);
    return ERROR_OK;
}

COMMAND_HANDLER(handle_wait_for_stop)
{
    int timeout = 5000;
    if (CMD_ARGC == 1)
    {
        COMMAND_PARSE_NUMBER(s32, CMD_ARGV[0], timeout);
    }
    struct target *target = get_current_target(CMD_CTX);
    if (target_wait_state(target, TARGET_HALTED, timeout) == ERROR_OK)
        command_print(cmd, "Target successfully stopped");
	else
        command_print(cmd, "Target did not halt within %d msec", timeout);
	
    return ERROR_OK;
}
    

COMMAND_HANDLER(handle_test_mem_access_command)
{
	struct target *target = get_current_target(CMD_CTX);
	uint32_t test_size;
	int retval = ERROR_OK;

	if (target->state != TARGET_HALTED) {
		LOG_INFO("target not halted !!");
		return ERROR_FAIL;
	}

	if (CMD_ARGC != 1)
		return ERROR_COMMAND_SYNTAX_ERROR;

	COMMAND_PARSE_NUMBER(u32, CMD_ARGV[0], test_size);

	/* Test reads */
	size_t num_bytes = test_size + 4;

	struct working_area *wa = NULL;
	retval = target_alloc_working_area(target, num_bytes, &wa);
	if (retval != ERROR_OK) {
		LOG_ERROR("Not enough working area");
		return ERROR_FAIL;
	}

	uint8_t *test_pattern = malloc(num_bytes);

	for (size_t i = 0; i < num_bytes; i++)
		test_pattern[i] = rand();

	retval = target_write_memory(target, wa->address, 1, num_bytes, test_pattern);
	if (retval != ERROR_OK) {
		LOG_ERROR("Test pattern write failed");
		goto out;
	}

	for (int host_offset = 0; host_offset <= 1; host_offset++) {
		for (int size = 1; size <= 4; size *= 2) {
			for (int offset = 0; offset < 4; offset++) {
				uint32_t count = test_size / size;
				size_t host_bufsiz = (count + 2) * size + host_offset;
				uint8_t *read_ref = malloc(host_bufsiz);
				uint8_t *read_buf = malloc(host_bufsiz);

				for (size_t i = 0; i < host_bufsiz; i++) {
					read_ref[i] = rand();
					read_buf[i] = read_ref[i];
				}
				command_print_sameline(CMD,
						"Test read %" PRIu32 " x %d @ %d to %saligned buffer: ", count,
						size, offset, host_offset ? "un" : "");

				struct duration bench;
				duration_start(&bench);

				retval = target_read_memory(target, wa->address + offset, size, count,
						read_buf + size + host_offset);

				duration_measure(&bench);

				if (retval == ERROR_TARGET_UNALIGNED_ACCESS) {
					command_print(CMD, "Unsupported alignment");
					goto next;
				} else if (retval != ERROR_OK) {
					command_print(CMD, "Memory read failed");
					goto next;
				}

				/* replay on host */
				memcpy(read_ref + size + host_offset, test_pattern + offset, count * size);

				/* check result */
				int result = memcmp(read_ref, read_buf, host_bufsiz);
				if (result == 0) {
					command_print(CMD, "Pass in %fs (%0.3f KiB/s)",
							duration_elapsed(&bench),
							duration_kbps(&bench, count * size));
				} else {
					command_print(CMD, "Compare failed");
					binprint(CMD, "ref:", read_ref, host_bufsiz);
					binprint(CMD, "buf:", read_buf, host_bufsiz);
				}
next:
				free(read_ref);
				free(read_buf);
			}
		}
	}

out:
	free(test_pattern);

	if (wa)
		target_free_working_area(target, wa);

	/* Test writes */
	num_bytes = test_size + 4 + 4 + 4;

	retval = target_alloc_working_area(target, num_bytes, &wa);
	if (retval != ERROR_OK) {
		LOG_ERROR("Not enough working area");
		return ERROR_FAIL;
	}

	test_pattern = malloc(num_bytes);

	for (size_t i = 0; i < num_bytes; i++)
		test_pattern[i] = rand();

	for (int host_offset = 0; host_offset <= 1; host_offset++) {
		for (int size = 1; size <= 4; size *= 2) {
			for (int offset = 0; offset < 4; offset++) {
				uint32_t count = test_size / size;
				size_t host_bufsiz = count * size + host_offset;
				uint8_t *read_ref = malloc(num_bytes);
				uint8_t *read_buf = malloc(num_bytes);
				uint8_t *write_buf = malloc(host_bufsiz);

				for (size_t i = 0; i < host_bufsiz; i++)
					write_buf[i] = rand();
				command_print_sameline(CMD,
						"Test write %" PRIu32 " x %d @ %d from %saligned buffer: ", count,
						size, offset, host_offset ? "un" : "");

				retval = target_write_memory(target, wa->address, 1, num_bytes, test_pattern);
				if (retval != ERROR_OK) {
					command_print(CMD, "Test pattern write failed");
					goto nextw;
				}

				/* replay on host */
				memcpy(read_ref, test_pattern, num_bytes);
				memcpy(read_ref + size + offset, write_buf + host_offset, count * size);

				struct duration bench;
				duration_start(&bench);

				retval = target_write_memory(target, wa->address + size + offset, size, count,
						write_buf + host_offset);

				duration_measure(&bench);

				if (retval == ERROR_TARGET_UNALIGNED_ACCESS) {
					command_print(CMD, "Unsupported alignment");
					goto nextw;
				} else if (retval != ERROR_OK) {
					command_print(CMD, "Memory write failed");
					goto nextw;
				}

				/* read back */
				retval = target_read_memory(target, wa->address, 1, num_bytes, read_buf);
				if (retval != ERROR_OK) {
					command_print(CMD, "Test pattern write failed");
					goto nextw;
				}

				/* check result */
				int result = memcmp(read_ref, read_buf, num_bytes);
				if (result == 0) {
					command_print(CMD, "Pass in %fs (%0.3f KiB/s)",
							duration_elapsed(&bench),
							duration_kbps(&bench, count * size));
				} else {
					command_print(CMD, "Compare failed");
					binprint(CMD, "ref:", read_ref, num_bytes);
					binprint(CMD, "buf:", read_buf, num_bytes);
				}
nextw:
				free(read_ref);
				free(read_buf);
			}
		}
	}

	free(test_pattern);

	if (wa)
		target_free_working_area(target, wa);
	return retval;
}

static const struct command_registration target_exec_command_handlers[] = {
	{
		.name = "fast_load_image",
		.handler = handle_fast_load_image_command,
		.mode = COMMAND_ANY,
		.help = "Load image into server memory for later use by "
			"fast_load; primarily for profiling",
		.usage = "filename address ['bin'|'ihex'|'elf'|'s19'] "
			"[min_address [max_length]]",
	},
	{
		.name = "fast_load",
		.handler = handle_fast_load_command,
		.mode = COMMAND_EXEC,
		.help = "loads active fast load image to current target "
			"- mainly for profiling purposes",
		.usage = "",
	},
	{
		.name = "profile",
		.handler = handle_profile_command,
		.mode = COMMAND_EXEC,
		.usage = "seconds filename [start end]",
		.help = "profiling samples the CPU PC",
	},
	/** @todo don't register virt2phys() unless target supports it */
	{
		.name = "virt2phys",
		.handler = handle_virt2phys_command,
		.mode = COMMAND_ANY,
		.help = "translate a virtual address into a physical address",
		.usage = "virtual_address",
	},
	{
		.name = "reg",
		.handler = handle_reg_command,
		.mode = COMMAND_EXEC,
		.help = "display (reread from target with \"force\") or set a register; "
			"with no arguments, displays all registers and their values",
		.usage = "[(register_number|register_name) [(value|'force')]]",
	},
	{
		.name = "poll",
		.handler = handle_poll_command,
		.mode = COMMAND_EXEC,
		.help = "poll target state; or reconfigure background polling",
		.usage = "['on'|'off']",
	},
	{
		.name = "wait_halt",
		.handler = handle_wait_halt_command,
		.mode = COMMAND_EXEC,
		.help = "wait up to the specified number of milliseconds "
			"(default 5000) for a previously requested halt",
		.usage = "[milliseconds]",
	},
	{
		.name = "halt",
		.handler = handle_halt_command,
		.mode = COMMAND_EXEC,
		.help = "request target to halt, then wait up to the specified "
			"number of milliseconds (default 5000) for it to complete",
		.usage = "[milliseconds]",
	},
	{
		.name = "resume",
		.handler = handle_resume_command,
		.mode = COMMAND_EXEC,
		.help =	"resume target execution from current PC or address",
		.usage = "[address]",
	},
	{
		.name = "reset",
		.handler = handle_reset_command,
		.mode = COMMAND_EXEC,
		.usage = "[run|halt|init]",
		.help = "Reset all targets into the specified mode. "
			"Default reset mode is run, if not given.",
	},
	{
		.name = "soft_reset_halt",
		.handler = handle_soft_reset_halt_command,
		.mode = COMMAND_EXEC,
		.usage = "",
		.help = "halt the target and do a soft reset",
	},
	{
		.name = "step",
		.handler = handle_step_command,
		.mode = COMMAND_EXEC,
		.help =	"step one instruction from current PC or address",
		.usage = "[address]",
	},
	{
		.name = "mdd",
		.handler = handle_md_command,
		.mode = COMMAND_EXEC,
		.help = "display memory double-words",
		.usage = "['phys'] address [count]",
	},
	{
		.name = "mdw",
		.handler = handle_md_command,
		.mode = COMMAND_EXEC,
		.help = "display memory words",
		.usage = "['phys'] address [count]",
	},
	{
		.name = "mdh",
		.handler = handle_md_command,
		.mode = COMMAND_EXEC,
		.help = "display memory half-words",
		.usage = "['phys'] address [count]",
	},
	{
		.name = "mdb",
		.handler = handle_md_command,
		.mode = COMMAND_EXEC,
		.help = "display memory bytes",
		.usage = "['phys'] address [count]",
	},
	{
		.name = "mwd",
		.handler = handle_mw_command,
		.mode = COMMAND_EXEC,
		.help = "write memory double-word",
		.usage = "['phys'] address value [count]",
	},
	{
		.name = "mww",
		.handler = handle_mw_command,
		.mode = COMMAND_EXEC,
		.help = "write memory word",
		.usage = "['phys'] address value [count]",
	},
	{
		.name = "mwh",
		.handler = handle_mw_command,
		.mode = COMMAND_EXEC,
		.help = "write memory half-word",
		.usage = "['phys'] address value [count]",
	},
	{
		.name = "mwb",
		.handler = handle_mw_command,
		.mode = COMMAND_EXEC,
		.help = "write memory byte",
		.usage = "['phys'] address value [count]",
	},
	{
		.name = "mbatch",
		.handler = handle_mbatch_command,
		.mode = COMMAND_EXEC,
		.help = "execute a batch of memory commands",
		.usage = "[unique ID] [list of memory read/write requests]",
	},
	{
		.name = "bp",
		.handler = handle_bp_command,
		.mode = COMMAND_EXEC,
		.help = "list or set hardware or software breakpoint",
		.usage = "[<address> [<asid>] <length> ['hw'|'hw_ctx']]",
	},
	{
		.name = "rbp",
		.handler = handle_rbp_command,
		.mode = COMMAND_EXEC,
		.help = "remove breakpoint",
		.usage = "'all' | address",
	},
	{
		.name = "wp",
		.handler = handle_wp_command,
		.mode = COMMAND_EXEC,
		.help = "list (no params) or create watchpoints",
		.usage = "[address length [('r'|'w'|'a') value [mask]]]",
	},
	{
		.name = "rwp",
		.handler = handle_rwp_command,
		.mode = COMMAND_EXEC,
		.help = "remove watchpoint",
		.usage = "address",
	},
	{
		.name = "load_image",
		.handler = handle_load_image_command,
		.mode = COMMAND_EXEC,
		.usage = "filename address ['bin'|'ihex'|'elf'|'s19'] "
			"[min_address] [max_length]",
	},
	{
		.name = "dump_image",
		.handler = handle_dump_image_command,
		.mode = COMMAND_EXEC,
		.usage = "filename address size",
	},
	{
		.name = "verify_image_checksum",
		.handler = handle_verify_image_checksum_command,
		.mode = COMMAND_EXEC,
		.usage = "filename [offset [type]]",
	},
	{
		.name = "verify_image",
		.handler = handle_verify_image_command,
		.mode = COMMAND_EXEC,
		.usage = "filename [offset [type]]",
	},
	{
		.name = "test_image",
		.handler = handle_test_image_command,
		.mode = COMMAND_EXEC,
		.usage = "filename [offset [type]]",
	},
	{
		.name = "mem2array",
		.mode = COMMAND_EXEC,
		.jim_handler = jim_mem2array,
		.help = "read 8/16/32 bit memory and return as a TCL array "
			"for script processing",
		.usage = "arrayname bitwidth address count",
	},
	{
		.name = "array2mem",
		.mode = COMMAND_EXEC,
		.jim_handler = jim_array2mem,
		.help = "convert a TCL array to memory locations "
			"and write the 8/16/32 bit values",
		.usage = "arrayname bitwidth address count",
	},
	{
		.name = "reset_nag",
		.handler = handle_target_reset_nag,
		.mode = COMMAND_ANY,
		.help = "Nag after each reset about options that could have been "
				"enabled to improve performance.",
		.usage = "['enable'|'disable']",
	},
	{
		.name = "ps",
		.handler = handle_ps_command,
		.mode = COMMAND_EXEC,
		.help = "list all tasks",
		.usage = "",
	},
	{
		.name = "test_mem_access",
		.handler = handle_test_mem_access_command,
		.mode = COMMAND_EXEC,
		.help = "Test the target's memory access functions",
		.usage = "size",
	},
    {
        .name = "report_flash_progress",
        .handler = handle_report_flash_progress,
        .mode = COMMAND_EXEC,
        .help = "Enables/disables reporting FLASH programming progress",
        .usage = "[on/off]",
    },
    {
        .name = "run_until_stop_fast",
        .handler = handle_run_until_stop_fast,
        .mode = COMMAND_EXEC,
        .help = "Runs the target until a stop occurs",
        .usage = "[timeout]",
    },
    {
        .name = "wait_for_stop",
        .handler = handle_wait_for_stop,
        .mode = COMMAND_EXEC,
        .help = "Waits for the target to stop",
        .usage = "[timeout]",
    },

	COMMAND_REGISTRATION_DONE
};
static int target_register_user_commands(struct command_context *cmd_ctx)
{
	int retval = ERROR_OK;
	retval = target_request_register_commands(cmd_ctx);
	if (retval != ERROR_OK)
		return retval;

	retval = trace_register_commands(cmd_ctx);
	if (retval != ERROR_OK)
		return retval;


	return register_commands(cmd_ctx, NULL, target_exec_command_handlers);
}<|MERGE_RESOLUTION|>--- conflicted
+++ resolved
@@ -3492,11 +3492,7 @@
 
 	struct target *target = get_current_target(CMD_CTX);
 	int retval = fn(target, address, size, count, buffer);
-<<<<<<< HEAD
-    if (ERROR_OK == retval)
-=======
 	if (retval == ERROR_OK)
->>>>>>> ae6de2f9
 		target_handle_md_output(CMD, target, address, size, count, buffer);
     else
     {
@@ -3614,7 +3610,6 @@
 	return target_fill_mem(target, address, fn, wordsize, value, count);
 }
 
-<<<<<<< HEAD
 COMMAND_HANDLER(handle_mbatch_command)
 {
     if (CMD_ARGC < 2)
@@ -3708,10 +3703,7 @@
     return ERROR_OK;
 }
 
-static COMMAND_HELPER(parse_load_image_command_CMD_ARGV, struct image *image,
-=======
 static COMMAND_HELPER(parse_load_image_command, struct image *image,
->>>>>>> ae6de2f9
 		target_addr_t *min_address, target_addr_t *max_address)
 {
 	if (CMD_ARGC < 1 || CMD_ARGC > 5)
