--- conflicted
+++ resolved
@@ -1263,13 +1263,10 @@
 int target_step(struct target *target,
 		int current, target_addr_t address, int handle_breakpoints)
 {
-<<<<<<< HEAD
+	int retval;
+
     if (target->rtos && target->rtos->type->step_hook && target->rtos->type->step_hook(target, current, address, handle_breakpoints) == ERROR_OK)
         return ERROR_OK;
-    
-	return target->type->step(target, current, address, handle_breakpoints);
-=======
-	int retval;
 
 	target_call_event_callbacks(target, TARGET_EVENT_STEP_START);
 
@@ -1280,7 +1277,6 @@
 	target_call_event_callbacks(target, TARGET_EVENT_STEP_END);
 
 	return retval;
->>>>>>> e41c0f49
 }
 
 int target_get_gdb_fileio_info(struct target *target, struct gdb_fileio_info *fileio_info)
