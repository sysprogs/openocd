--- conflicted
+++ resolved
@@ -5287,13 +5287,8 @@
 			} else {
 				if (goi->argc != 0)
 					goto no_params;
-<<<<<<< HEAD
-		}
-			Jim_SetResultString(goi->interp, target->gdb_port_override ? : "undefined", -1);
-=======
-			}
+		}
 			Jim_SetResultString(goi->interp, target->gdb_port_override ? target->gdb_port_override : "undefined", -1);
->>>>>>> af39ee60
 			/* loop for more */
 			break;
 
