// SPDX-License-Identifier: GPL-2.0-or-later

/***************************************************************************
 *   Copyright (C) 2005 by Dominic Rath                                    *
 *   Dominic.Rath@gmx.de                                                   *
 *                                                                         *
 *   Copyright (C) 2006 by Magnus Lundin                                   *
 *   lundin@mlu.mine.nu                                                    *
 *                                                                         *
 *   Copyright (C) 2008 by Spencer Oliver                                  *
 *   spen@spen-soft.co.uk                                                  *
 *                                                                         *
 *                                                                         *
 *   Cortex-M3(tm) TRM, ARM DDI 0337E (r1p1) and 0337G (r2p0)              *
 *                                                                         *
 ***************************************************************************/
#ifdef HAVE_CONFIG_H
#include "config.h"
#endif

#include "jtag/interface.h"
#include "breakpoints.h"
#include "cortex_m.h"
#include "target_request.h"
#include "target_type.h"
#include "arm_adi_v5.h"
#include "arm_disassembler.h"
#include "register.h"
#include "arm_opcodes.h"
#include "arm_semihosting.h"
#include <helper/time_support.h>
#include <rtt/rtt.h>

/* NOTE:  most of this should work fine for the Cortex-M1 and
 * Cortex-M0 cores too, although they're ARMv6-M not ARMv7-M.
 * Some differences:  M0/M1 doesn't have FPB remapping or the
 * DWT tracing/profiling support.  (So the cycle counter will
 * not be usable; the other stuff isn't currently used here.)
 *
 * Although there are some workarounds for errata seen only in r0p0
 * silicon, such old parts are hard to find and thus not much tested
 * any longer.
 */

/* Timeout for register r/w */
#define DHCSR_S_REGRDY_TIMEOUT (500)

/* Supported Cortex-M Cores */
static const struct cortex_m_part_info cortex_m_parts[] = {
	{
		.partno = CORTEX_M0_PARTNO,
		.name = "Cortex-M0",
		.arch = ARM_ARCH_V6M,
	},
	{
		.partno = CORTEX_M0P_PARTNO,
		.name = "Cortex-M0+",
		.arch = ARM_ARCH_V6M,
	},
	{
		.partno = CORTEX_M1_PARTNO,
		.name = "Cortex-M1",
		.arch = ARM_ARCH_V6M,
	},
	{
		.partno = CORTEX_M3_PARTNO,
		.name = "Cortex-M3",
		.arch = ARM_ARCH_V7M,
		.flags = CORTEX_M_F_TAR_AUTOINCR_BLOCK_4K,
	},
	{
		.partno = CORTEX_M4_PARTNO,
		.name = "Cortex-M4",
		.arch = ARM_ARCH_V7M,
		.flags = CORTEX_M_F_HAS_FPV4 | CORTEX_M_F_TAR_AUTOINCR_BLOCK_4K,
	},
	{
		.partno = CORTEX_M7_PARTNO,
		.name = "Cortex-M7",
		.arch = ARM_ARCH_V7M,
		.flags = CORTEX_M_F_HAS_FPV5,
	},
	{
		.partno = CORTEX_M23_PARTNO,
		.name = "Cortex-M23",
		.arch = ARM_ARCH_V8M,
	},
	{
		.partno = CORTEX_M33_PARTNO,
		.name = "Cortex-M33",
		.arch = ARM_ARCH_V8M,
		.flags = CORTEX_M_F_HAS_FPV5,
	},
	{
		.partno = CORTEX_M35P_PARTNO,
		.name = "Cortex-M35P",
		.arch = ARM_ARCH_V8M,
		.flags = CORTEX_M_F_HAS_FPV5,
	},
	{
		.partno = CORTEX_M55_PARTNO,
		.name = "Cortex-M55",
		.arch = ARM_ARCH_V8M,
		.flags = CORTEX_M_F_HAS_FPV5,
	},
	{
		.partno = STAR_MC1_PARTNO,
		.name = "STAR-MC1",
		.arch = ARM_ARCH_V8M,
		.flags = CORTEX_M_F_HAS_FPV5,
	},
};

/* forward declarations */
static int cortex_m_store_core_reg_u32(struct target *target,
		uint32_t num, uint32_t value);
static void cortex_m_dwt_free(struct target *target);

/** DCB DHCSR register contains S_RETIRE_ST and S_RESET_ST bits cleared
 *  on a read. Call this helper function each time DHCSR is read
 *  to preserve S_RESET_ST state in case of a reset event was detected.
 */
static inline void cortex_m_cumulate_dhcsr_sticky(struct cortex_m_common *cortex_m,
		uint32_t dhcsr)
{
	cortex_m->dcb_dhcsr_cumulated_sticky |= dhcsr;
}

/** Read DCB DHCSR register to cortex_m->dcb_dhcsr and cumulate
 * sticky bits in cortex_m->dcb_dhcsr_cumulated_sticky
 */
static int cortex_m_read_dhcsr_atomic_sticky(struct target *target)
{
	struct cortex_m_common *cortex_m = target_to_cm(target);
	struct armv7m_common *armv7m = target_to_armv7m(target);

	int retval = mem_ap_read_atomic_u32(armv7m->debug_ap, DCB_DHCSR,
				&cortex_m->dcb_dhcsr);
	if (retval != ERROR_OK)
		return retval;

	cortex_m_cumulate_dhcsr_sticky(cortex_m, cortex_m->dcb_dhcsr);
	return ERROR_OK;
}

static int cortex_m_load_core_reg_u32(struct target *target,
		uint32_t regsel, uint32_t *value)
{
	struct cortex_m_common *cortex_m = target_to_cm(target);
	struct armv7m_common *armv7m = target_to_armv7m(target);
	int retval;
	uint32_t dcrdr, tmp_value;
	int64_t then;

	/* because the DCB_DCRDR is used for the emulated dcc channel
	 * we have to save/restore the DCB_DCRDR when used */
	if (target->dbg_msg_enabled) {
		retval = mem_ap_read_u32(armv7m->debug_ap, DCB_DCRDR, &dcrdr);
		if (retval != ERROR_OK)
			return retval;
	}

	retval = mem_ap_write_u32(armv7m->debug_ap, DCB_DCRSR, regsel);
	if (retval != ERROR_OK)
		return retval;

	/* check if value from register is ready and pre-read it */
	then = timeval_ms();
	while (1) {
		retval = mem_ap_read_u32(armv7m->debug_ap, DCB_DHCSR,
								 &cortex_m->dcb_dhcsr);
		if (retval != ERROR_OK)
			return retval;
		retval = mem_ap_read_atomic_u32(armv7m->debug_ap, DCB_DCRDR,
										&tmp_value);
		if (retval != ERROR_OK)
			return retval;
		cortex_m_cumulate_dhcsr_sticky(cortex_m, cortex_m->dcb_dhcsr);
		if (cortex_m->dcb_dhcsr & S_REGRDY)
			break;
		cortex_m->slow_register_read = true; /* Polling (still) needed. */
		if (timeval_ms() > then + DHCSR_S_REGRDY_TIMEOUT) {
			LOG_TARGET_ERROR(target, "Timeout waiting for DCRDR transfer ready");
			return ERROR_TIMEOUT_REACHED;
		}
		keep_alive();
	}

	*value = tmp_value;

	if (target->dbg_msg_enabled) {
		/* restore DCB_DCRDR - this needs to be in a separate
		 * transaction otherwise the emulated DCC channel breaks */
		if (retval == ERROR_OK)
			retval = mem_ap_write_atomic_u32(armv7m->debug_ap, DCB_DCRDR, dcrdr);
	}

	return retval;
}

static int cortex_m_slow_read_all_regs(struct target *target)
{
	struct cortex_m_common *cortex_m = target_to_cm(target);
	struct armv7m_common *armv7m = target_to_armv7m(target);
	const unsigned int num_regs = armv7m->arm.core_cache->num_regs;

	/* Opportunistically restore fast read, it'll revert to slow
	 * if any register needed polling in cortex_m_load_core_reg_u32(). */
	cortex_m->slow_register_read = false;

	for (unsigned int reg_id = 0; reg_id < num_regs; reg_id++) {
		struct reg *r = &armv7m->arm.core_cache->reg_list[reg_id];
		if (r->exist) {
			int retval = armv7m->arm.read_core_reg(target, r, reg_id, ARM_MODE_ANY);
			if (retval != ERROR_OK)
				return retval;
		}
	}

	if (!cortex_m->slow_register_read)
		LOG_TARGET_DEBUG(target, "Switching back to fast register reads");

	return ERROR_OK;
}

static int cortex_m_queue_reg_read(struct target *target, uint32_t regsel,
		uint32_t *reg_value, uint32_t *dhcsr)
{
	struct armv7m_common *armv7m = target_to_armv7m(target);
	int retval;

	retval = mem_ap_write_u32(armv7m->debug_ap, DCB_DCRSR, regsel);
	if (retval != ERROR_OK)
		return retval;

	retval = mem_ap_read_u32(armv7m->debug_ap, DCB_DHCSR, dhcsr);
	if (retval != ERROR_OK)
		return retval;

	return mem_ap_read_u32(armv7m->debug_ap, DCB_DCRDR, reg_value);
}

static int cortex_m_fast_read_all_regs(struct target *target)
{
	struct cortex_m_common *cortex_m = target_to_cm(target);
	struct armv7m_common *armv7m = target_to_armv7m(target);
	int retval;
	uint32_t dcrdr;

	/* because the DCB_DCRDR is used for the emulated dcc channel
	 * we have to save/restore the DCB_DCRDR when used */
	if (target->dbg_msg_enabled) {
		retval = mem_ap_read_u32(armv7m->debug_ap, DCB_DCRDR, &dcrdr);
		if (retval != ERROR_OK)
			return retval;
	}

	const unsigned int num_regs = armv7m->arm.core_cache->num_regs;
	const unsigned int n_r32 = ARMV7M_LAST_REG - ARMV7M_CORE_FIRST_REG + 1
							   + ARMV7M_FPU_LAST_REG - ARMV7M_FPU_FIRST_REG + 1;
	/* we need one 32-bit word for each register except FP D0..D15, which
	 * need two words */
	uint32_t r_vals[n_r32];
	uint32_t dhcsr[n_r32];

	unsigned int wi = 0; /* write index to r_vals and dhcsr arrays */
	unsigned int reg_id; /* register index in the reg_list, ARMV7M_R0... */
	for (reg_id = 0; reg_id < num_regs; reg_id++) {
		struct reg *r = &armv7m->arm.core_cache->reg_list[reg_id];
		if (!r->exist)
			continue;	/* skip non existent registers */

		if (r->size <= 8) {
			/* Any 8-bit or shorter register is unpacked from a 32-bit
			 * container register. Skip it now. */
			continue;
		}

		uint32_t regsel = armv7m_map_id_to_regsel(reg_id);
		retval = cortex_m_queue_reg_read(target, regsel, &r_vals[wi],
										 &dhcsr[wi]);
		if (retval != ERROR_OK)
			return retval;
		wi++;

		assert(r->size == 32 || r->size == 64);
		if (r->size == 32)
			continue;	/* done with 32-bit register */

		assert(reg_id >= ARMV7M_FPU_FIRST_REG && reg_id <= ARMV7M_FPU_LAST_REG);
		/* the odd part of FP register (S1, S3...) */
		retval = cortex_m_queue_reg_read(target, regsel + 1, &r_vals[wi],
											 &dhcsr[wi]);
		if (retval != ERROR_OK)
			return retval;
		wi++;
	}

	assert(wi <= n_r32);

	retval = dap_run(armv7m->debug_ap->dap);
	if (retval != ERROR_OK)
		return retval;

	if (target->dbg_msg_enabled) {
		/* restore DCB_DCRDR - this needs to be in a separate
		 * transaction otherwise the emulated DCC channel breaks */
		retval = mem_ap_write_atomic_u32(armv7m->debug_ap, DCB_DCRDR, dcrdr);
		if (retval != ERROR_OK)
			return retval;
	}

	bool not_ready = false;
	for (unsigned int i = 0; i < wi; i++) {
		if ((dhcsr[i] & S_REGRDY) == 0) {
			not_ready = true;
			LOG_TARGET_DEBUG(target, "Register %u was not ready during fast read", i);
		}
		cortex_m_cumulate_dhcsr_sticky(cortex_m, dhcsr[i]);
	}

	if (not_ready) {
		/* Any register was not ready,
		 * fall back to slow read with S_REGRDY polling */
		return ERROR_TIMEOUT_REACHED;
	}

	LOG_TARGET_DEBUG(target, "read %u 32-bit registers", wi);

	unsigned int ri = 0; /* read index from r_vals array */
	for (reg_id = 0; reg_id < num_regs; reg_id++) {
		struct reg *r = &armv7m->arm.core_cache->reg_list[reg_id];
		if (!r->exist)
			continue;	/* skip non existent registers */

		r->dirty = false;

		unsigned int reg32_id;
		uint32_t offset;
		if (armv7m_map_reg_packing(reg_id, &reg32_id, &offset)) {
			/* Unpack a partial register from 32-bit container register */
			struct reg *r32 = &armv7m->arm.core_cache->reg_list[reg32_id];

			/* The container register ought to precede all regs unpacked
			 * from it in the reg_list. So the value should be ready
			 * to unpack */
			assert(r32->valid);
			buf_cpy(r32->value + offset, r->value, r->size);

		} else {
			assert(r->size == 32 || r->size == 64);
			buf_set_u32(r->value, 0, 32, r_vals[ri++]);

			if (r->size == 64) {
				assert(reg_id >= ARMV7M_FPU_FIRST_REG && reg_id <= ARMV7M_FPU_LAST_REG);
				/* the odd part of FP register (S1, S3...) */
				buf_set_u32(r->value + 4, 0, 32, r_vals[ri++]);
			}
		}
		r->valid = true;
	}
	assert(ri == wi);

	return retval;
}

static int cortex_m_store_core_reg_u32(struct target *target,
		uint32_t regsel, uint32_t value)
{
	struct cortex_m_common *cortex_m = target_to_cm(target);
	struct armv7m_common *armv7m = target_to_armv7m(target);
	int retval;
	uint32_t dcrdr;
	int64_t then;

	/* because the DCB_DCRDR is used for the emulated dcc channel
	 * we have to save/restore the DCB_DCRDR when used */
	if (target->dbg_msg_enabled) {
		retval = mem_ap_read_u32(armv7m->debug_ap, DCB_DCRDR, &dcrdr);
		if (retval != ERROR_OK)
			return retval;
	}

	retval = mem_ap_write_u32(armv7m->debug_ap, DCB_DCRDR, value);
	if (retval != ERROR_OK)
		return retval;

	retval = mem_ap_write_u32(armv7m->debug_ap, DCB_DCRSR, regsel | DCRSR_WNR);
	if (retval != ERROR_OK)
		return retval;

	/* check if value is written into register */
	then = timeval_ms();
	while (1) {
		retval = cortex_m_read_dhcsr_atomic_sticky(target);
		if (retval != ERROR_OK)
			return retval;
		if (cortex_m->dcb_dhcsr & S_REGRDY)
			break;
		if (timeval_ms() > then + DHCSR_S_REGRDY_TIMEOUT) {
			LOG_TARGET_ERROR(target, "Timeout waiting for DCRDR transfer ready");
			return ERROR_TIMEOUT_REACHED;
		}
		keep_alive();
	}

	if (target->dbg_msg_enabled) {
		/* restore DCB_DCRDR - this needs to be in a separate
		 * transaction otherwise the emulated DCC channel breaks */
		if (retval == ERROR_OK)
			retval = mem_ap_write_atomic_u32(armv7m->debug_ap, DCB_DCRDR, dcrdr);
	}

	return retval;
}

static int cortex_m_write_debug_halt_mask(struct target *target,
	uint32_t mask_on, uint32_t mask_off)
{
	struct cortex_m_common *cortex_m = target_to_cm(target);
	struct armv7m_common *armv7m = &cortex_m->armv7m;

	/* mask off status bits */
	cortex_m->dcb_dhcsr &= ~((0xFFFFul << 16) | mask_off);
	/* create new register mask */
	cortex_m->dcb_dhcsr |= DBGKEY | C_DEBUGEN | mask_on;

	return mem_ap_write_atomic_u32(armv7m->debug_ap, DCB_DHCSR, cortex_m->dcb_dhcsr);
}

static int cortex_m_set_maskints(struct target *target, bool mask)
{
	struct cortex_m_common *cortex_m = target_to_cm(target);
	if (!!(cortex_m->dcb_dhcsr & C_MASKINTS) != mask)
		return cortex_m_write_debug_halt_mask(target, mask ? C_MASKINTS : 0, mask ? 0 : C_MASKINTS);
	else
		return ERROR_OK;
}

static int cortex_m_set_maskints_for_halt(struct target *target)
{
	struct cortex_m_common *cortex_m = target_to_cm(target);
	switch (cortex_m->isrmasking_mode) {
		case CORTEX_M_ISRMASK_AUTO:
			/* interrupts taken at resume, whether for step or run -> no mask */
			return cortex_m_set_maskints(target, false);

		case CORTEX_M_ISRMASK_OFF:
			/* interrupts never masked */
			return cortex_m_set_maskints(target, false);

		case CORTEX_M_ISRMASK_ON:
			/* interrupts always masked */
			return cortex_m_set_maskints(target, true);

		case CORTEX_M_ISRMASK_STEPONLY:
			/* interrupts masked for single step only -> mask now if MASKINTS
			 * erratum, otherwise only mask before stepping */
			return cortex_m_set_maskints(target, cortex_m->maskints_erratum);
	}
	return ERROR_OK;
}

static int cortex_m_set_maskints_for_run(struct target *target)
{
	switch (target_to_cm(target)->isrmasking_mode) {
		case CORTEX_M_ISRMASK_AUTO:
			/* interrupts taken at resume, whether for step or run -> no mask */
			return cortex_m_set_maskints(target, false);

		case CORTEX_M_ISRMASK_OFF:
			/* interrupts never masked */
			return cortex_m_set_maskints(target, false);

		case CORTEX_M_ISRMASK_ON:
			/* interrupts always masked */
			return cortex_m_set_maskints(target, true);

		case CORTEX_M_ISRMASK_STEPONLY:
			/* interrupts masked for single step only -> no mask */
			return cortex_m_set_maskints(target, false);
	}
	return ERROR_OK;
}

static int cortex_m_set_maskints_for_step(struct target *target)
{
	switch (target_to_cm(target)->isrmasking_mode) {
		case CORTEX_M_ISRMASK_AUTO:
			/* the auto-interrupt should already be done -> mask */
			return cortex_m_set_maskints(target, true);

		case CORTEX_M_ISRMASK_OFF:
			/* interrupts never masked */
			return cortex_m_set_maskints(target, false);

		case CORTEX_M_ISRMASK_ON:
			/* interrupts always masked */
			return cortex_m_set_maskints(target, true);

		case CORTEX_M_ISRMASK_STEPONLY:
			/* interrupts masked for single step only -> mask */
			return cortex_m_set_maskints(target, true);
	}
	return ERROR_OK;
}

static int cortex_m_clear_halt(struct target *target)
{
	struct cortex_m_common *cortex_m = target_to_cm(target);
	struct armv7m_common *armv7m = &cortex_m->armv7m;
	int retval;

	/* clear step if any */
	cortex_m_write_debug_halt_mask(target, C_HALT, C_STEP);

	/* Read Debug Fault Status Register */
	retval = mem_ap_read_atomic_u32(armv7m->debug_ap, NVIC_DFSR, &cortex_m->nvic_dfsr);
	if (retval != ERROR_OK)
		return retval;

	/* Clear Debug Fault Status */
	retval = mem_ap_write_atomic_u32(armv7m->debug_ap, NVIC_DFSR, cortex_m->nvic_dfsr);
	if (retval != ERROR_OK)
		return retval;
	LOG_TARGET_DEBUG(target, "NVIC_DFSR 0x%" PRIx32 "", cortex_m->nvic_dfsr);

	return ERROR_OK;
}

static int cortex_m_single_step_core(struct target *target)
{
	struct cortex_m_common *cortex_m = target_to_cm(target);
	int retval;

	/* Mask interrupts before clearing halt, if not done already.  This avoids
	 * Erratum 377497 (fixed in r1p0) where setting MASKINTS while clearing
	 * HALT can put the core into an unknown state.
	 */
	if (!(cortex_m->dcb_dhcsr & C_MASKINTS)) {
		retval = cortex_m_write_debug_halt_mask(target, C_MASKINTS, 0);
		if (retval != ERROR_OK)
			return retval;
	}
	retval = cortex_m_write_debug_halt_mask(target, C_STEP, C_HALT);
	if (retval != ERROR_OK)
		return retval;
	LOG_TARGET_DEBUG(target, "single step");

	/* restore dhcsr reg */
	cortex_m_clear_halt(target);

	return ERROR_OK;
}

static int cortex_m_enable_fpb(struct target *target)
{
	int retval = target_write_u32(target, FP_CTRL, 3);
	if (retval != ERROR_OK)
		return retval;

	/* check the fpb is actually enabled */
	uint32_t fpctrl;
	retval = target_read_u32(target, FP_CTRL, &fpctrl);
	if (retval != ERROR_OK)
		return retval;

	if (fpctrl & 1)
		return ERROR_OK;

	return ERROR_FAIL;
}

static int cortex_m_endreset_event(struct target *target)
{
	int retval;
	uint32_t dcb_demcr;
	struct cortex_m_common *cortex_m = target_to_cm(target);
	struct armv7m_common *armv7m = &cortex_m->armv7m;
	struct adiv5_dap *swjdp = cortex_m->armv7m.arm.dap;
	struct cortex_m_fp_comparator *fp_list = cortex_m->fp_comparator_list;
	struct cortex_m_dwt_comparator *dwt_list = cortex_m->dwt_comparator_list;

	/* REVISIT The four debug monitor bits are currently ignored... */
	retval = mem_ap_read_atomic_u32(armv7m->debug_ap, DCB_DEMCR, &dcb_demcr);
	if (retval != ERROR_OK)
		return retval;
	LOG_TARGET_DEBUG(target, "DCB_DEMCR = 0x%8.8" PRIx32 "", dcb_demcr);

	/* this register is used for emulated dcc channel */
	retval = mem_ap_write_u32(armv7m->debug_ap, DCB_DCRDR, 0);
	if (retval != ERROR_OK)
		return retval;

	retval = cortex_m_read_dhcsr_atomic_sticky(target);
	if (retval != ERROR_OK)
		return retval;

	if (!(cortex_m->dcb_dhcsr & C_DEBUGEN)) {
		/* Enable debug requests */
		retval = cortex_m_write_debug_halt_mask(target, 0, C_HALT | C_STEP | C_MASKINTS);
		if (retval != ERROR_OK)
			return retval;
	}

	/* Restore proper interrupt masking setting for running CPU. */
	cortex_m_set_maskints_for_run(target);

	/* Enable features controlled by ITM and DWT blocks, and catch only
	 * the vectors we were told to pay attention to.
	 *
	 * Target firmware is responsible for all fault handling policy
	 * choices *EXCEPT* explicitly scripted overrides like "vector_catch"
	 * or manual updates to the NVIC SHCSR and CCR registers.
	 */
	retval = mem_ap_write_u32(armv7m->debug_ap, DCB_DEMCR, TRCENA | armv7m->demcr);
	if (retval != ERROR_OK)
		return retval;

	/* Paranoia: evidently some (early?) chips don't preserve all the
	 * debug state (including FPB, DWT, etc) across reset...
	 */

	/* Enable FPB */
	retval = cortex_m_enable_fpb(target);
	if (retval != ERROR_OK) {
		LOG_TARGET_ERROR(target, "Failed to enable the FPB");
		return retval;
	}

	cortex_m->fpb_enabled = true;

	/* Restore FPB registers */
	for (unsigned int i = 0; i < cortex_m->fp_num_code + cortex_m->fp_num_lit; i++) {
		retval = target_write_u32(target, fp_list[i].fpcr_address, fp_list[i].fpcr_value);
		if (retval != ERROR_OK)
			return retval;
	}

	/* Restore DWT registers */
	for (unsigned int i = 0; i < cortex_m->dwt_num_comp; i++) {
		retval = target_write_u32(target, dwt_list[i].dwt_comparator_address + 0,
				dwt_list[i].comp);
		if (retval != ERROR_OK)
			return retval;
		retval = target_write_u32(target, dwt_list[i].dwt_comparator_address + 4,
				dwt_list[i].mask);
		if (retval != ERROR_OK)
			return retval;
		retval = target_write_u32(target, dwt_list[i].dwt_comparator_address + 8,
				dwt_list[i].function);
		if (retval != ERROR_OK)
			return retval;
	}
	retval = dap_run(swjdp);
	if (retval != ERROR_OK)
		return retval;

	register_cache_invalidate(armv7m->arm.core_cache);

	/* TODO: invalidate also working areas (needed in the case of detected reset).
	 * Doing so will require flash drivers to test if working area
	 * is still valid in all target algo calling loops.
	 */

	/* make sure we have latest dhcsr flags */
	retval = cortex_m_read_dhcsr_atomic_sticky(target);
	if (retval != ERROR_OK)
		return retval;

	return retval;
}

static int cortex_m_examine_debug_reason(struct target *target)
{
	struct cortex_m_common *cortex_m = target_to_cm(target);

	/* THIS IS NOT GOOD, TODO - better logic for detection of debug state reason
	 * only check the debug reason if we don't know it already */

	if ((target->debug_reason != DBG_REASON_DBGRQ)
		&& (target->debug_reason != DBG_REASON_SINGLESTEP)) {
		if (cortex_m->nvic_dfsr & DFSR_BKPT) {
			target->debug_reason = DBG_REASON_BREAKPOINT;
			if (cortex_m->nvic_dfsr & DFSR_DWTTRAP)
				target->debug_reason = DBG_REASON_WPTANDBKPT;
		} else if (cortex_m->nvic_dfsr & DFSR_DWTTRAP)
			target->debug_reason = DBG_REASON_WATCHPOINT;
		else if (cortex_m->nvic_dfsr & DFSR_VCATCH)
			target->debug_reason = DBG_REASON_BREAKPOINT;
		else if (cortex_m->nvic_dfsr & DFSR_EXTERNAL)
			target->debug_reason = DBG_REASON_DBGRQ;
		else	/* HALTED */
			target->debug_reason = DBG_REASON_UNDEFINED;
	}

	return ERROR_OK;
}

static int cortex_m_examine_exception_reason(struct target *target)
{
	uint32_t shcsr = 0, except_sr = 0, cfsr = -1, except_ar = -1;
	struct armv7m_common *armv7m = target_to_armv7m(target);
	struct adiv5_dap *swjdp = armv7m->arm.dap;
	int retval;

	retval = mem_ap_read_u32(armv7m->debug_ap, NVIC_SHCSR, &shcsr);
	if (retval != ERROR_OK)
		return retval;
	switch (armv7m->exception_number) {
		case 2:	/* NMI */
			break;
		case 3:	/* Hard Fault */
			retval = mem_ap_read_atomic_u32(armv7m->debug_ap, NVIC_HFSR, &except_sr);
			if (retval != ERROR_OK)
				return retval;
			if (except_sr & 0x40000000) {
				retval = mem_ap_read_u32(armv7m->debug_ap, NVIC_CFSR, &cfsr);
				if (retval != ERROR_OK)
					return retval;
			}
			break;
		case 4:	/* Memory Management */
			retval = mem_ap_read_u32(armv7m->debug_ap, NVIC_CFSR, &except_sr);
			if (retval != ERROR_OK)
				return retval;
			retval = mem_ap_read_u32(armv7m->debug_ap, NVIC_MMFAR, &except_ar);
			if (retval != ERROR_OK)
				return retval;
			break;
		case 5:	/* Bus Fault */
			retval = mem_ap_read_u32(armv7m->debug_ap, NVIC_CFSR, &except_sr);
			if (retval != ERROR_OK)
				return retval;
			retval = mem_ap_read_u32(armv7m->debug_ap, NVIC_BFAR, &except_ar);
			if (retval != ERROR_OK)
				return retval;
			break;
		case 6:	/* Usage Fault */
			retval = mem_ap_read_u32(armv7m->debug_ap, NVIC_CFSR, &except_sr);
			if (retval != ERROR_OK)
				return retval;
			break;
		case 7:	/* Secure Fault */
			retval = mem_ap_read_u32(armv7m->debug_ap, NVIC_SFSR, &except_sr);
			if (retval != ERROR_OK)
				return retval;
			retval = mem_ap_read_u32(armv7m->debug_ap, NVIC_SFAR, &except_ar);
			if (retval != ERROR_OK)
				return retval;
			break;
		case 11:	/* SVCall */
			break;
		case 12:	/* Debug Monitor */
			retval = mem_ap_read_u32(armv7m->debug_ap, NVIC_DFSR, &except_sr);
			if (retval != ERROR_OK)
				return retval;
			break;
		case 14:	/* PendSV */
			break;
		case 15:	/* SysTick */
			break;
		default:
			except_sr = 0;
			break;
	}
	retval = dap_run(swjdp);
	if (retval == ERROR_OK)
		LOG_TARGET_DEBUG(target, "%s SHCSR 0x%" PRIx32 ", SR 0x%" PRIx32
			", CFSR 0x%" PRIx32 ", AR 0x%" PRIx32,
			armv7m_exception_string(armv7m->exception_number),
			shcsr, except_sr, cfsr, except_ar);
	return retval;
}

static int cortex_m_debug_entry(struct target *target)
{
	uint32_t xpsr;
	int retval;
	struct cortex_m_common *cortex_m = target_to_cm(target);
	struct armv7m_common *armv7m = &cortex_m->armv7m;
	struct arm *arm = &armv7m->arm;
	struct reg *r;

	LOG_TARGET_DEBUG(target, " ");

	/* Do this really early to minimize the window where the MASKINTS erratum
	 * can pile up pending interrupts. */
	cortex_m_set_maskints_for_halt(target);

	cortex_m_clear_halt(target);

	retval = cortex_m_read_dhcsr_atomic_sticky(target);
	if (retval != ERROR_OK)
		return retval;

	retval = armv7m->examine_debug_reason(target);
	if (retval != ERROR_OK)
		return retval;

	/* examine PE security state */
	bool secure_state = false;
	if (armv7m->arm.arch == ARM_ARCH_V8M) {
		uint32_t dscsr;

		retval = mem_ap_read_u32(armv7m->debug_ap, DCB_DSCSR, &dscsr);
		if (retval != ERROR_OK)
			return retval;

		secure_state = (dscsr & DSCSR_CDS) == DSCSR_CDS;
	}

	/* Load all registers to arm.core_cache */
	if (!cortex_m->slow_register_read) {
		retval = cortex_m_fast_read_all_regs(target);
		if (retval == ERROR_TIMEOUT_REACHED) {
			cortex_m->slow_register_read = true;
			LOG_TARGET_DEBUG(target, "Switched to slow register read");
		}
	}

	if (cortex_m->slow_register_read)
		retval = cortex_m_slow_read_all_regs(target);

	if (retval != ERROR_OK)
		return retval;

	r = arm->cpsr;
	xpsr = buf_get_u32(r->value, 0, 32);

	/* Are we in an exception handler */
	if (xpsr & 0x1FF) {
		armv7m->exception_number = (xpsr & 0x1FF);

		arm->core_mode = ARM_MODE_HANDLER;
		arm->map = armv7m_msp_reg_map;
	} else {
		unsigned control = buf_get_u32(arm->core_cache
				->reg_list[ARMV7M_CONTROL].value, 0, 3);

		/* is this thread privileged? */
		arm->core_mode = control & 1
			? ARM_MODE_USER_THREAD
			: ARM_MODE_THREAD;

		/* which stack is it using? */
		if (control & 2)
			arm->map = armv7m_psp_reg_map;
		else
			arm->map = armv7m_msp_reg_map;

		armv7m->exception_number = 0;
	}

	if (armv7m->exception_number)
		cortex_m_examine_exception_reason(target);

	LOG_TARGET_DEBUG(target, "entered debug state in core mode: %s at PC 0x%" PRIx32
			", cpu in %s state, target->state: %s",
		arm_mode_name(arm->core_mode),
		buf_get_u32(arm->pc->value, 0, 32),
		secure_state ? "Secure" : "Non-Secure",
		target_state_name(target));

	if (armv7m->post_debug_entry) {
		retval = armv7m->post_debug_entry(target);
		if (retval != ERROR_OK)
			return retval;
	}

	return ERROR_OK;
}

static int cortex_m_halt(struct target *target);

static int cortex_m_halt_amp(struct target *target)
{
	int retval = 0;
	struct target_list *head;
	struct target *curr;
	head = target->head;
	while (head != (struct target_list *)NULL)
	{
		curr = head->target;

		if ((curr != target) && (curr->state != TARGET_HALTED) && target_was_examined(curr))
			LOG_INFO("cortex_m_halt_amp : propagate halt to %d", curr->coreid);
		retval += cortex_m_halt(curr);
		head = head->next;
	}
	return retval;
}

static int update_halt_gdb(struct target *target)
{
	int retval = 0;
	if (target->gdb_service && target->gdb_service->core[0] == -1)
	{
		target->gdb_service->target = target;
		target->gdb_service->core[0] = target->coreid;
		LOG_INFO("update_halt_gdb : propagate halt_gdb to %d", target->coreid);

		retval += cortex_m_halt_amp(target);
	}
	return retval;
}

static int cortex_m_poll(struct target *target)
{
	int detected_failure = ERROR_OK;
	int retval = ERROR_OK;
	enum target_state prev_target_state = target->state;
	struct cortex_m_common *cortex_m = target_to_cm(target);
	struct armv7m_common *armv7m = &cortex_m->armv7m;

	/* Read from Debug Halting Control and Status Register */
	retval = cortex_m_read_dhcsr_atomic_sticky(target);
	if (retval != ERROR_OK) {
		target->state = TARGET_UNKNOWN;
		return retval;
	}

	/* Recover from lockup.  See ARMv7-M architecture spec,
	 * section B1.5.15 "Unrecoverable exception cases".
	 */
	if (cortex_m->dcb_dhcsr & S_LOCKUP) {
		LOG_TARGET_ERROR(target, "clearing lockup after double fault");
		cortex_m_write_debug_halt_mask(target, C_HALT, 0);
		target->debug_reason = DBG_REASON_DBGRQ;

		/* We have to execute the rest (the "finally" equivalent, but
		 * still throw this exception again).
		 */
		detected_failure = ERROR_FAIL;

		/* refresh status bits */
		retval = cortex_m_read_dhcsr_atomic_sticky(target);
		if (retval != ERROR_OK)
			return retval;
	}

	if (cortex_m->dcb_dhcsr_cumulated_sticky & S_RESET_ST) {
		cortex_m->dcb_dhcsr_cumulated_sticky &= ~S_RESET_ST;
		if (target->state != TARGET_RESET) {
			target->state = TARGET_RESET;
			LOG_TARGET_INFO(target, "external reset detected");
		}
		return ERROR_OK;
	}

	if (target->state == TARGET_RESET) {
		/* Cannot switch context while running so endreset is
		 * called with target->state == TARGET_RESET
		 */
		LOG_TARGET_DEBUG(target, "Exit from reset with dcb_dhcsr 0x%" PRIx32,
			cortex_m->dcb_dhcsr);
		retval = cortex_m_endreset_event(target);
		if (retval != ERROR_OK) {
			target->state = TARGET_UNKNOWN;
			return retval;
		}

		if (target->amp)
		{
			retval = update_halt_gdb(target);
			if (retval != ERROR_OK)
				return retval;
		}
		
		target->state = TARGET_RUNNING;
		prev_target_state = TARGET_RUNNING;
	}

	if (cortex_m->dcb_dhcsr & S_HALT) {
		target->state = TARGET_HALTED;

		if ((prev_target_state == TARGET_RUNNING) || (prev_target_state == TARGET_RESET)) {
			retval = cortex_m_debug_entry(target);
			if (retval != ERROR_OK)
				return retval;

			if (target->amp)
			{
				retval = update_halt_gdb(target);
				if (retval != ERROR_OK)
					return retval;
			}

			if (arm_semihosting(target, &retval) != 0)
				return retval;

			target_call_event_callbacks(target, TARGET_EVENT_HALTED);
		}
		if (prev_target_state == TARGET_DEBUG_RUNNING) {
			retval = cortex_m_debug_entry(target);
			if (retval != ERROR_OK)
				return retval;

			if (target->amp)
			{
				retval = update_halt_gdb(target);
				if (retval != ERROR_OK)
					return retval;
			}

			target_call_event_callbacks(target, TARGET_EVENT_DEBUG_HALTED);
		}
	}

	if (target->state == TARGET_UNKNOWN) {
		/* Check if processor is retiring instructions or sleeping.
		 * Unlike S_RESET_ST here we test if the target *is* running now,
		 * not if it has been running (possibly in the past). Instructions are
		 * typically processed much faster than OpenOCD polls DHCSR so S_RETIRE_ST
		 * is read always 1. That's the reason not to use dcb_dhcsr_cumulated_sticky.
		 */
		if (cortex_m->dcb_dhcsr & S_RETIRE_ST || cortex_m->dcb_dhcsr & S_SLEEP) {
			target->state = TARGET_RUNNING;
			retval = ERROR_OK;
		}
	}

	/* Check that target is truly halted, since the target could be resumed externally */
	if ((prev_target_state == TARGET_HALTED) && !(cortex_m->dcb_dhcsr & S_HALT)) {
		/* registers are now invalid */
		register_cache_invalidate(armv7m->arm.core_cache);

		target->state = TARGET_RUNNING;
		LOG_TARGET_WARNING(target, "external resume detected");
		target_call_event_callbacks(target, TARGET_EVENT_RESUMED);
		retval = ERROR_OK;
	}

	/* Did we detect a failure condition that we cleared? */
	if (detected_failure != ERROR_OK)
		retval = detected_failure;
	return retval;
}

static int cortex_m_halt(struct target *target)
{
<<<<<<< HEAD
	struct cortex_m_common *cortex_m = target_to_cm(target);
	
	LOG_DEBUG("target->state: %s",
		target_state_name(target));
=======
	LOG_TARGET_DEBUG(target, "target->state: %s", target_state_name(target));
>>>>>>> dfe57baa

	if (target->state == TARGET_HALTED) {
		LOG_TARGET_DEBUG(target, "target was already halted");
		return ERROR_OK;
	}

	if (target->state == TARGET_UNKNOWN)
		LOG_TARGET_WARNING(target, "target was in unknown state when halt was requested");

	if (target->state == TARGET_RESET && cortex_m->soft_reset_config != CORTEX_M_RESET_LPC55SX) {
		if ((jtag_get_reset_config() & RESET_SRST_PULLS_TRST) && jtag_get_srst()) {
			LOG_TARGET_ERROR(target, "can't request a halt while in reset if nSRST pulls nTRST");
			return ERROR_TARGET_FAILURE;
		} else {
			/* we came here in a reset_halt or reset_init sequence
			 * debug entry was already prepared in cortex_m3_assert_reset()
			 */
			target->debug_reason = DBG_REASON_DBGRQ;

			return ERROR_OK;
		}
	}

	/* Write to Debug Halting Control and Status Register */
	cortex_m_write_debug_halt_mask(target, C_HALT, 0);

	/* Do this really early to minimize the window where the MASKINTS erratum
	 * can pile up pending interrupts. */
	cortex_m_set_maskints_for_halt(target);

	target->debug_reason = DBG_REASON_DBGRQ;

	return ERROR_OK;
}

static int cortex_m_soft_reset_halt(struct target *target)
{
	struct cortex_m_common *cortex_m = target_to_cm(target);
	struct armv7m_common *armv7m = &cortex_m->armv7m;
	int retval, timeout = 0;

	/* on single cortex_m MCU soft_reset_halt should be avoided as same functionality
	 * can be obtained by using 'reset halt' and 'cortex_m reset_config vectreset'.
	 * As this reset only uses VC_CORERESET it would only ever reset the cortex_m
	 * core, not the peripherals */
	LOG_TARGET_DEBUG(target, "soft_reset_halt is discouraged, please use 'reset halt' instead.");

	if (!cortex_m->vectreset_supported) {
		LOG_TARGET_ERROR(target, "VECTRESET is not supported on this Cortex-M core");
		return ERROR_FAIL;
	}

	/* Set C_DEBUGEN */
	retval = cortex_m_write_debug_halt_mask(target, 0, C_STEP | C_MASKINTS);
	if (retval != ERROR_OK)
		return retval;

	/* Enter debug state on reset; restore DEMCR in endreset_event() */
	retval = mem_ap_write_u32(armv7m->debug_ap, DCB_DEMCR,
			TRCENA | VC_HARDERR | VC_BUSERR | VC_CORERESET);
	if (retval != ERROR_OK)
		return retval;

	/* Request a core-only reset */
	retval = mem_ap_write_atomic_u32(armv7m->debug_ap, NVIC_AIRCR,
			AIRCR_VECTKEY | AIRCR_VECTRESET);
	if (retval != ERROR_OK)
		return retval;
	target->state = TARGET_RESET;

	/* registers are now invalid */
	register_cache_invalidate(cortex_m->armv7m.arm.core_cache);

	while (timeout < 100) {
		retval = cortex_m_read_dhcsr_atomic_sticky(target);
		if (retval == ERROR_OK) {
			retval = mem_ap_read_atomic_u32(armv7m->debug_ap, NVIC_DFSR,
					&cortex_m->nvic_dfsr);
			if (retval != ERROR_OK)
				return retval;
			if ((cortex_m->dcb_dhcsr & S_HALT)
				&& (cortex_m->nvic_dfsr & DFSR_VCATCH)) {
				LOG_TARGET_DEBUG(target, "system reset-halted, DHCSR 0x%08" PRIx32 ", DFSR 0x%08" PRIx32,
						cortex_m->dcb_dhcsr, cortex_m->nvic_dfsr);
				cortex_m_poll(target);
				/* FIXME restore user's vector catch config */
				return ERROR_OK;
			} else {
				LOG_TARGET_DEBUG(target, "waiting for system reset-halt, "
					"DHCSR 0x%08" PRIx32 ", %d ms",
					cortex_m->dcb_dhcsr, timeout);
			}
		}
		timeout++;
		alive_sleep(1);
	}

	return ERROR_OK;
}

void cortex_m_enable_breakpoints(struct target *target)
{
	struct breakpoint *breakpoint = target->breakpoints;

	/* set any pending breakpoints */
	while (breakpoint) {
		if (!breakpoint->is_set)
			cortex_m_set_breakpoint(target, breakpoint);
		breakpoint = breakpoint->next;
	}
}

static int cortex_m_resume(struct target *target, int current,
	target_addr_t address, int handle_breakpoints, int debug_execution)
{
	struct armv7m_common *armv7m = target_to_armv7m(target);
	struct breakpoint *breakpoint = NULL;
	uint32_t resume_pc;
	struct reg *r;

	if (target->state != TARGET_HALTED) {
		LOG_TARGET_WARNING(target, "target not halted");
		return ERROR_TARGET_NOT_HALTED;
	}

	if (!debug_execution) {
		target_free_all_working_areas(target);
		cortex_m_enable_breakpoints(target);
		cortex_m_enable_watchpoints(target);
	}

	if (debug_execution) {
		r = armv7m->arm.core_cache->reg_list + ARMV7M_PRIMASK;

		/* Disable interrupts */
		/* We disable interrupts in the PRIMASK register instead of
		 * masking with C_MASKINTS.  This is probably the same issue
		 * as Cortex-M3 Erratum 377493 (fixed in r1p0):  C_MASKINTS
		 * in parallel with disabled interrupts can cause local faults
		 * to not be taken.
		 *
		 * This breaks non-debug (application) execution if not
		 * called from armv7m_start_algorithm() which saves registers.
		 */
		buf_set_u32(r->value, 0, 1, 1);
		r->dirty = true;
		r->valid = true;

		/* Make sure we are in Thumb mode, set xPSR.T bit */
		/* armv7m_start_algorithm() initializes entire xPSR register.
		 * This duplicity handles the case when cortex_m_resume()
		 * is used with the debug_execution flag directly,
		 * not called through armv7m_start_algorithm().
		 */
		r = armv7m->arm.cpsr;
		buf_set_u32(r->value, 24, 1, 1);
		r->dirty = true;
		r->valid = true;
	}

	/* current = 1: continue on current pc, otherwise continue at <address> */
	r = armv7m->arm.pc;
	if (!current) {
		buf_set_u32(r->value, 0, 32, address);
		r->dirty = true;
		r->valid = true;
	}

	/* if we halted last time due to a bkpt instruction
	 * then we have to manually step over it, otherwise
	 * the core will break again */

	if (!breakpoint_find(target, buf_get_u32(r->value, 0, 32))
		&& !debug_execution)
		armv7m_maybe_skip_bkpt_inst(target, NULL);

	resume_pc = buf_get_u32(r->value, 0, 32);

	armv7m_restore_context(target);

	/* the front-end may request us not to handle breakpoints */
	if (handle_breakpoints) {
		/* Single step past breakpoint at current address */
		breakpoint = breakpoint_find(target, resume_pc);
		if (breakpoint) {
			LOG_TARGET_DEBUG(target, "unset breakpoint at " TARGET_ADDR_FMT " (ID: %" PRIu32 ")",
				breakpoint->address,
				breakpoint->unique_id);
			cortex_m_unset_breakpoint(target, breakpoint);
			cortex_m_single_step_core(target);
			cortex_m_set_breakpoint(target, breakpoint);
		}
	}

	/* Restart core */
	cortex_m_set_maskints_for_run(target);
	cortex_m_write_debug_halt_mask(target, 0, C_HALT);

	target->debug_reason = DBG_REASON_NOTHALTED;

	/* registers are now invalid */
	register_cache_invalidate(armv7m->arm.core_cache);

	if (!debug_execution) {
		target->state = TARGET_RUNNING;
		target_call_event_callbacks(target, TARGET_EVENT_RESUMED);
		LOG_TARGET_DEBUG(target, "target resumed at 0x%" PRIx32 "", resume_pc);
	} else {
		target->state = TARGET_DEBUG_RUNNING;
		target_call_event_callbacks(target, TARGET_EVENT_DEBUG_RESUMED);
		LOG_TARGET_DEBUG(target, "target debug resumed at 0x%" PRIx32 "", resume_pc);
	}

	return ERROR_OK;
}

/* int irqstepcount = 0; */
static int cortex_m_step(struct target *target, int current,
	target_addr_t address, int handle_breakpoints)
{
	struct cortex_m_common *cortex_m = target_to_cm(target);
	struct armv7m_common *armv7m = &cortex_m->armv7m;
	struct breakpoint *breakpoint = NULL;
	struct reg *pc = armv7m->arm.pc;
	bool bkpt_inst_found = false;
	int retval;
	bool isr_timed_out = false;

	if (target->state != TARGET_HALTED) {
		LOG_TARGET_WARNING(target, "target not halted");
		return ERROR_TARGET_NOT_HALTED;
	}

	/* current = 1: continue on current pc, otherwise continue at <address> */
	if (!current) {
		buf_set_u32(pc->value, 0, 32, address);
		pc->dirty = true;
		pc->valid = true;
	}

	uint32_t pc_value = buf_get_u32(pc->value, 0, 32);

	/* the front-end may request us not to handle breakpoints */
	if (handle_breakpoints) {
		breakpoint = breakpoint_find(target, pc_value);
		if (breakpoint)
			cortex_m_unset_breakpoint(target, breakpoint);
	}

	armv7m_maybe_skip_bkpt_inst(target, &bkpt_inst_found);

	target->debug_reason = DBG_REASON_SINGLESTEP;

	armv7m_restore_context(target);

	target_call_event_callbacks(target, TARGET_EVENT_RESUMED);

	/* if no bkpt instruction is found at pc then we can perform
	 * a normal step, otherwise we have to manually step over the bkpt
	 * instruction - as such simulate a step */
	if (bkpt_inst_found == false) {
		if (cortex_m->isrmasking_mode != CORTEX_M_ISRMASK_AUTO) {
			/* Automatic ISR masking mode off: Just step over the next
			 * instruction, with interrupts on or off as appropriate. */
			cortex_m_set_maskints_for_step(target);
			cortex_m_write_debug_halt_mask(target, C_STEP, C_HALT);
		} else {
			/* Process interrupts during stepping in a way they don't interfere
			 * debugging.
			 *
			 * Principle:
			 *
			 * Set a temporary break point at the current pc and let the core run
			 * with interrupts enabled. Pending interrupts get served and we run
			 * into the breakpoint again afterwards. Then we step over the next
			 * instruction with interrupts disabled.
			 *
			 * If the pending interrupts don't complete within time, we leave the
			 * core running. This may happen if the interrupts trigger faster
			 * than the core can process them or the handler doesn't return.
			 *
			 * If no more breakpoints are available we simply do a step with
			 * interrupts enabled.
			 *
			 */

			/* 2012-09-29 ph
			 *
			 * If a break point is already set on the lower half word then a break point on
			 * the upper half word will not break again when the core is restarted. So we
			 * just step over the instruction with interrupts disabled.
			 *
			 * The documentation has no information about this, it was found by observation
			 * on STM32F1 and STM32F2. Proper explanation welcome. STM32F0 doesn't seem to
			 * suffer from this problem.
			 *
			 * To add some confusion: pc_value has bit 0 always set, while the breakpoint
			 * address has it always cleared. The former is done to indicate thumb mode
			 * to gdb.
			 *
			 */
			if ((pc_value & 0x02) && breakpoint_find(target, pc_value & ~0x03)) {
				LOG_TARGET_DEBUG(target, "Stepping over next instruction with interrupts disabled");
				cortex_m_write_debug_halt_mask(target, C_HALT | C_MASKINTS, 0);
				cortex_m_write_debug_halt_mask(target, C_STEP, C_HALT);
				/* Re-enable interrupts if appropriate */
				cortex_m_write_debug_halt_mask(target, C_HALT, 0);
				cortex_m_set_maskints_for_halt(target);
			} else {

				/* Set a temporary break point */
				if (breakpoint) {
					retval = cortex_m_set_breakpoint(target, breakpoint);
				} else {
					enum breakpoint_type type = BKPT_HARD;
					if (cortex_m->fp_rev == 0 && pc_value > 0x1FFFFFFF) {
						/* FPB rev.1 cannot handle such addr, try BKPT instr */
						type = BKPT_SOFT;
					}
					retval = breakpoint_add(target, pc_value, 2, type);
				}

				bool tmp_bp_set = (retval == ERROR_OK);

				/* No more breakpoints left, just do a step */
				if (!tmp_bp_set) {
					cortex_m_set_maskints_for_step(target);
					cortex_m_write_debug_halt_mask(target, C_STEP, C_HALT);
					/* Re-enable interrupts if appropriate */
					cortex_m_write_debug_halt_mask(target, C_HALT, 0);
					cortex_m_set_maskints_for_halt(target);
				} else {
					/* Start the core */
					LOG_TARGET_DEBUG(target, "Starting core to serve pending interrupts");
					int64_t t_start = timeval_ms();
					cortex_m_set_maskints_for_run(target);
					cortex_m_write_debug_halt_mask(target, 0, C_HALT | C_STEP);

					/* Wait for pending handlers to complete or timeout */
					do {
						retval = cortex_m_read_dhcsr_atomic_sticky(target);
						if (retval != ERROR_OK) {
							target->state = TARGET_UNKNOWN;
							return retval;
						}
						isr_timed_out = ((timeval_ms() - t_start) > 500);
					} while (!((cortex_m->dcb_dhcsr & S_HALT) || isr_timed_out));

					/* only remove breakpoint if we created it */
					if (breakpoint)
						cortex_m_unset_breakpoint(target, breakpoint);
					else {
						/* Remove the temporary breakpoint */
						breakpoint_remove(target, pc_value);
					}

					if (isr_timed_out) {
						LOG_TARGET_DEBUG(target, "Interrupt handlers didn't complete within time, "
							"leaving target running");
					} else {
						/* Step over next instruction with interrupts disabled */
						cortex_m_set_maskints_for_step(target);
						cortex_m_write_debug_halt_mask(target,
							C_HALT | C_MASKINTS,
							0);
						cortex_m_write_debug_halt_mask(target, C_STEP, C_HALT);
						/* Re-enable interrupts if appropriate */
						cortex_m_write_debug_halt_mask(target, C_HALT, 0);
						cortex_m_set_maskints_for_halt(target);
					}
				}
			}
		}
	}

	retval = cortex_m_read_dhcsr_atomic_sticky(target);
	if (retval != ERROR_OK)
		return retval;

	/* registers are now invalid */
	register_cache_invalidate(armv7m->arm.core_cache);

	if (breakpoint)
		cortex_m_set_breakpoint(target, breakpoint);

	if (isr_timed_out) {
		/* Leave the core running. The user has to stop execution manually. */
		target->debug_reason = DBG_REASON_NOTHALTED;
		target->state = TARGET_RUNNING;
		return ERROR_OK;
	}

	LOG_TARGET_DEBUG(target, "target stepped dcb_dhcsr = 0x%" PRIx32
		" nvic_icsr = 0x%" PRIx32,
		cortex_m->dcb_dhcsr, cortex_m->nvic_icsr);

	retval = cortex_m_debug_entry(target);
	if (retval != ERROR_OK)
		return retval;
	target_call_event_callbacks(target, TARGET_EVENT_HALTED);

	LOG_TARGET_DEBUG(target, "target stepped dcb_dhcsr = 0x%" PRIx32
		" nvic_icsr = 0x%" PRIx32,
		cortex_m->dcb_dhcsr, cortex_m->nvic_icsr);

	return ERROR_OK;
}

//Per table 1102 in section 51.5.4.1, UM11295 (rev 1.4)
enum DM_AP_REGISTER
{
	DM_AP_CSW = 0,
	DM_AP_REQUEST = 4,
	DM_AP_RETURN = 8,
	DM_AP_ID = AP_REG_IDR
}
;

//Based on section 51.6.1 of UM11295 (rev 1.4)
static int dap_lpc55sx_start_debug_session(struct adiv5_dap *dap)
{
	int retval;
	struct adiv5_ap *ap = dap_ap(dap, 2);
		
	uint32_t ap_id = 0;
	retval = dap_queue_ap_read(ap, DM_AP_ID, &ap_id);
	if (retval != ERROR_OK)
		return retval;
	
	retval = dap_run(dap);
	if (retval != ERROR_OK)
		return retval;

	if (ap_id != 0x002A0000)
	{
		LOG_ERROR("Unexpected DM-AP ID: %08x\r\n", ap_id);
		return E_FAIL;
	}
	
	retval = dap_queue_ap_write(ap, DM_AP_CSW, 0x21);	//RESYNC_REQ + CHIP_RESET_REQ
	if(retval != ERROR_OK)
		return retval;

	retval = dap_run(dap);
	if (retval != ERROR_OK)
		return retval;
	
	alive_sleep(150);
	int64_t start = timeval_ms();

	for (uint32_t csw = -1; csw;)
	{
		retval = dap_queue_ap_read(ap, DM_AP_CSW, &csw);
		if (retval != ERROR_OK)
			return retval;

		retval = dap_run(dap);
		if (retval != ERROR_OK)
			return retval;
		
		if ((timeval_ms() - start) > 1000)
			return ERROR_TIMEOUT;
	}	
	retval = dap_queue_ap_write(ap, DM_AP_REQUEST, 7);	//START_DBG_SESSION
	if(retval != ERROR_OK)
		return retval;

	retval = dap_run(dap);
	if (retval != ERROR_OK)
		return retval;

	for (uint32_t ret = -1; ret & 0xFFFF;)
	{
		retval = dap_queue_ap_read(ap, DM_AP_RETURN, &ret);
		if (retval != ERROR_OK)
			return retval;

		retval = dap_run(dap);
		if (retval != ERROR_OK)
			return retval;
		
		if ((timeval_ms() - start) > 1000)
			return ERROR_TIMEOUT;
	}
	
	dap_invalidate_cache(dap);
	return ERROR_OK;
}

static int cortex_m_reset_lpc55sx_using_dm_ap(struct target *target)
{
	struct armv7m_common *armv7m = target_to_armv7m(target);
	int retval = dap_lpc55sx_start_debug_session(armv7m->debug_ap->dap);
	if (retval != ERROR_OK)
		return retval;
	
	target->state = TARGET_RESET;
	
	retval = target_halt(target);
	if (retval != ERROR_OK)
		return retval;
	
	retval = target_wait_state(target, TARGET_HALTED, 1000);
	if (retval != ERROR_OK)
		return retval;
	
	return ERROR_OK;
}

static int cortex_m_reset_lpc55sx(struct target *target)
{
	/* According to the LPC55S1x documentation, we should be able to reset into the entry point by setting a watchpoint at address 0x50000040 (UM11295, Section 51.6.4).
	 * However, it doesn't seem to work on the actual hardware, so instead we read the program entry point from the FLASH memory, and set a regular breakpoint there.
	 **/
	int retval = ERROR_OK;
	uint32_t breakpointAddress = 0;
	struct armv7m_common *armv7m = target_to_armv7m(target);
	
	if (target->reset_halt)
	{
		retval = target_halt(target);
		if (retval != ERROR_OK)
			return retval;
				
		retval = target_wait_state(target, TARGET_HALTED, 1000);
		if (retval != ERROR_OK)
			return retval;
		
		uint32_t entryPoint = 0;
		
		retval = target_read_memory(target, 0 + 4, 4, 1, (uint8_t *)&entryPoint);
		if (retval == ERROR_OK && entryPoint != 0 && entryPoint != -1)
		{
			retval = breakpoint_add(target, entryPoint, 2, BKPT_HARD);
			if (retval == ERROR_OK)
				breakpointAddress = entryPoint;
		}
		
		if (breakpointAddress)
		{
			LOG_INFO("LPC55Sx: found entry point at 0x%08x.", breakpointAddress);
		}
		else
		{
			LOG_WARNING("LPC55Sx: could not locate the entry point in FLASH memory. Performing a reset using DM-AP.");
			return cortex_m_reset_lpc55sx_using_dm_ap(target);
		}
	}
		
	mem_ap_write_atomic_u32(armv7m->debug_ap, NVIC_AIRCR, AIRCR_VECTKEY | AIRCR_SYSRESETREQ);
	
	alive_sleep(120);
	target->state = TARGET_RESET;
	
	if (breakpointAddress)
	{
		retval = target_wait_state(target, TARGET_HALTED, 250);
		breakpoint_remove(target, breakpointAddress);
		if (retval != ERROR_OK)
		{
			LOG_WARNING("LPC55Sx: timed out waiting for post-reset breakpoint. Performing a reset using DM-AP.");
			return cortex_m_reset_lpc55sx_using_dm_ap(target);
		}
	}
	
	return ERROR_OK;
}

static int cortex_m_assert_reset(struct target *target)
{
	struct cortex_m_common *cortex_m = target_to_cm(target);
	struct armv7m_common *armv7m = &cortex_m->armv7m;
	enum cortex_m_soft_reset_config reset_config = cortex_m->soft_reset_config;

	LOG_TARGET_DEBUG(target, "target->state: %s,%s examined",
		target_state_name(target),
		target_was_examined(target) ? "" : " not");

	enum reset_types jtag_reset_config = jtag_get_reset_config();

	if (target_has_event_action(target, TARGET_EVENT_RESET_ASSERT)) {
		/* allow scripts to override the reset event */

		target_handle_event(target, TARGET_EVENT_RESET_ASSERT);
		register_cache_invalidate(cortex_m->armv7m.arm.core_cache);
		target->state = TARGET_RESET;

		return ERROR_OK;
	}

	/* some cores support connecting while srst is asserted
	 * use that mode is it has been configured */

	bool srst_asserted = false;

	if ((jtag_reset_config & RESET_HAS_SRST) &&
		((jtag_reset_config & RESET_SRST_NO_GATING) || !armv7m->debug_ap)) {
		/* If we have no debug_ap, asserting SRST is the only thing
		 * we can do now */
		adapter_assert_reset();
		srst_asserted = true;
	}

	/* TODO: replace the hack calling target_examine_one()
	 * as soon as a better reset framework is available */
	if (!target_was_examined(target) && !target->defer_examine
		&& srst_asserted && (jtag_reset_config & RESET_SRST_NO_GATING)) {
		LOG_TARGET_DEBUG(target, "Trying to re-examine under reset");
		target_examine_one(target);
	}

	/* We need at least debug_ap to go further.
	 * Inform user and bail out if we don't have one. */
	if (!armv7m->debug_ap) {
		if (srst_asserted) {
			if (target->reset_halt)
				LOG_TARGET_ERROR(target, "Debug AP not available, will not halt after reset!");

			/* Do not propagate error: reset was asserted, proceed to deassert! */
			target->state = TARGET_RESET;
			register_cache_invalidate(cortex_m->armv7m.arm.core_cache);
			return ERROR_OK;

		} else {
			LOG_TARGET_ERROR(target, "Debug AP not available, reset NOT asserted!");
			return ERROR_FAIL;
		}
	}

	/* Enable debug requests */
	int retval = cortex_m_read_dhcsr_atomic_sticky(target);

	/* Store important errors instead of failing and proceed to reset assert */

	if (retval != ERROR_OK || !(cortex_m->dcb_dhcsr & C_DEBUGEN))
		retval = cortex_m_write_debug_halt_mask(target, 0, C_HALT | C_STEP | C_MASKINTS);

	/* If the processor is sleeping in a WFI or WFE instruction, the
	 * C_HALT bit must be asserted to regain control */
	if (retval == ERROR_OK && (cortex_m->dcb_dhcsr & S_SLEEP))
		retval = cortex_m_write_debug_halt_mask(target, C_HALT, 0);

	mem_ap_write_u32(armv7m->debug_ap, DCB_DCRDR, 0);
	/* Ignore less important errors */

	if (!target->reset_halt) {
		/* Set/Clear C_MASKINTS in a separate operation */
		cortex_m_set_maskints_for_run(target);

		/* clear any debug flags before resuming */
		cortex_m_clear_halt(target);

		/* clear C_HALT in dhcsr reg */
		cortex_m_write_debug_halt_mask(target, 0, C_HALT);
	} else {
		/* Halt in debug on reset; endreset_event() restores DEMCR.
		 *
		 * REVISIT catching BUSERR presumably helps to defend against
		 * bad vector table entries.  Should this include MMERR or
		 * other flags too?
		 */
		int retval2;
		retval2 = mem_ap_write_atomic_u32(armv7m->debug_ap, DCB_DEMCR,
				TRCENA | VC_HARDERR | VC_BUSERR | VC_CORERESET);
		if (retval != ERROR_OK || retval2 != ERROR_OK)
			LOG_TARGET_INFO(target, "AP write error, reset will not halt");
	}

	if (jtag_reset_config & RESET_HAS_SRST) {
		/* default to asserting srst */
		if (!srst_asserted)
			adapter_assert_reset();

		/* srst is asserted, ignore AP access errors */
		retval = ERROR_OK;
	} else if (cortex_m->soft_reset_config == CORTEX_M_RESET_LPC55SX) {
		retval = cortex_m_reset_lpc55sx(target);
		register_cache_invalidate(cortex_m->armv7m.arm.core_cache);
		return retval;
	} else {
		/* Use a standard Cortex-M3 software reset mechanism.
		 * We default to using VECTRESET as it is supported on all current cores
		 * (except Cortex-M0, M0+ and M1 which support SYSRESETREQ only!)
		 * This has the disadvantage of not resetting the peripherals, so a
		 * reset-init event handler is needed to perform any peripheral resets.
		 */
		if (!cortex_m->vectreset_supported
				&& reset_config == CORTEX_M_RESET_VECTRESET) {
			reset_config = CORTEX_M_RESET_SYSRESETREQ;
			LOG_TARGET_WARNING(target, "VECTRESET is not supported on this Cortex-M core, using SYSRESETREQ instead.");
			LOG_TARGET_WARNING(target, "Set 'cortex_m reset_config sysresetreq'.");
		}

		LOG_TARGET_DEBUG(target, "Using Cortex-M %s", (reset_config == CORTEX_M_RESET_SYSRESETREQ)
			? "SYSRESETREQ" : "VECTRESET");

		if (reset_config == CORTEX_M_RESET_VECTRESET) {
			LOG_TARGET_WARNING(target, "Only resetting the Cortex-M core, use a reset-init event "
				"handler to reset any peripherals or configure hardware srst support.");
		}

		int retval3;
		retval3 = mem_ap_write_atomic_u32(armv7m->debug_ap, NVIC_AIRCR,
				AIRCR_VECTKEY | ((reset_config == CORTEX_M_RESET_SYSRESETREQ)
				? AIRCR_SYSRESETREQ : AIRCR_VECTRESET));
		if (retval3 != ERROR_OK)
			LOG_TARGET_DEBUG(target, "Ignoring AP write error right after reset");

		retval3 = dap_dp_init_or_reconnect(armv7m->debug_ap->dap);
		if (retval3 != ERROR_OK) {
			LOG_TARGET_ERROR(target, "DP initialisation failed");
			/* The error return value must not be propagated in this case.
			 * SYSRESETREQ or VECTRESET have been possibly triggered
			 * so reset processing should continue */
		} else {
			/* I do not know why this is necessary, but it
			 * fixes strange effects (step/resume cause NMI
			 * after reset) on LM3S6918 -- Michael Schwingen
			 */
			uint32_t tmp;
			mem_ap_read_atomic_u32(armv7m->debug_ap, NVIC_AIRCR, &tmp);
		}
	}

	target->state = TARGET_RESET;
	jtag_sleep(50000);

	register_cache_invalidate(cortex_m->armv7m.arm.core_cache);

	/* now return stored error code if any */
	if (retval != ERROR_OK)
		return retval;

	if (target->reset_halt && target_was_examined(target)) {
		retval = target_halt(target);
		if (retval != ERROR_OK)
			return retval;
	}

	return ERROR_OK;
}

static int cortex_m_deassert_reset(struct target *target)
{
	struct armv7m_common *armv7m = &target_to_cm(target)->armv7m;

	LOG_TARGET_DEBUG(target, "target->state: %s,%s examined",
		target_state_name(target),
		target_was_examined(target) ? "" : " not");

	/* deassert reset lines */
	adapter_deassert_reset();

	enum reset_types jtag_reset_config = jtag_get_reset_config();

	if ((jtag_reset_config & RESET_HAS_SRST) &&
		!(jtag_reset_config & RESET_SRST_NO_GATING) &&
		armv7m->debug_ap) {

		int retval = dap_dp_init_or_reconnect(armv7m->debug_ap->dap);
		if (retval != ERROR_OK) {
			LOG_TARGET_ERROR(target, "DP initialisation failed");
			return retval;
		}
	}

	return ERROR_OK;
}

int cortex_m_set_breakpoint(struct target *target, struct breakpoint *breakpoint)
{
	int retval;
	unsigned int fp_num = 0;
	struct cortex_m_common *cortex_m = target_to_cm(target);
	struct cortex_m_fp_comparator *comparator_list = cortex_m->fp_comparator_list;

	if (breakpoint->is_set) {
		LOG_TARGET_WARNING(target, "breakpoint (BPID: %" PRIu32 ") already set", breakpoint->unique_id);
		return ERROR_OK;
	}

	if (breakpoint->type == BKPT_HARD) {
		uint32_t fpcr_value;
		while (comparator_list[fp_num].used && (fp_num < cortex_m->fp_num_code))
			fp_num++;
		if (fp_num >= cortex_m->fp_num_code) {
			LOG_TARGET_ERROR(target, "Can not find free FPB Comparator!");
			return ERROR_TARGET_RESOURCE_NOT_AVAILABLE;
		}
		breakpoint_hw_set(breakpoint, fp_num);
		fpcr_value = breakpoint->address | 1;
		if (cortex_m->fp_rev == 0) {
			if (breakpoint->address > 0x1FFFFFFF) {
				LOG_TARGET_ERROR(target, "Cortex-M Flash Patch Breakpoint rev.1 "
						"cannot handle HW breakpoint above address 0x1FFFFFFE");
				return ERROR_FAIL;
			}
			uint32_t hilo;
			hilo = (breakpoint->address & 0x2) ? FPCR_REPLACE_BKPT_HIGH : FPCR_REPLACE_BKPT_LOW;
			fpcr_value = (fpcr_value & 0x1FFFFFFC) | hilo | 1;
		} else if (cortex_m->fp_rev > 1) {
			LOG_TARGET_ERROR(target, "Unhandled Cortex-M Flash Patch Breakpoint architecture revision");
			return ERROR_FAIL;
		}
		comparator_list[fp_num].used = true;
		comparator_list[fp_num].fpcr_value = fpcr_value;
		target_write_u32(target, comparator_list[fp_num].fpcr_address,
			comparator_list[fp_num].fpcr_value);
		LOG_TARGET_DEBUG(target, "fpc_num %i fpcr_value 0x%" PRIx32 "",
			fp_num,
			comparator_list[fp_num].fpcr_value);
		if (!cortex_m->fpb_enabled) {
			LOG_TARGET_DEBUG(target, "FPB wasn't enabled, do it now");
			retval = cortex_m_enable_fpb(target);
			if (retval != ERROR_OK) {
				LOG_TARGET_ERROR(target, "Failed to enable the FPB");
				return retval;
			}

			cortex_m->fpb_enabled = true;
		}
	} else if (breakpoint->type == BKPT_SOFT) {
		uint8_t code[4];

		/* NOTE: on ARMv6-M and ARMv7-M, BKPT(0xab) is used for
		 * semihosting; don't use that.  Otherwise the BKPT
		 * parameter is arbitrary.
		 */
		buf_set_u32(code, 0, 32, ARMV5_T_BKPT(0x11));
		retval = target_read_memory(target,
				breakpoint->address & 0xFFFFFFFE,
				breakpoint->length, 1,
				breakpoint->orig_instr);
		if (retval != ERROR_OK)
			return retval;
		retval = target_write_memory(target,
				breakpoint->address & 0xFFFFFFFE,
				breakpoint->length, 1,
				code);
		if (retval != ERROR_OK)
			return retval;
		breakpoint->is_set = true;
	}

	LOG_TARGET_DEBUG(target, "BPID: %" PRIu32 ", Type: %d, Address: " TARGET_ADDR_FMT " Length: %d (n=%u)",
		breakpoint->unique_id,
		(int)(breakpoint->type),
		breakpoint->address,
		breakpoint->length,
		(breakpoint->type == BKPT_SOFT) ? 0 : breakpoint->number);

	return ERROR_OK;
}

int cortex_m_unset_breakpoint(struct target *target, struct breakpoint *breakpoint)
{
	int retval;
	struct cortex_m_common *cortex_m = target_to_cm(target);
	struct cortex_m_fp_comparator *comparator_list = cortex_m->fp_comparator_list;

	if (!breakpoint->is_set) {
		LOG_TARGET_WARNING(target, "breakpoint not set");
		return ERROR_OK;
	}

	LOG_TARGET_DEBUG(target, "BPID: %" PRIu32 ", Type: %d, Address: " TARGET_ADDR_FMT " Length: %d (n=%u)",
		breakpoint->unique_id,
		(int)(breakpoint->type),
		breakpoint->address,
		breakpoint->length,
		(breakpoint->type == BKPT_SOFT) ? 0 : breakpoint->number);

	if (breakpoint->type == BKPT_HARD) {
		unsigned int fp_num = breakpoint->number;
		if (fp_num >= cortex_m->fp_num_code) {
			LOG_TARGET_DEBUG(target, "Invalid FP Comparator number in breakpoint");
			return ERROR_OK;
		}
		comparator_list[fp_num].used = false;
		comparator_list[fp_num].fpcr_value = 0;
		target_write_u32(target, comparator_list[fp_num].fpcr_address,
			comparator_list[fp_num].fpcr_value);
	} else {
		/* restore original instruction (kept in target endianness) */
		retval = target_write_memory(target, breakpoint->address & 0xFFFFFFFE,
					breakpoint->length, 1,
					breakpoint->orig_instr);
		if (retval != ERROR_OK)
			return retval;
	}
	breakpoint->is_set = false;

	return ERROR_OK;
}

int cortex_m_add_breakpoint(struct target *target, struct breakpoint *breakpoint)
{
	if (breakpoint->length == 3) {
		LOG_TARGET_DEBUG(target, "Using a two byte breakpoint for 32bit Thumb-2 request");
		breakpoint->length = 2;
	}

	if ((breakpoint->length != 2)) {
		LOG_TARGET_INFO(target, "only breakpoints of two bytes length supported");
		return ERROR_TARGET_RESOURCE_NOT_AVAILABLE;
	}

	return cortex_m_set_breakpoint(target, breakpoint);
}

int cortex_m_remove_breakpoint(struct target *target, struct breakpoint *breakpoint)
{
	if (!breakpoint->is_set)
		return ERROR_OK;

	return cortex_m_unset_breakpoint(target, breakpoint);
}

static int cortex_m_set_watchpoint(struct target *target, struct watchpoint *watchpoint)
{
	unsigned int dwt_num = 0;
	struct cortex_m_common *cortex_m = target_to_cm(target);

	/* REVISIT Don't fully trust these "not used" records ... users
	 * may set up breakpoints by hand, e.g. dual-address data value
	 * watchpoint using comparator #1; comparator #0 matching cycle
	 * count; send data trace info through ITM and TPIU; etc
	 */
	struct cortex_m_dwt_comparator *comparator;

	for (comparator = cortex_m->dwt_comparator_list;
		comparator->used && dwt_num < cortex_m->dwt_num_comp;
		comparator++, dwt_num++)
		continue;
	if (dwt_num >= cortex_m->dwt_num_comp) {
		LOG_TARGET_ERROR(target, "Can not find free DWT Comparator");
		return ERROR_FAIL;
	}
	comparator->used = true;
	watchpoint_set(watchpoint, dwt_num);

	comparator->comp = watchpoint->address;
	target_write_u32(target, comparator->dwt_comparator_address + 0,
		comparator->comp);

	if ((cortex_m->dwt_devarch & 0x1FFFFF) != DWT_DEVARCH_ARMV8M) {
		uint32_t mask = 0, temp;

		/* watchpoint params were validated earlier */
		temp = watchpoint->length;
		while (temp) {
			temp >>= 1;
			mask++;
		}
		mask--;

		comparator->mask = mask;
		target_write_u32(target, comparator->dwt_comparator_address + 4,
			comparator->mask);

		switch (watchpoint->rw) {
		case WPT_READ:
			comparator->function = 5;
			break;
		case WPT_WRITE:
			comparator->function = 6;
			break;
		case WPT_ACCESS:
			comparator->function = 7;
			break;
		}
	} else {
		uint32_t data_size = watchpoint->length >> 1;
		comparator->mask = (watchpoint->length >> 1) | 1;

		switch (watchpoint->rw) {
		case WPT_ACCESS:
			comparator->function = 4;
			break;
		case WPT_WRITE:
			comparator->function = 5;
			break;
		case WPT_READ:
			comparator->function = 6;
			break;
		}
		comparator->function = comparator->function | (1 << 4) |
				(data_size << 10);
	}

	target_write_u32(target, comparator->dwt_comparator_address + 8,
		comparator->function);

	LOG_TARGET_DEBUG(target, "Watchpoint (ID %d) DWT%d 0x%08x 0x%x 0x%05x",
		watchpoint->unique_id, dwt_num,
		(unsigned) comparator->comp,
		(unsigned) comparator->mask,
		(unsigned) comparator->function);
	return ERROR_OK;
}

static int cortex_m_unset_watchpoint(struct target *target, struct watchpoint *watchpoint)
{
	struct cortex_m_common *cortex_m = target_to_cm(target);
	struct cortex_m_dwt_comparator *comparator;

	if (!watchpoint->is_set) {
		LOG_TARGET_WARNING(target, "watchpoint (wpid: %d) not set",
			watchpoint->unique_id);
		return ERROR_OK;
	}

	unsigned int dwt_num = watchpoint->number;

	LOG_TARGET_DEBUG(target, "Watchpoint (ID %d) DWT%u address: 0x%08x clear",
		watchpoint->unique_id, dwt_num,
		(unsigned) watchpoint->address);

	if (dwt_num >= cortex_m->dwt_num_comp) {
		LOG_TARGET_DEBUG(target, "Invalid DWT Comparator number in watchpoint");
		return ERROR_OK;
	}

	comparator = cortex_m->dwt_comparator_list + dwt_num;
	comparator->used = false;
	comparator->function = 0;
	target_write_u32(target, comparator->dwt_comparator_address + 8,
		comparator->function);

	watchpoint->is_set = false;

	return ERROR_OK;
}

int cortex_m_add_watchpoint(struct target *target, struct watchpoint *watchpoint)
{
	struct cortex_m_common *cortex_m = target_to_cm(target);

	if (cortex_m->dwt_comp_available < 1) {
		LOG_TARGET_DEBUG(target, "no comparators?");
		return ERROR_TARGET_RESOURCE_NOT_AVAILABLE;
	}

	/* hardware doesn't support data value masking */
	if (watchpoint->mask != ~(uint32_t)0) {
		LOG_TARGET_DEBUG(target, "watchpoint value masks not supported");
		return ERROR_TARGET_RESOURCE_NOT_AVAILABLE;
	}

	/* hardware allows address masks of up to 32K */
	unsigned mask;

	for (mask = 0; mask < 16; mask++) {
		if ((1u << mask) == watchpoint->length)
			break;
	}
	if (mask == 16) {
		LOG_TARGET_DEBUG(target, "unsupported watchpoint length");
		return ERROR_TARGET_RESOURCE_NOT_AVAILABLE;
	}
	if (watchpoint->address & ((1 << mask) - 1)) {
		LOG_TARGET_DEBUG(target, "watchpoint address is unaligned");
		return ERROR_TARGET_RESOURCE_NOT_AVAILABLE;
	}

	/* Caller doesn't seem to be able to describe watching for data
	 * values of zero; that flags "no value".
	 *
	 * REVISIT This DWT may well be able to watch for specific data
	 * values.  Requires comparator #1 to set DATAVMATCH and match
	 * the data, and another comparator (DATAVADDR0) matching addr.
	 */
	if (watchpoint->value) {
		LOG_TARGET_DEBUG(target, "data value watchpoint not YET supported");
		return ERROR_TARGET_RESOURCE_NOT_AVAILABLE;
	}

	cortex_m->dwt_comp_available--;
	LOG_TARGET_DEBUG(target, "dwt_comp_available: %d", cortex_m->dwt_comp_available);

	return ERROR_OK;
}

int cortex_m_remove_watchpoint(struct target *target, struct watchpoint *watchpoint)
{
	struct cortex_m_common *cortex_m = target_to_cm(target);

	/* REVISIT why check? DWT can be updated with core running ... */
	if (target->state != TARGET_HALTED) {
		LOG_TARGET_WARNING(target, "target not halted");
		return ERROR_TARGET_NOT_HALTED;
	}

	if (watchpoint->is_set)
		cortex_m_unset_watchpoint(target, watchpoint);

	cortex_m->dwt_comp_available++;
	LOG_TARGET_DEBUG(target, "dwt_comp_available: %d", cortex_m->dwt_comp_available);

	return ERROR_OK;
}

static int cortex_m_hit_watchpoint(struct target *target, struct watchpoint **hit_watchpoint)
{
	if (target->debug_reason != DBG_REASON_WATCHPOINT)
		return ERROR_FAIL;

	struct cortex_m_common *cortex_m = target_to_cm(target);

	for (struct watchpoint *wp = target->watchpoints; wp; wp = wp->next) {
		if (!wp->is_set)
			continue;

		unsigned int dwt_num = wp->number;
		struct cortex_m_dwt_comparator *comparator = cortex_m->dwt_comparator_list + dwt_num;

		uint32_t dwt_function;
		int retval = target_read_u32(target, comparator->dwt_comparator_address + 8, &dwt_function);
		if (retval != ERROR_OK)
			return ERROR_FAIL;

		/* check the MATCHED bit */
		if (dwt_function & BIT(24)) {
			*hit_watchpoint = wp;
			return ERROR_OK;
		}
	}

	return ERROR_FAIL;
}

void cortex_m_enable_watchpoints(struct target *target)
{
	struct watchpoint *watchpoint = target->watchpoints;

	/* set any pending watchpoints */
	while (watchpoint) {
		if (!watchpoint->is_set)
			cortex_m_set_watchpoint(target, watchpoint);
		watchpoint = watchpoint->next;
	}
}

static int cortex_m_read_memory(struct target *target, target_addr_t address,
	uint32_t size, uint32_t count, uint8_t *buffer)
{
	struct armv7m_common *armv7m = target_to_armv7m(target);

	if (armv7m->arm.arch == ARM_ARCH_V6M) {
		/* armv6m does not handle unaligned memory access */
		if (((size == 4) && (address & 0x3u)) || ((size == 2) && (address & 0x1u)))
			return ERROR_TARGET_UNALIGNED_ACCESS;
	}

	return mem_ap_read_buf(armv7m->debug_ap, buffer, size, count, address);
}

static int cortex_m_write_memory(struct target *target, target_addr_t address,
	uint32_t size, uint32_t count, const uint8_t *buffer)
{
	struct armv7m_common *armv7m = target_to_armv7m(target);

	if (armv7m->arm.arch == ARM_ARCH_V6M) {
		/* armv6m does not handle unaligned memory access */
		if (((size == 4) && (address & 0x3u)) || ((size == 2) && (address & 0x1u)))
			return ERROR_TARGET_UNALIGNED_ACCESS;
	}

	return mem_ap_write_buf(armv7m->debug_ap, buffer, size, count, address);
}

static int cortex_m_init_target(struct command_context *cmd_ctx,
	struct target *target)
{
	armv7m_build_reg_cache(target);
	arm_semihosting_init(target);
	return ERROR_OK;
}

void cortex_m_deinit_target(struct target *target)
{
	struct cortex_m_common *cortex_m = target_to_cm(target);
	struct armv7m_common *armv7m = target_to_armv7m(target);

	if (!armv7m->is_hla_target && armv7m->debug_ap)
		dap_put_ap(armv7m->debug_ap);

	free(cortex_m->fp_comparator_list);

	cortex_m_dwt_free(target);
	armv7m_free_reg_cache(target);

	free(target->private_config);
	free(cortex_m);
}

int cortex_m_profiling(struct target *target, uint32_t *samples,
			      uint32_t max_num_samples, uint32_t *num_samples, uint32_t seconds)
{
	struct timeval timeout, now;
	struct armv7m_common *armv7m = target_to_armv7m(target);
	uint32_t reg_value;
	int retval;

	retval = target_read_u32(target, DWT_PCSR, &reg_value);
	if (retval != ERROR_OK) {
		LOG_TARGET_ERROR(target, "Error while reading PCSR");
		return retval;
	}
	if (reg_value == 0) {
		LOG_TARGET_INFO(target, "PCSR sampling not supported on this processor.");
		return target_profiling_default(target, samples, max_num_samples, num_samples, seconds);
	}

	gettimeofday(&timeout, NULL);
	timeval_add_time(&timeout, seconds, 0);

	LOG_TARGET_INFO(target, "Starting Cortex-M profiling. Sampling DWT_PCSR as fast as we can...");

	/* Make sure the target is running */
	target_poll(target);
	if (target->state == TARGET_HALTED)
		retval = target_resume(target, 1, 0, 0, 0);

	if (retval != ERROR_OK) {
		LOG_TARGET_ERROR(target, "Error while resuming target");
		return retval;
	}

	uint32_t sample_count = 0;

	for (;;) {
		if (armv7m && armv7m->debug_ap) {
			uint32_t read_count = max_num_samples - sample_count;
			if (read_count > 1024)
				read_count = 1024;

			retval = mem_ap_read_buf_noincr(armv7m->debug_ap,
						(void *)&samples[sample_count],
						4, read_count, DWT_PCSR);
			sample_count += read_count;
		} else {
			target_read_u32(target, DWT_PCSR, &samples[sample_count++]);
		}

		if (retval != ERROR_OK) {
			LOG_TARGET_ERROR(target, "Error while reading PCSR");
			return retval;
		}


		gettimeofday(&now, NULL);
		if (sample_count >= max_num_samples || timeval_compare(&now, &timeout) > 0) {
			LOG_TARGET_INFO(target, "Profiling completed. %" PRIu32 " samples.", sample_count);
			break;
		}
	}

	*num_samples = sample_count;
	return retval;
}


/* REVISIT cache valid/dirty bits are unmaintained.  We could set "valid"
 * on r/w if the core is not running, and clear on resume or reset ... or
 * at least, in a post_restore_context() method.
 */

struct dwt_reg_state {
	struct target *target;
	uint32_t addr;
	uint8_t value[4];		/* scratch/cache */
};

static int cortex_m_dwt_get_reg(struct reg *reg)
{
	struct dwt_reg_state *state = reg->arch_info;

	uint32_t tmp;
	int retval = target_read_u32(state->target, state->addr, &tmp);
	if (retval != ERROR_OK)
		return retval;

	buf_set_u32(state->value, 0, 32, tmp);
	return ERROR_OK;
}

static int cortex_m_dwt_set_reg(struct reg *reg, uint8_t *buf)
{
	struct dwt_reg_state *state = reg->arch_info;

	return target_write_u32(state->target, state->addr,
			buf_get_u32(buf, 0, reg->size));
}

struct dwt_reg {
	uint32_t addr;
	const char *name;
	unsigned size;
};

static const struct dwt_reg dwt_base_regs[] = {
	{ DWT_CTRL, "dwt_ctrl", 32, },
	/* NOTE that Erratum 532314 (fixed r2p0) affects CYCCNT:  it wrongly
	 * increments while the core is asleep.
	 */
	{ DWT_CYCCNT, "dwt_cyccnt", 32, },
	/* plus some 8 bit counters, useful for profiling with TPIU */
};

static const struct dwt_reg dwt_comp[] = {
#define DWT_COMPARATOR(i) \
		{ DWT_COMP0 + 0x10 * (i), "dwt_" #i "_comp", 32, }, \
		{ DWT_MASK0 + 0x10 * (i), "dwt_" #i "_mask", 4, }, \
		{ DWT_FUNCTION0 + 0x10 * (i), "dwt_" #i "_function", 32, }
	DWT_COMPARATOR(0),
	DWT_COMPARATOR(1),
	DWT_COMPARATOR(2),
	DWT_COMPARATOR(3),
	DWT_COMPARATOR(4),
	DWT_COMPARATOR(5),
	DWT_COMPARATOR(6),
	DWT_COMPARATOR(7),
	DWT_COMPARATOR(8),
	DWT_COMPARATOR(9),
	DWT_COMPARATOR(10),
	DWT_COMPARATOR(11),
	DWT_COMPARATOR(12),
	DWT_COMPARATOR(13),
	DWT_COMPARATOR(14),
	DWT_COMPARATOR(15),
#undef DWT_COMPARATOR
};

static const struct reg_arch_type dwt_reg_type = {
	.get = cortex_m_dwt_get_reg,
	.set = cortex_m_dwt_set_reg,
};

static void cortex_m_dwt_addreg(struct target *t, struct reg *r, const struct dwt_reg *d)
{
	struct dwt_reg_state *state;

	state = calloc(1, sizeof(*state));
	if (!state)
		return;
	state->addr = d->addr;
	state->target = t;

	r->name = d->name;
	r->size = d->size;
	r->value = state->value;
	r->arch_info = state;
	r->type = &dwt_reg_type;
}

static void cortex_m_dwt_setup(struct cortex_m_common *cm, struct target *target)
{
	uint32_t dwtcr;
	struct reg_cache *cache;
	struct cortex_m_dwt_comparator *comparator;
	int reg;

	target_read_u32(target, DWT_CTRL, &dwtcr);
	LOG_TARGET_DEBUG(target, "DWT_CTRL: 0x%" PRIx32, dwtcr);
	if (!dwtcr) {
		LOG_TARGET_DEBUG(target, "no DWT");
		return;
	}

	target_read_u32(target, DWT_DEVARCH, &cm->dwt_devarch);
	LOG_TARGET_DEBUG(target, "DWT_DEVARCH: 0x%" PRIx32, cm->dwt_devarch);

	cm->dwt_num_comp = (dwtcr >> 28) & 0xF;
	cm->dwt_comp_available = cm->dwt_num_comp;
	cm->dwt_comparator_list = calloc(cm->dwt_num_comp,
			sizeof(struct cortex_m_dwt_comparator));
	if (!cm->dwt_comparator_list) {
fail0:
		cm->dwt_num_comp = 0;
		LOG_TARGET_ERROR(target, "out of mem");
		return;
	}

	cache = calloc(1, sizeof(*cache));
	if (!cache) {
fail1:
		free(cm->dwt_comparator_list);
		goto fail0;
	}
	cache->name = "Cortex-M DWT registers";
	cache->num_regs = 2 + cm->dwt_num_comp * 3;
	cache->reg_list = calloc(cache->num_regs, sizeof(*cache->reg_list));
	if (!cache->reg_list) {
		free(cache);
		goto fail1;
	}

	for (reg = 0; reg < 2; reg++)
		cortex_m_dwt_addreg(target, cache->reg_list + reg,
			dwt_base_regs + reg);

	comparator = cm->dwt_comparator_list;
	for (unsigned int i = 0; i < cm->dwt_num_comp; i++, comparator++) {
		int j;

		comparator->dwt_comparator_address = DWT_COMP0 + 0x10 * i;
		for (j = 0; j < 3; j++, reg++)
			cortex_m_dwt_addreg(target, cache->reg_list + reg,
				dwt_comp + 3 * i + j);

		/* make sure we clear any watchpoints enabled on the target */
		target_write_u32(target, comparator->dwt_comparator_address + 8, 0);
	}

	*register_get_last_cache_p(&target->reg_cache) = cache;
	cm->dwt_cache = cache;

	LOG_TARGET_DEBUG(target, "DWT dwtcr 0x%" PRIx32 ", comp %d, watch%s",
		dwtcr, cm->dwt_num_comp,
		(dwtcr & (0xf << 24)) ? " only" : "/trigger");

	/* REVISIT:  if num_comp > 1, check whether comparator #1 can
	 * implement single-address data value watchpoints ... so we
	 * won't need to check it later, when asked to set one up.
	 */
}

static void cortex_m_dwt_free(struct target *target)
{
	struct cortex_m_common *cm = target_to_cm(target);
	struct reg_cache *cache = cm->dwt_cache;

	free(cm->dwt_comparator_list);
	cm->dwt_comparator_list = NULL;
	cm->dwt_num_comp = 0;

	if (cache) {
		register_unlink_cache(&target->reg_cache, cache);

		if (cache->reg_list) {
			for (size_t i = 0; i < cache->num_regs; i++)
				free(cache->reg_list[i].arch_info);
			free(cache->reg_list);
		}
		free(cache);
	}
	cm->dwt_cache = NULL;
}

static bool cortex_m_has_tz(struct target *target)
{
	struct armv7m_common *armv7m = target_to_armv7m(target);
	uint32_t dauthstatus;

	if (armv7m->arm.arch != ARM_ARCH_V8M)
		return false;

	int retval = target_read_u32(target, DAUTHSTATUS, &dauthstatus);
	if (retval != ERROR_OK) {
		LOG_WARNING("Error reading DAUTHSTATUS register");
		return false;
	}
	return (dauthstatus & DAUTHSTATUS_SID_MASK) != 0;
}

#define MVFR0 0xe000ef40
#define MVFR1 0xe000ef44

#define MVFR0_DEFAULT_M4 0x10110021
#define MVFR1_DEFAULT_M4 0x11000011

#define MVFR0_DEFAULT_M7_SP 0x10110021
#define MVFR0_DEFAULT_M7_DP 0x10110221
#define MVFR1_DEFAULT_M7_SP 0x11000011
#define MVFR1_DEFAULT_M7_DP 0x12000011

static int cortex_m_find_mem_ap(struct adiv5_dap *swjdp,
		struct adiv5_ap **debug_ap)
{
	if (dap_find_get_ap(swjdp, AP_TYPE_AHB3_AP, debug_ap) == ERROR_OK)
		return ERROR_OK;

	return dap_find_get_ap(swjdp, AP_TYPE_AHB5_AP, debug_ap);
}

int cortex_m_examine(struct target *target)
{
	int retval;
	uint32_t cpuid, fpcr, mvfr0, mvfr1;
	struct cortex_m_common *cortex_m = target_to_cm(target);
	struct adiv5_dap *swjdp = cortex_m->armv7m.arm.dap;
	struct armv7m_common *armv7m = target_to_armv7m(target);

	/* hla_target shares the examine handler but does not support
	 * all its calls */
	if (!armv7m->is_hla_target) {
<<<<<<< HEAD
		if (cortex_m->apsel == DP_APSEL_INVALID) {
			/* Search for the MEM-AP */
			retval = cortex_m_find_mem_ap(swjdp, &armv7m->debug_ap);
			if (retval != ERROR_OK && cortex_m->soft_reset_config == CORTEX_M_RESET_LPC55SX) {
				retval = dap_lpc55sx_start_debug_session(swjdp);
				if (retval == ERROR_OK)
					retval = cortex_m_find_mem_ap(swjdp, &armv7m->debug_ap);
			}
			
			if (retval != ERROR_OK) {
				LOG_ERROR("Could not find MEM-AP to control the core");
				return retval;
=======
		if (!armv7m->debug_ap) {
			if (cortex_m->apsel == DP_APSEL_INVALID) {
				/* Search for the MEM-AP */
				retval = cortex_m_find_mem_ap(swjdp, &armv7m->debug_ap);
				if (retval != ERROR_OK) {
					LOG_TARGET_ERROR(target, "Could not find MEM-AP to control the core");
					return retval;
				}
			} else {
				armv7m->debug_ap = dap_get_ap(swjdp, cortex_m->apsel);
				if (!armv7m->debug_ap) {
					LOG_ERROR("Cannot get AP");
					return ERROR_FAIL;
				}
>>>>>>> dfe57baa
			}
		}

		armv7m->debug_ap->memaccess_tck = 8;

		retval = mem_ap_init(armv7m->debug_ap);
		if (retval != ERROR_OK)
			return retval;
	}

	if (!target_was_examined(target)) {
		target_set_examined(target);

		/* Read from Device Identification Registers */
		retval = target_read_u32(target, CPUID, &cpuid);
		if (retval != ERROR_OK)
			return retval;

		/* Get ARCH and CPU types */
		const enum cortex_m_partno core_partno = (cpuid & ARM_CPUID_PARTNO_MASK) >> ARM_CPUID_PARTNO_POS;

		for (unsigned int n = 0; n < ARRAY_SIZE(cortex_m_parts); n++) {
			if (core_partno == cortex_m_parts[n].partno) {
				cortex_m->core_info = &cortex_m_parts[n];
				break;
			}
		}

		if (!cortex_m->core_info) {
			LOG_TARGET_ERROR(target, "Cortex-M PARTNO 0x%x is unrecognized", core_partno);
			return ERROR_FAIL;
		}

		armv7m->arm.arch = cortex_m->core_info->arch;

		LOG_TARGET_INFO(target, "%s r%" PRId8 "p%" PRId8 " processor detected",
				cortex_m->core_info->name,
				(uint8_t)((cpuid >> 20) & 0xf),
				(uint8_t)((cpuid >> 0) & 0xf));

		cortex_m->maskints_erratum = false;
		if (core_partno == CORTEX_M7_PARTNO) {
			uint8_t rev, patch;
			rev = (cpuid >> 20) & 0xf;
			patch = (cpuid >> 0) & 0xf;
			if ((rev == 0) && (patch < 2)) {
				LOG_TARGET_WARNING(target, "Silicon bug: single stepping may enter pending exception handler!");
				cortex_m->maskints_erratum = true;
			}
		}
		LOG_TARGET_DEBUG(target, "cpuid: 0x%8.8" PRIx32 "", cpuid);

		if (cortex_m->core_info->flags & CORTEX_M_F_HAS_FPV4) {
			target_read_u32(target, MVFR0, &mvfr0);
			target_read_u32(target, MVFR1, &mvfr1);

			/* test for floating point feature on Cortex-M4 */
			if ((mvfr0 == MVFR0_DEFAULT_M4) && (mvfr1 == MVFR1_DEFAULT_M4)) {
				LOG_TARGET_DEBUG(target, "%s floating point feature FPv4_SP found", cortex_m->core_info->name);
				armv7m->fp_feature = FPV4_SP;
			}
		} else if (cortex_m->core_info->flags & CORTEX_M_F_HAS_FPV5) {
			target_read_u32(target, MVFR0, &mvfr0);
			target_read_u32(target, MVFR1, &mvfr1);

			/* test for floating point features on Cortex-M7 */
			if ((mvfr0 == MVFR0_DEFAULT_M7_SP) && (mvfr1 == MVFR1_DEFAULT_M7_SP)) {
				LOG_TARGET_DEBUG(target, "%s floating point feature FPv5_SP found", cortex_m->core_info->name);
				armv7m->fp_feature = FPV5_SP;
			} else if ((mvfr0 == MVFR0_DEFAULT_M7_DP) && (mvfr1 == MVFR1_DEFAULT_M7_DP)) {
				LOG_TARGET_DEBUG(target, "%s floating point feature FPv5_DP found", cortex_m->core_info->name);
				armv7m->fp_feature = FPV5_DP;
			}
		}

		/* VECTRESET is supported only on ARMv7-M cores */
		cortex_m->vectreset_supported = armv7m->arm.arch == ARM_ARCH_V7M;

		/* Check for FPU, otherwise mark FPU register as non-existent */
		if (armv7m->fp_feature == FP_NONE)
			for (size_t idx = ARMV7M_FPU_FIRST_REG; idx <= ARMV7M_FPU_LAST_REG; idx++)
				armv7m->arm.core_cache->reg_list[idx].exist = false;

		if (!cortex_m_has_tz(target))
			for (size_t idx = ARMV8M_FIRST_REG; idx <= ARMV8M_LAST_REG; idx++)
				armv7m->arm.core_cache->reg_list[idx].exist = false;

		if (!armv7m->is_hla_target) {
			if (cortex_m->core_info->flags & CORTEX_M_F_TAR_AUTOINCR_BLOCK_4K)
				/* Cortex-M3/M4 have 4096 bytes autoincrement range,
				 * s. ARM IHI 0031C: MEM-AP 7.2.2 */
				armv7m->debug_ap->tar_autoincr_block = (1 << 12);
		}

		retval = target_read_u32(target, DCB_DHCSR, &cortex_m->dcb_dhcsr);
		if (retval != ERROR_OK)
			return retval;

		/*  Don't cumulate sticky S_RESET_ST at the very first read of DHCSR
		 *  as S_RESET_ST may indicate a reset that happened long time ago
		 *  (most probably the power-on reset before OpenOCD was started).
		 *  As we are just initializing the debug system we do not need
		 *  to call cortex_m_endreset_event() in the following poll.
		 */
		if (!cortex_m->dcb_dhcsr_sticky_is_recent) {
			cortex_m->dcb_dhcsr_sticky_is_recent = true;
			if (cortex_m->dcb_dhcsr & S_RESET_ST) {
				LOG_TARGET_DEBUG(target, "reset happened some time ago, ignore");
				cortex_m->dcb_dhcsr &= ~S_RESET_ST;
			}
		}
		cortex_m_cumulate_dhcsr_sticky(cortex_m, cortex_m->dcb_dhcsr);

		if (!(cortex_m->dcb_dhcsr & C_DEBUGEN)) {
			/* Enable debug requests */
			uint32_t dhcsr = (cortex_m->dcb_dhcsr | C_DEBUGEN) & ~(C_HALT | C_STEP | C_MASKINTS);

			retval = target_write_u32(target, DCB_DHCSR, DBGKEY | (dhcsr & 0x0000FFFFUL));
			if (retval != ERROR_OK)
				return retval;
			cortex_m->dcb_dhcsr = dhcsr;
		}

		/* Configure trace modules */
		retval = target_write_u32(target, DCB_DEMCR, TRCENA | armv7m->demcr);
		if (retval != ERROR_OK)
			return retval;

		if (armv7m->trace_config.itm_deferred_config)
			armv7m_trace_itm_config(target);

		/* NOTE: FPB and DWT are both optional. */

		/* Setup FPB */
		target_read_u32(target, FP_CTRL, &fpcr);
		/* bits [14:12] and [7:4] */
		cortex_m->fp_num_code = ((fpcr >> 8) & 0x70) | ((fpcr >> 4) & 0xF);
		cortex_m->fp_num_lit = (fpcr >> 8) & 0xF;
		/* Detect flash patch revision, see RM DDI 0403E.b page C1-817.
		   Revision is zero base, fp_rev == 1 means Rev.2 ! */
		cortex_m->fp_rev = (fpcr >> 28) & 0xf;
		free(cortex_m->fp_comparator_list);
		cortex_m->fp_comparator_list = calloc(
				cortex_m->fp_num_code + cortex_m->fp_num_lit,
				sizeof(struct cortex_m_fp_comparator));
		cortex_m->fpb_enabled = fpcr & 1;
		for (unsigned int i = 0; i < cortex_m->fp_num_code + cortex_m->fp_num_lit; i++) {
			cortex_m->fp_comparator_list[i].type =
				(i < cortex_m->fp_num_code) ? FPCR_CODE : FPCR_LITERAL;
			cortex_m->fp_comparator_list[i].fpcr_address = FP_COMP0 + 4 * i;

			/* make sure we clear any breakpoints enabled on the target */
			target_write_u32(target, cortex_m->fp_comparator_list[i].fpcr_address, 0);
		}
		LOG_TARGET_DEBUG(target, "FPB fpcr 0x%" PRIx32 ", numcode %i, numlit %i",
			fpcr,
			cortex_m->fp_num_code,
			cortex_m->fp_num_lit);

		/* Setup DWT */
		cortex_m_dwt_free(target);
		cortex_m_dwt_setup(cortex_m, target);

		/* These hardware breakpoints only work for code in flash! */
		LOG_TARGET_INFO(target, "target has %d breakpoints, %d watchpoints",
			cortex_m->fp_num_code,
			cortex_m->dwt_num_comp);
	}

	return ERROR_OK;
}

static int cortex_m_dcc_read(struct target *target, uint8_t *value, uint8_t *ctrl)
{
	struct armv7m_common *armv7m = target_to_armv7m(target);
	uint16_t dcrdr;
	uint8_t buf[2];
	int retval;

	retval = mem_ap_read_buf_noincr(armv7m->debug_ap, buf, 2, 1, DCB_DCRDR);
	if (retval != ERROR_OK)
		return retval;

	dcrdr = target_buffer_get_u16(target, buf);
	*ctrl = (uint8_t)dcrdr;
	*value = (uint8_t)(dcrdr >> 8);

	LOG_TARGET_DEBUG(target, "data 0x%x ctrl 0x%x", *value, *ctrl);

	/* write ack back to software dcc register
	 * signify we have read data */
	if (dcrdr & (1 << 0)) {
		target_buffer_set_u16(target, buf, 0);
		retval = mem_ap_write_buf_noincr(armv7m->debug_ap, buf, 2, 1, DCB_DCRDR);
		if (retval != ERROR_OK)
			return retval;
	}

	return ERROR_OK;
}

static int cortex_m_target_request_data(struct target *target,
	uint32_t size, uint8_t *buffer)
{
	uint8_t data;
	uint8_t ctrl;
	uint32_t i;

	for (i = 0; i < (size * 4); i++) {
		int retval = cortex_m_dcc_read(target, &data, &ctrl);
		if (retval != ERROR_OK)
			return retval;
		buffer[i] = data;
	}

	return ERROR_OK;
}

static int cortex_m_handle_target_request(void *priv)
{
	struct target *target = priv;
	if (!target_was_examined(target))
		return ERROR_OK;

	if (!target->dbg_msg_enabled)
		return ERROR_OK;

	if (target->state == TARGET_RUNNING) {
		uint8_t data;
		uint8_t ctrl;
		int retval;

		retval = cortex_m_dcc_read(target, &data, &ctrl);
		if (retval != ERROR_OK)
			return retval;

		/* check if we have data */
		if (ctrl & (1 << 0)) {
			uint32_t request;

			/* we assume target is quick enough */
			request = data;
			for (int i = 1; i <= 3; i++) {
				retval = cortex_m_dcc_read(target, &data, &ctrl);
				if (retval != ERROR_OK)
					return retval;
				request |= ((uint32_t)data << (i * 8));
			}
			target_request(target, request);
		}
	}

	return ERROR_OK;
}

static int cortex_m_init_arch_info(struct target *target,
	struct cortex_m_common *cortex_m, struct adiv5_dap *dap)
{
	struct armv7m_common *armv7m = &cortex_m->armv7m;

	armv7m_init_arch_info(target, armv7m);

	/* default reset mode is to use srst if fitted
	 * if not it will use CORTEX_M3_RESET_VECTRESET */
	cortex_m->soft_reset_config = CORTEX_M_RESET_VECTRESET;

	armv7m->arm.dap = dap;

	/* register arch-specific functions */
	armv7m->examine_debug_reason = cortex_m_examine_debug_reason;

	armv7m->post_debug_entry = NULL;

	armv7m->pre_restore_context = NULL;

	armv7m->load_core_reg_u32 = cortex_m_load_core_reg_u32;
	armv7m->store_core_reg_u32 = cortex_m_store_core_reg_u32;

	target_register_timer_callback(cortex_m_handle_target_request, 1,
		TARGET_TIMER_TYPE_PERIODIC, target);

	return ERROR_OK;
}

static int cortex_m_target_create(struct target *target, Jim_Interp *interp)
{
	struct adiv5_private_config *pc;

	pc = (struct adiv5_private_config *)target->private_config;
	if (adiv5_verify_config(pc) != ERROR_OK)
		return ERROR_FAIL;

	struct cortex_m_common *cortex_m = calloc(1, sizeof(struct cortex_m_common));
	if (!cortex_m) {
		LOG_TARGET_ERROR(target, "No memory creating target");
		return ERROR_FAIL;
	}

	cortex_m->common_magic = CORTEX_M_COMMON_MAGIC;
	cortex_m->apsel = pc->ap_num;

	cortex_m_init_arch_info(target, cortex_m, pc->dap);

	return ERROR_OK;
}

/*--------------------------------------------------------------------------*/

static int cortex_m_verify_pointer(struct command_invocation *cmd,
	struct cortex_m_common *cm)
{
	if (!is_cortex_m_with_dap_access(cm)) {
		command_print(cmd, "target is not a Cortex-M");
		return ERROR_TARGET_INVALID;
	}
	return ERROR_OK;
}

/*
 * Only stuff below this line should need to verify that its target
 * is a Cortex-M3.  Everything else should have indirected through the
 * cortexm3_target structure, which is only used with CM3 targets.
 */

COMMAND_HANDLER(handle_cortex_m_vector_catch_command)
{
	struct target *target = get_current_target(CMD_CTX);
	struct cortex_m_common *cortex_m = target_to_cm(target);
	struct armv7m_common *armv7m = &cortex_m->armv7m;
	uint32_t demcr = 0;
	int retval;

	static const struct {
		char name[10];
		unsigned mask;
	} vec_ids[] = {
		{ "hard_err",   VC_HARDERR, },
		{ "int_err",    VC_INTERR, },
		{ "bus_err",    VC_BUSERR, },
		{ "state_err",  VC_STATERR, },
		{ "chk_err",    VC_CHKERR, },
		{ "nocp_err",   VC_NOCPERR, },
		{ "mm_err",     VC_MMERR, },
		{ "reset",      VC_CORERESET, },
	};

	retval = cortex_m_verify_pointer(CMD, cortex_m);
	if (retval != ERROR_OK)
		return retval;

	if (!target_was_examined(target)) {
		LOG_TARGET_ERROR(target, "Target not examined yet");
		return ERROR_FAIL;
	}

	retval = mem_ap_read_atomic_u32(armv7m->debug_ap, DCB_DEMCR, &demcr);
	if (retval != ERROR_OK)
		return retval;

	if (CMD_ARGC > 0) {
		unsigned catch = 0;

		if (CMD_ARGC == 1) {
			if (strcmp(CMD_ARGV[0], "all") == 0) {
				catch = VC_HARDERR | VC_INTERR | VC_BUSERR
					| VC_STATERR | VC_CHKERR | VC_NOCPERR
					| VC_MMERR | VC_CORERESET;
				goto write;
			} else if (strcmp(CMD_ARGV[0], "none") == 0)
				goto write;
		}
		while (CMD_ARGC-- > 0) {
			unsigned i;
			for (i = 0; i < ARRAY_SIZE(vec_ids); i++) {
				if (strcmp(CMD_ARGV[CMD_ARGC], vec_ids[i].name) != 0)
					continue;
				catch |= vec_ids[i].mask;
				break;
			}
			if (i == ARRAY_SIZE(vec_ids)) {
				LOG_TARGET_ERROR(target, "No CM3 vector '%s'", CMD_ARGV[CMD_ARGC]);
				return ERROR_COMMAND_SYNTAX_ERROR;
			}
		}
write:
		/* For now, armv7m->demcr only stores vector catch flags. */
		armv7m->demcr = catch;

		demcr &= ~0xffff;
		demcr |= catch;

		/* write, but don't assume it stuck (why not??) */
		retval = mem_ap_write_u32(armv7m->debug_ap, DCB_DEMCR, demcr);
		if (retval != ERROR_OK)
			return retval;
		retval = mem_ap_read_atomic_u32(armv7m->debug_ap, DCB_DEMCR, &demcr);
		if (retval != ERROR_OK)
			return retval;

		/* FIXME be sure to clear DEMCR on clean server shutdown.
		 * Otherwise the vector catch hardware could fire when there's
		 * no debugger hooked up, causing much confusion...
		 */
	}

	for (unsigned i = 0; i < ARRAY_SIZE(vec_ids); i++) {
		command_print(CMD, "%9s: %s", vec_ids[i].name,
			(demcr & vec_ids[i].mask) ? "catch" : "ignore");
	}

	return ERROR_OK;
}

COMMAND_HANDLER(handle_cortex_m_mask_interrupts_command)
{
	struct target *target = get_current_target(CMD_CTX);
	struct cortex_m_common *cortex_m = target_to_cm(target);
	int retval;

	static const struct jim_nvp nvp_maskisr_modes[] = {
		{ .name = "auto", .value = CORTEX_M_ISRMASK_AUTO },
		{ .name = "off", .value = CORTEX_M_ISRMASK_OFF },
		{ .name = "on", .value = CORTEX_M_ISRMASK_ON },
		{ .name = "steponly", .value = CORTEX_M_ISRMASK_STEPONLY },
		{ .name = NULL, .value = -1 },
	};
	const struct jim_nvp *n;


	retval = cortex_m_verify_pointer(CMD, cortex_m);
	if (retval != ERROR_OK)
		return retval;

	if (target->state != TARGET_HALTED) {
		command_print(CMD, "target must be stopped for \"%s\" command", CMD_NAME);
		return ERROR_OK;
	}

	if (CMD_ARGC > 0) {
		n = jim_nvp_name2value_simple(nvp_maskisr_modes, CMD_ARGV[0]);
		if (!n->name)
			return ERROR_COMMAND_SYNTAX_ERROR;
		cortex_m->isrmasking_mode = n->value;
		cortex_m_set_maskints_for_halt(target);
	}

	n = jim_nvp_value2name_simple(nvp_maskisr_modes, cortex_m->isrmasking_mode);
	command_print(CMD, "cortex_m interrupt mask %s", n->name);

	return ERROR_OK;
}

COMMAND_HANDLER(handle_cortex_m_reset_config_command)
{
	struct target *target = get_current_target(CMD_CTX);
	struct cortex_m_common *cortex_m = target_to_cm(target);
	int retval;
	char *reset_config;

	retval = cortex_m_verify_pointer(CMD, cortex_m);
	if (retval != ERROR_OK)
		return retval;

	if (CMD_ARGC > 0) {
		if (strcmp(*CMD_ARGV, "sysresetreq") == 0)
			cortex_m->soft_reset_config = CORTEX_M_RESET_SYSRESETREQ;

		else if (strcmp(*CMD_ARGV, "vectreset") == 0) {
			if (target_was_examined(target)
					&& !cortex_m->vectreset_supported)
				LOG_TARGET_WARNING(target, "VECTRESET is not supported on your Cortex-M core!");
			else
				cortex_m->soft_reset_config = CORTEX_M_RESET_VECTRESET;

		}
		else if (stricmp(*CMD_ARGV, "lpc55sxx") == 0)
			cortex_m->soft_reset_config = CORTEX_M_RESET_LPC55SX;
		else
			return ERROR_COMMAND_SYNTAX_ERROR;
	}

	switch (cortex_m->soft_reset_config) {
		case CORTEX_M_RESET_SYSRESETREQ:
			reset_config = "sysresetreq";
			break;

		case CORTEX_M_RESET_VECTRESET:
			reset_config = "vectreset";
			break;

		case CORTEX_M_RESET_LPC55SX:
			reset_config = "lpc55sxx";
			break;

		default:
			reset_config = "unknown";
			break;
	}

	command_print(CMD, "cortex_m reset_config %s", reset_config);

	return ERROR_OK;
}

COMMAND_HANDLER(cortex_m_handle_amp_on_command)
{
	struct target *target = get_current_target(CMD_CTX);
	struct target_list *head;
	struct target *curr;
	head = target->head;

	LOG_INFO("target =%p", target);
	if (head != (struct target_list *)NULL)
	{
		target->amp = 1;
		while (head != (struct target_list *)NULL)
		{
			curr = head->target;
			curr->amp = 1;
			head = head->next;
		}
	}
	return ERROR_OK;
}

COMMAND_HANDLER(cortex_m_handle_amp_off_command)
{
	struct target *target = get_current_target(CMD_CTX);
	/* check target is an amp target */
	struct target_list *head;
	struct target *curr;
	head = target->head;
	target->amp = 0;
	if (head != (struct target_list *)NULL)
	{
		while (head != (struct target_list *)NULL)
		{
			curr = head->target;
			curr->amp = 0;
			head = head->next;
		}
		/* fixes the target display to the debugger */
		target->gdb_service->target = target;
	}
	return ERROR_OK;
}

COMMAND_HANDLER(cortex_m_handle_amp_gdb_command)
{
	struct target *target = get_current_target(CMD_CTX);
	int retval = ERROR_OK;
	struct target_list *head;
	head = target->head;
	if (head != (struct target_list *)NULL)
	{
		if (CMD_ARGC == 1)
		{
			int coreid = 0;
			COMMAND_PARSE_NUMBER(int, CMD_ARGV[0], coreid);
			if (ERROR_OK != retval)
				return retval;
			target->gdb_service->core[1] = coreid;
		}
		command_print(cmd, "gdb coreid  %" PRId32 " -> %" PRId32, target->gdb_service->core[0], target->gdb_service->core[1]);
	}
	return ERROR_OK;
}

static const struct command_registration cortex_m_exec_command_handlers[] = {
	{
		.name = "maskisr",
		.handler = handle_cortex_m_mask_interrupts_command,
		.mode = COMMAND_EXEC,
		.help = "mask cortex_m interrupts",
		.usage = "['auto'|'on'|'off'|'steponly']",
	},
	{
		.name = "vector_catch",
		.handler = handle_cortex_m_vector_catch_command,
		.mode = COMMAND_EXEC,
		.help = "configure hardware vectors to trigger debug entry",
		.usage = "['all'|'none'|('bus_err'|'chk_err'|...)*]",
	},
	{
		.name = "reset_config",
		.handler = handle_cortex_m_reset_config_command,
		.mode = COMMAND_ANY,
		.help = "configure software reset handling",
		.usage = "['sysresetreq'|'vectreset']",
	},
	{
		.name = "amp_off",
		.handler = cortex_m_handle_amp_off_command,
		.mode = COMMAND_EXEC,
		.help = "Stop amp handling",
		.usage = "",
	},
	{
		.name = "amp_on",
		.handler = cortex_m_handle_amp_on_command,
		.mode = COMMAND_EXEC,
		.help = "Restart amp handling",
		.usage = "",
	},
	{
		.name = "amp_gdb",
		.handler = cortex_m_handle_amp_gdb_command,
		.mode = COMMAND_EXEC,
		.help = "display/fix current core played to gdb",
		.usage = "",
	},
	COMMAND_REGISTRATION_DONE
};
static const struct command_registration cortex_m_command_handlers[] = {
	{
		.chain = armv7m_command_handlers,
	},
	{
		.chain = armv7m_trace_command_handlers,
	},
	/* START_DEPRECATED_TPIU */
	{
		.chain = arm_tpiu_deprecated_command_handlers,
	},
	/* END_DEPRECATED_TPIU */
	{
		.name = "cortex_m",
		.mode = COMMAND_EXEC,
		.help = "Cortex-M command group",
		.usage = "",
		.chain = cortex_m_exec_command_handlers,
	},
	{
		.chain = rtt_target_command_handlers,
	},
	COMMAND_REGISTRATION_DONE
};

struct target_type cortexm_target = {
	.name = "cortex_m",

	.poll = cortex_m_poll,
	.arch_state = armv7m_arch_state,

	.target_request_data = cortex_m_target_request_data,

	.halt = cortex_m_halt,
	.resume = cortex_m_resume,
	.step = cortex_m_step,

	.assert_reset = cortex_m_assert_reset,
	.deassert_reset = cortex_m_deassert_reset,
	.soft_reset_halt = cortex_m_soft_reset_halt,

	.get_gdb_arch = arm_get_gdb_arch,
	.get_gdb_reg_list = armv7m_get_gdb_reg_list,

	.read_memory = cortex_m_read_memory,
	.write_memory = cortex_m_write_memory,
	.checksum_memory = armv7m_checksum_memory,
	.blank_check_memory = armv7m_blank_check_memory,

	.run_algorithm = armv7m_run_algorithm,
	.start_algorithm = armv7m_start_algorithm,
	.wait_algorithm = armv7m_wait_algorithm,

	.add_breakpoint = cortex_m_add_breakpoint,
	.remove_breakpoint = cortex_m_remove_breakpoint,
	.add_watchpoint = cortex_m_add_watchpoint,
	.remove_watchpoint = cortex_m_remove_watchpoint,
	.hit_watchpoint = cortex_m_hit_watchpoint,

	.commands = cortex_m_command_handlers,
	.target_create = cortex_m_target_create,
	.target_jim_configure = adiv5_jim_configure,
	.init_target = cortex_m_init_target,
	.examine = cortex_m_examine,
	.deinit_target = cortex_m_deinit_target,

	.profiling = cortex_m_profiling,
};<|MERGE_RESOLUTION|>--- conflicted
+++ resolved
@@ -1039,14 +1039,9 @@
 
 static int cortex_m_halt(struct target *target)
 {
-<<<<<<< HEAD
 	struct cortex_m_common *cortex_m = target_to_cm(target);
-	
 	LOG_DEBUG("target->state: %s",
-		target_state_name(target));
-=======
 	LOG_TARGET_DEBUG(target, "target->state: %s", target_state_name(target));
->>>>>>> dfe57baa
 
 	if (target->state == TARGET_HALTED) {
 		LOG_TARGET_DEBUG(target, "target was already halted");
@@ -2544,20 +2539,6 @@
 	/* hla_target shares the examine handler but does not support
 	 * all its calls */
 	if (!armv7m->is_hla_target) {
-<<<<<<< HEAD
-		if (cortex_m->apsel == DP_APSEL_INVALID) {
-			/* Search for the MEM-AP */
-			retval = cortex_m_find_mem_ap(swjdp, &armv7m->debug_ap);
-			if (retval != ERROR_OK && cortex_m->soft_reset_config == CORTEX_M_RESET_LPC55SX) {
-				retval = dap_lpc55sx_start_debug_session(swjdp);
-				if (retval == ERROR_OK)
-					retval = cortex_m_find_mem_ap(swjdp, &armv7m->debug_ap);
-			}
-			
-			if (retval != ERROR_OK) {
-				LOG_ERROR("Could not find MEM-AP to control the core");
-				return retval;
-=======
 		if (!armv7m->debug_ap) {
 			if (cortex_m->apsel == DP_APSEL_INVALID) {
 				/* Search for the MEM-AP */
@@ -2572,7 +2553,6 @@
 					LOG_ERROR("Cannot get AP");
 					return ERROR_FAIL;
 				}
->>>>>>> dfe57baa
 			}
 		}
 
