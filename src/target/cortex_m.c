// SPDX-License-Identifier: GPL-2.0-or-later

/***************************************************************************
 *   Copyright (C) 2005 by Dominic Rath                                    *
 *   Dominic.Rath@gmx.de                                                   *
 *                                                                         *
 *   Copyright (C) 2006 by Magnus Lundin                                   *
 *   lundin@mlu.mine.nu                                                    *
 *                                                                         *
 *   Copyright (C) 2008 by Spencer Oliver                                  *
 *   spen@spen-soft.co.uk                                                  *
 *                                                                         *
 *                                                                         *
 *   Cortex-M3(tm) TRM, ARM DDI 0337E (r1p1) and 0337G (r2p0)              *
 *                                                                         *
 ***************************************************************************/
#ifdef HAVE_CONFIG_H
#include "config.h"
#endif

#include "jtag/interface.h"
#include "breakpoints.h"
#include "cortex_m.h"
#include "target_request.h"
#include "target_type.h"
#include "arm_adi_v5.h"
#include "arm_disassembler.h"
#include "register.h"
#include "arm_opcodes.h"
#include "arm_semihosting.h"
#include "smp.h"
#include <helper/nvp.h>
#include <helper/time_support.h>
#include <rtt/rtt.h>

/* NOTE:  most of this should work fine for the Cortex-M1 and
 * Cortex-M0 cores too, although they're ARMv6-M not ARMv7-M.
 * Some differences:  M0/M1 doesn't have FPB remapping or the
 * DWT tracing/profiling support.  (So the cycle counter will
 * not be usable; the other stuff isn't currently used here.)
 *
 * Although there are some workarounds for errata seen only in r0p0
 * silicon, such old parts are hard to find and thus not much tested
 * any longer.
 */

/* Timeout for register r/w */
#define DHCSR_S_REGRDY_TIMEOUT (500)

/* Supported Cortex-M Cores */
static const struct cortex_m_part_info cortex_m_parts[] = {
	{
		.impl_part = CORTEX_M0_PARTNO,
		.name = "Cortex-M0",
		.arch = ARM_ARCH_V6M,
	},
	{
		.impl_part = CORTEX_M0P_PARTNO,
		.name = "Cortex-M0+",
		.arch = ARM_ARCH_V6M,
	},
	{
		.impl_part = CORTEX_M1_PARTNO,
		.name = "Cortex-M1",
		.arch = ARM_ARCH_V6M,
	},
	{
		.impl_part = CORTEX_M3_PARTNO,
		.name = "Cortex-M3",
		.arch = ARM_ARCH_V7M,
		.flags = CORTEX_M_F_TAR_AUTOINCR_BLOCK_4K,
	},
	{
		.impl_part = CORTEX_M4_PARTNO,
		.name = "Cortex-M4",
		.arch = ARM_ARCH_V7M,
		.flags = CORTEX_M_F_HAS_FPV4 | CORTEX_M_F_TAR_AUTOINCR_BLOCK_4K,
	},
	{
		.impl_part = CORTEX_M7_PARTNO,
		.name = "Cortex-M7",
		.arch = ARM_ARCH_V7M,
		.flags = CORTEX_M_F_HAS_FPV5,
	},
	{
		.impl_part = CORTEX_M23_PARTNO,
		.name = "Cortex-M23",
		.arch = ARM_ARCH_V8M,
	},
	{
		.impl_part = CORTEX_M33_PARTNO,
		.name = "Cortex-M33",
		.arch = ARM_ARCH_V8M,
		.flags = CORTEX_M_F_HAS_FPV5,
	},
	{
		.impl_part = CORTEX_M35P_PARTNO,
		.name = "Cortex-M35P",
		.arch = ARM_ARCH_V8M,
		.flags = CORTEX_M_F_HAS_FPV5,
	},
	{
		.impl_part = CORTEX_M52_PARTNO,
		.name = "Cortex-M52",
		.arch = ARM_ARCH_V8M,
		.flags = CORTEX_M_F_HAS_FPV5,
	},
	{
		.impl_part = CORTEX_M55_PARTNO,
		.name = "Cortex-M55",
		.arch = ARM_ARCH_V8M,
		.flags = CORTEX_M_F_HAS_FPV5,
	},
	{
		.impl_part = CORTEX_M85_PARTNO,
		.name = "Cortex-M85",
		.arch = ARM_ARCH_V8M,
		.flags = CORTEX_M_F_HAS_FPV5,
	},
	{
		.impl_part = STAR_MC1_PARTNO,
		.name = "STAR-MC1",
		.arch = ARM_ARCH_V8M,
		.flags = CORTEX_M_F_HAS_FPV5,
	},
	{
		.impl_part = INFINEON_SLX2_PARTNO,
		.name = "Infineon-SLx2",
		.arch = ARM_ARCH_V8M,
	},
	{
		.impl_part = REALTEK_M200_PARTNO,
		.name = "Real-M200 (KM0)",
		.arch = ARM_ARCH_V8M,
	},
	{
		.impl_part = REALTEK_M300_PARTNO,
		.name = "Real-M300 (KM4)",
		.arch = ARM_ARCH_V8M,
		.flags = CORTEX_M_F_HAS_FPV5,
	},
};

/* forward declarations */
static int cortex_m_store_core_reg_u32(struct target *target,
		uint32_t num, uint32_t value);
static void cortex_m_dwt_free(struct target *target);

/** DCB DHCSR register contains S_RETIRE_ST and S_RESET_ST bits cleared
 *  on a read. Call this helper function each time DHCSR is read
 *  to preserve S_RESET_ST state in case of a reset event was detected.
 */
static inline void cortex_m_cumulate_dhcsr_sticky(struct cortex_m_common *cortex_m,
		uint32_t dhcsr)
{
	cortex_m->dcb_dhcsr_cumulated_sticky |= dhcsr;
}

/** Read DCB DHCSR register to cortex_m->dcb_dhcsr and cumulate
 * sticky bits in cortex_m->dcb_dhcsr_cumulated_sticky
 */
static int cortex_m_read_dhcsr_atomic_sticky(struct target *target)
{
	struct cortex_m_common *cortex_m = target_to_cm(target);
	struct armv7m_common *armv7m = target_to_armv7m(target);

	int retval = mem_ap_read_atomic_u32(armv7m->debug_ap, DCB_DHCSR,
				&cortex_m->dcb_dhcsr);
	if (retval != ERROR_OK)
		return retval;

	cortex_m_cumulate_dhcsr_sticky(cortex_m, cortex_m->dcb_dhcsr);
	return ERROR_OK;
}

static int cortex_m_load_core_reg_u32(struct target *target,
		uint32_t regsel, uint32_t *value)
{
	struct cortex_m_common *cortex_m = target_to_cm(target);
	struct armv7m_common *armv7m = target_to_armv7m(target);
	int retval;
	uint32_t dcrdr, tmp_value;
	int64_t then;

	/* because the DCB_DCRDR is used for the emulated dcc channel
	 * we have to save/restore the DCB_DCRDR when used */
	if (target->dbg_msg_enabled) {
		retval = mem_ap_read_u32(armv7m->debug_ap, DCB_DCRDR, &dcrdr);
		if (retval != ERROR_OK)
			return retval;
	}

	retval = mem_ap_write_u32(armv7m->debug_ap, DCB_DCRSR, regsel);
	if (retval != ERROR_OK)
		return retval;

	/* check if value from register is ready and pre-read it */
	then = timeval_ms();
	while (1) {
		retval = mem_ap_read_u32(armv7m->debug_ap, DCB_DHCSR,
								 &cortex_m->dcb_dhcsr);
		if (retval != ERROR_OK)
			return retval;
		retval = mem_ap_read_atomic_u32(armv7m->debug_ap, DCB_DCRDR,
										&tmp_value);
		if (retval != ERROR_OK)
			return retval;
		cortex_m_cumulate_dhcsr_sticky(cortex_m, cortex_m->dcb_dhcsr);
		if (cortex_m->dcb_dhcsr & S_REGRDY)
			break;
		cortex_m->slow_register_read = true; /* Polling (still) needed. */
		if (timeval_ms() > then + DHCSR_S_REGRDY_TIMEOUT) {
			LOG_TARGET_ERROR(target, "Timeout waiting for DCRDR transfer ready");
			return ERROR_TIMEOUT_REACHED;
		}
		keep_alive();
	}

	*value = tmp_value;

	if (target->dbg_msg_enabled) {
		/* restore DCB_DCRDR - this needs to be in a separate
		 * transaction otherwise the emulated DCC channel breaks */
		if (retval == ERROR_OK)
			retval = mem_ap_write_atomic_u32(armv7m->debug_ap, DCB_DCRDR, dcrdr);
	}

	return retval;
}

static int cortex_m_slow_read_all_regs(struct target *target)
{
	struct cortex_m_common *cortex_m = target_to_cm(target);
	struct armv7m_common *armv7m = target_to_armv7m(target);
	const unsigned int num_regs = armv7m->arm.core_cache->num_regs;

	/* Opportunistically restore fast read, it'll revert to slow
	 * if any register needed polling in cortex_m_load_core_reg_u32(). */
	cortex_m->slow_register_read = false;

	for (unsigned int reg_id = 0; reg_id < num_regs; reg_id++) {
		struct reg *r = &armv7m->arm.core_cache->reg_list[reg_id];
		if (r->exist) {
			int retval = armv7m->arm.read_core_reg(target, r, reg_id, ARM_MODE_ANY);
			if (retval != ERROR_OK)
				return retval;
		}
	}

	if (!cortex_m->slow_register_read)
		LOG_TARGET_DEBUG(target, "Switching back to fast register reads");

	return ERROR_OK;
}

static int cortex_m_queue_reg_read(struct target *target, uint32_t regsel,
		uint32_t *reg_value, uint32_t *dhcsr)
{
	struct armv7m_common *armv7m = target_to_armv7m(target);
	int retval;

	retval = mem_ap_write_u32(armv7m->debug_ap, DCB_DCRSR, regsel);
	if (retval != ERROR_OK)
		return retval;

	retval = mem_ap_read_u32(armv7m->debug_ap, DCB_DHCSR, dhcsr);
	if (retval != ERROR_OK)
		return retval;

	return mem_ap_read_u32(armv7m->debug_ap, DCB_DCRDR, reg_value);
}

static int cortex_m_fast_read_all_regs(struct target *target)
{
	struct cortex_m_common *cortex_m = target_to_cm(target);
	struct armv7m_common *armv7m = target_to_armv7m(target);
	int retval;
	uint32_t dcrdr;

	/* because the DCB_DCRDR is used for the emulated dcc channel
	 * we have to save/restore the DCB_DCRDR when used */
	bool dbg_msg_enabled = target->dbg_msg_enabled;
	if (dbg_msg_enabled) {
		retval = mem_ap_read_u32(armv7m->debug_ap, DCB_DCRDR, &dcrdr);
		if (retval != ERROR_OK)
			return retval;
	}

	const unsigned int num_regs = armv7m->arm.core_cache->num_regs;
	const unsigned int n_r32 = ARMV7M_LAST_REG - ARMV7M_CORE_FIRST_REG + 1
							   + ARMV7M_FPU_LAST_REG - ARMV7M_FPU_FIRST_REG + 1;
	/* we need one 32-bit word for each register except FP D0..D15, which
	 * need two words */
	uint32_t r_vals[n_r32];
	uint32_t dhcsr[n_r32];

	unsigned int wi = 0; /* write index to r_vals and dhcsr arrays */
	unsigned int reg_id; /* register index in the reg_list, ARMV7M_R0... */
	for (reg_id = 0; reg_id < num_regs; reg_id++) {
		struct reg *r = &armv7m->arm.core_cache->reg_list[reg_id];
		if (!r->exist)
			continue;	/* skip non existent registers */

		if (r->size <= 8) {
			/* Any 8-bit or shorter register is unpacked from a 32-bit
			 * container register. Skip it now. */
			continue;
		}

		uint32_t regsel = armv7m_map_id_to_regsel(reg_id);
		retval = cortex_m_queue_reg_read(target, regsel, &r_vals[wi],
										 &dhcsr[wi]);
		if (retval != ERROR_OK)
			return retval;
		wi++;

		assert(r->size == 32 || r->size == 64);
		if (r->size == 32)
			continue;	/* done with 32-bit register */

		assert(reg_id >= ARMV7M_FPU_FIRST_REG && reg_id <= ARMV7M_FPU_LAST_REG);
		/* the odd part of FP register (S1, S3...) */
		retval = cortex_m_queue_reg_read(target, regsel + 1, &r_vals[wi],
											 &dhcsr[wi]);
		if (retval != ERROR_OK)
			return retval;
		wi++;
	}

	assert(wi <= n_r32);

	retval = dap_run(armv7m->debug_ap->dap);
	if (retval != ERROR_OK)
		return retval;

	if (dbg_msg_enabled) {
		/* restore DCB_DCRDR - this needs to be in a separate
		 * transaction otherwise the emulated DCC channel breaks */
		retval = mem_ap_write_atomic_u32(armv7m->debug_ap, DCB_DCRDR, dcrdr);
		if (retval != ERROR_OK)
			return retval;
	}

	bool not_ready = false;
	for (unsigned int i = 0; i < wi; i++) {
		if ((dhcsr[i] & S_REGRDY) == 0) {
			not_ready = true;
			LOG_TARGET_DEBUG(target, "Register %u was not ready during fast read", i);
		}
		cortex_m_cumulate_dhcsr_sticky(cortex_m, dhcsr[i]);
	}

	if (not_ready) {
		/* Any register was not ready,
		 * fall back to slow read with S_REGRDY polling */
		return ERROR_TIMEOUT_REACHED;
	}

	LOG_TARGET_DEBUG(target, "read %u 32-bit registers", wi);

	unsigned int ri = 0; /* read index from r_vals array */
	for (reg_id = 0; reg_id < num_regs; reg_id++) {
		struct reg *r = &armv7m->arm.core_cache->reg_list[reg_id];
		if (!r->exist)
			continue;	/* skip non existent registers */

		r->dirty = false;

		unsigned int reg32_id;
		uint32_t offset;
		if (armv7m_map_reg_packing(reg_id, &reg32_id, &offset)) {
			/* Unpack a partial register from 32-bit container register */
			struct reg *r32 = &armv7m->arm.core_cache->reg_list[reg32_id];

			/* The container register ought to precede all regs unpacked
			 * from it in the reg_list. So the value should be ready
			 * to unpack */
			assert(r32->valid);
			buf_cpy(r32->value + offset, r->value, r->size);

		} else {
			assert(r->size == 32 || r->size == 64);
			buf_set_u32(r->value, 0, 32, r_vals[ri++]);

			if (r->size == 64) {
				assert(reg_id >= ARMV7M_FPU_FIRST_REG && reg_id <= ARMV7M_FPU_LAST_REG);
				/* the odd part of FP register (S1, S3...) */
				buf_set_u32(r->value + 4, 0, 32, r_vals[ri++]);
			}
		}
		r->valid = true;
	}
	assert(ri == wi);

	return retval;
}

static int cortex_m_store_core_reg_u32(struct target *target,
		uint32_t regsel, uint32_t value)
{
	struct cortex_m_common *cortex_m = target_to_cm(target);
	struct armv7m_common *armv7m = target_to_armv7m(target);
	int retval;
	uint32_t dcrdr;
	int64_t then;

	/* because the DCB_DCRDR is used for the emulated dcc channel
	 * we have to save/restore the DCB_DCRDR when used */
	if (target->dbg_msg_enabled) {
		retval = mem_ap_read_u32(armv7m->debug_ap, DCB_DCRDR, &dcrdr);
		if (retval != ERROR_OK)
			return retval;
	}

	retval = mem_ap_write_u32(armv7m->debug_ap, DCB_DCRDR, value);
	if (retval != ERROR_OK)
		return retval;

	retval = mem_ap_write_u32(armv7m->debug_ap, DCB_DCRSR, regsel | DCRSR_WNR);
	if (retval != ERROR_OK)
		return retval;

	/* check if value is written into register */
	then = timeval_ms();
	while (1) {
		retval = cortex_m_read_dhcsr_atomic_sticky(target);
		if (retval != ERROR_OK)
			return retval;
		if (cortex_m->dcb_dhcsr & S_REGRDY)
			break;
		if (timeval_ms() > then + DHCSR_S_REGRDY_TIMEOUT) {
			LOG_TARGET_ERROR(target, "Timeout waiting for DCRDR transfer ready");
			return ERROR_TIMEOUT_REACHED;
		}
		keep_alive();
	}

	if (target->dbg_msg_enabled) {
		/* restore DCB_DCRDR - this needs to be in a separate
		 * transaction otherwise the emulated DCC channel breaks */
		if (retval == ERROR_OK)
			retval = mem_ap_write_atomic_u32(armv7m->debug_ap, DCB_DCRDR, dcrdr);
	}

	return retval;
}

static int cortex_m_write_debug_halt_mask(struct target *target,
	uint32_t mask_on, uint32_t mask_off)
{
	struct cortex_m_common *cortex_m = target_to_cm(target);
	struct armv7m_common *armv7m = &cortex_m->armv7m;

	/* mask off status bits */
	cortex_m->dcb_dhcsr &= ~((0xFFFFul << 16) | mask_off);
	/* create new register mask */
	cortex_m->dcb_dhcsr |= DBGKEY | C_DEBUGEN | mask_on;

	return mem_ap_write_atomic_u32(armv7m->debug_ap, DCB_DHCSR, cortex_m->dcb_dhcsr);
}

static int cortex_m_set_maskints(struct target *target, bool mask)
{
	struct cortex_m_common *cortex_m = target_to_cm(target);
	if (!!(cortex_m->dcb_dhcsr & C_MASKINTS) != mask)
		return cortex_m_write_debug_halt_mask(target, mask ? C_MASKINTS : 0, mask ? 0 : C_MASKINTS);
	else
		return ERROR_OK;
}

static int cortex_m_set_maskints_for_halt(struct target *target)
{
	struct cortex_m_common *cortex_m = target_to_cm(target);
	switch (cortex_m->isrmasking_mode) {
		case CORTEX_M_ISRMASK_AUTO:
			/* interrupts taken at resume, whether for step or run -> no mask */
			return cortex_m_set_maskints(target, false);

		case CORTEX_M_ISRMASK_OFF:
			/* interrupts never masked */
			return cortex_m_set_maskints(target, false);

		case CORTEX_M_ISRMASK_ON:
			/* interrupts always masked */
			return cortex_m_set_maskints(target, true);

		case CORTEX_M_ISRMASK_STEPONLY:
			/* interrupts masked for single step only -> mask now if MASKINTS
			 * erratum, otherwise only mask before stepping */
			return cortex_m_set_maskints(target, cortex_m->maskints_erratum);
	}
	return ERROR_OK;
}

static int cortex_m_set_maskints_for_run(struct target *target)
{
	switch (target_to_cm(target)->isrmasking_mode) {
		case CORTEX_M_ISRMASK_AUTO:
			/* interrupts taken at resume, whether for step or run -> no mask */
			return cortex_m_set_maskints(target, false);

		case CORTEX_M_ISRMASK_OFF:
			/* interrupts never masked */
			return cortex_m_set_maskints(target, false);

		case CORTEX_M_ISRMASK_ON:
			/* interrupts always masked */
			return cortex_m_set_maskints(target, true);

		case CORTEX_M_ISRMASK_STEPONLY:
			/* interrupts masked for single step only -> no mask */
			return cortex_m_set_maskints(target, false);
	}
	return ERROR_OK;
}

static int cortex_m_set_maskints_for_step(struct target *target)
{
	switch (target_to_cm(target)->isrmasking_mode) {
		case CORTEX_M_ISRMASK_AUTO:
			/* the auto-interrupt should already be done -> mask */
			return cortex_m_set_maskints(target, true);

		case CORTEX_M_ISRMASK_OFF:
			/* interrupts never masked */
			return cortex_m_set_maskints(target, false);

		case CORTEX_M_ISRMASK_ON:
			/* interrupts always masked */
			return cortex_m_set_maskints(target, true);

		case CORTEX_M_ISRMASK_STEPONLY:
			/* interrupts masked for single step only -> mask */
			return cortex_m_set_maskints(target, true);
	}
	return ERROR_OK;
}

static int cortex_m_clear_halt(struct target *target)
{
	struct cortex_m_common *cortex_m = target_to_cm(target);
	struct armv7m_common *armv7m = &cortex_m->armv7m;
	int retval;

	/* clear step if any */
	cortex_m_write_debug_halt_mask(target, C_HALT, C_STEP);

	/* Read Debug Fault Status Register */
	retval = mem_ap_read_atomic_u32(armv7m->debug_ap, NVIC_DFSR, &cortex_m->nvic_dfsr);
	if (retval != ERROR_OK)
		return retval;

	/* Clear Debug Fault Status */
	retval = mem_ap_write_atomic_u32(armv7m->debug_ap, NVIC_DFSR, cortex_m->nvic_dfsr);
	if (retval != ERROR_OK)
		return retval;
	LOG_TARGET_DEBUG(target, "NVIC_DFSR 0x%" PRIx32 "", cortex_m->nvic_dfsr);

	return ERROR_OK;
}

static int cortex_m_single_step_core(struct target *target)
{
	struct cortex_m_common *cortex_m = target_to_cm(target);
	int retval;

	/* Mask interrupts before clearing halt, if not done already.  This avoids
	 * Erratum 377497 (fixed in r1p0) where setting MASKINTS while clearing
	 * HALT can put the core into an unknown state.
	 */
	if (!(cortex_m->dcb_dhcsr & C_MASKINTS)) {
		retval = cortex_m_write_debug_halt_mask(target, C_MASKINTS, 0);
		if (retval != ERROR_OK)
			return retval;
	}
	retval = cortex_m_write_debug_halt_mask(target, C_STEP, C_HALT);
	if (retval != ERROR_OK)
		return retval;
	LOG_TARGET_DEBUG(target, "single step");

	/* restore dhcsr reg */
	cortex_m_clear_halt(target);

	return ERROR_OK;
}

static int cortex_m_enable_fpb(struct target *target)
{
	int retval = target_write_u32(target, FP_CTRL, 3);
	if (retval != ERROR_OK)
		return retval;

	/* check the fpb is actually enabled */
	uint32_t fpctrl;
	retval = target_read_u32(target, FP_CTRL, &fpctrl);
	if (retval != ERROR_OK)
		return retval;

	if (fpctrl & 1)
		return ERROR_OK;

	return ERROR_FAIL;
}

static int cortex_m_endreset_event(struct target *target)
{
	int retval;
	uint32_t dcb_demcr;
	struct cortex_m_common *cortex_m = target_to_cm(target);
	struct armv7m_common *armv7m = &cortex_m->armv7m;
	struct adiv5_dap *swjdp = cortex_m->armv7m.arm.dap;
	struct cortex_m_fp_comparator *fp_list = cortex_m->fp_comparator_list;
	struct cortex_m_dwt_comparator *dwt_list = cortex_m->dwt_comparator_list;

	/* REVISIT The four debug monitor bits are currently ignored... */
	retval = mem_ap_read_atomic_u32(armv7m->debug_ap, DCB_DEMCR, &dcb_demcr);
	if (retval != ERROR_OK)
		return retval;
	LOG_TARGET_DEBUG(target, "DCB_DEMCR = 0x%8.8" PRIx32 "", dcb_demcr);

	/* this register is used for emulated dcc channel */
	retval = mem_ap_write_u32(armv7m->debug_ap, DCB_DCRDR, 0);
	if (retval != ERROR_OK)
		return retval;

	retval = cortex_m_read_dhcsr_atomic_sticky(target);
	if (retval != ERROR_OK)
		return retval;

	if (!(cortex_m->dcb_dhcsr & C_DEBUGEN)) {
		/* Enable debug requests */
		retval = cortex_m_write_debug_halt_mask(target, 0, C_HALT | C_STEP | C_MASKINTS);
		if (retval != ERROR_OK)
			return retval;
	}

	/* Restore proper interrupt masking setting for running CPU. */
	cortex_m_set_maskints_for_run(target);

	/* Enable features controlled by ITM and DWT blocks, and catch only
	 * the vectors we were told to pay attention to.
	 *
	 * Target firmware is responsible for all fault handling policy
	 * choices *EXCEPT* explicitly scripted overrides like "vector_catch"
	 * or manual updates to the NVIC SHCSR and CCR registers.
	 */
	retval = mem_ap_write_u32(armv7m->debug_ap, DCB_DEMCR, TRCENA | armv7m->demcr);
	if (retval != ERROR_OK)
		return retval;

	/* Paranoia: evidently some (early?) chips don't preserve all the
	 * debug state (including FPB, DWT, etc) across reset...
	 */

	/* Enable FPB */
	retval = cortex_m_enable_fpb(target);
	if (retval != ERROR_OK) {
		LOG_TARGET_ERROR(target, "Failed to enable the FPB");
		return retval;
	}

	cortex_m->fpb_enabled = true;

	/* Restore FPB registers */
	for (unsigned int i = 0; i < cortex_m->fp_num_code + cortex_m->fp_num_lit; i++) {
		retval = target_write_u32(target, fp_list[i].fpcr_address, fp_list[i].fpcr_value);
		if (retval != ERROR_OK)
			return retval;
	}

	/* Restore DWT registers */
	for (unsigned int i = 0; i < cortex_m->dwt_num_comp; i++) {
		retval = target_write_u32(target, dwt_list[i].dwt_comparator_address + 0,
				dwt_list[i].comp);
		if (retval != ERROR_OK)
			return retval;
		retval = target_write_u32(target, dwt_list[i].dwt_comparator_address + 4,
				dwt_list[i].mask);
		if (retval != ERROR_OK)
			return retval;
		retval = target_write_u32(target, dwt_list[i].dwt_comparator_address + 8,
				dwt_list[i].function);
		if (retval != ERROR_OK)
			return retval;
	}
	retval = dap_run(swjdp);
	if (retval != ERROR_OK)
		return retval;

	register_cache_invalidate(armv7m->arm.core_cache);

	/* TODO: invalidate also working areas (needed in the case of detected reset).
	 * Doing so will require flash drivers to test if working area
	 * is still valid in all target algo calling loops.
	 */

	/* make sure we have latest dhcsr flags */
	retval = cortex_m_read_dhcsr_atomic_sticky(target);
	if (retval != ERROR_OK)
		return retval;

	return retval;
}

static int cortex_m_examine_debug_reason(struct target *target)
{
	struct cortex_m_common *cortex_m = target_to_cm(target);

	/* THIS IS NOT GOOD, TODO - better logic for detection of debug state reason
	 * only check the debug reason if we don't know it already */

	if ((target->debug_reason != DBG_REASON_DBGRQ)
		&& (target->debug_reason != DBG_REASON_SINGLESTEP)) {
		if (cortex_m->nvic_dfsr & DFSR_BKPT) {
			target->debug_reason = DBG_REASON_BREAKPOINT;
			if (cortex_m->nvic_dfsr & DFSR_DWTTRAP)
				target->debug_reason = DBG_REASON_WPTANDBKPT;
		} else if (cortex_m->nvic_dfsr & DFSR_DWTTRAP)
			target->debug_reason = DBG_REASON_WATCHPOINT;
		else if (cortex_m->nvic_dfsr & DFSR_VCATCH)
			target->debug_reason = DBG_REASON_BREAKPOINT;
		else if (cortex_m->nvic_dfsr & DFSR_EXTERNAL)
			target->debug_reason = DBG_REASON_DBGRQ;
		else	/* HALTED */
			target->debug_reason = DBG_REASON_UNDEFINED;
	}

	return ERROR_OK;
}

static int cortex_m_examine_exception_reason(struct target *target)
{
	uint32_t shcsr = 0, except_sr = 0, cfsr = -1, except_ar = -1;
	struct armv7m_common *armv7m = target_to_armv7m(target);
	struct adiv5_dap *swjdp = armv7m->arm.dap;
	int retval;

	retval = mem_ap_read_u32(armv7m->debug_ap, NVIC_SHCSR, &shcsr);
	if (retval != ERROR_OK)
		return retval;
	switch (armv7m->exception_number) {
		case 2:	/* NMI */
			break;
		case 3:	/* Hard Fault */
			retval = mem_ap_read_atomic_u32(armv7m->debug_ap, NVIC_HFSR, &except_sr);
			if (retval != ERROR_OK)
				return retval;
			if (except_sr & 0x40000000) {
				retval = mem_ap_read_u32(armv7m->debug_ap, NVIC_CFSR, &cfsr);
				if (retval != ERROR_OK)
					return retval;
			}
			break;
		case 4:	/* Memory Management */
			retval = mem_ap_read_u32(armv7m->debug_ap, NVIC_CFSR, &except_sr);
			if (retval != ERROR_OK)
				return retval;
			retval = mem_ap_read_u32(armv7m->debug_ap, NVIC_MMFAR, &except_ar);
			if (retval != ERROR_OK)
				return retval;
			break;
		case 5:	/* Bus Fault */
			retval = mem_ap_read_u32(armv7m->debug_ap, NVIC_CFSR, &except_sr);
			if (retval != ERROR_OK)
				return retval;
			retval = mem_ap_read_u32(armv7m->debug_ap, NVIC_BFAR, &except_ar);
			if (retval != ERROR_OK)
				return retval;
			break;
		case 6:	/* Usage Fault */
			retval = mem_ap_read_u32(armv7m->debug_ap, NVIC_CFSR, &except_sr);
			if (retval != ERROR_OK)
				return retval;
			break;
		case 7:	/* Secure Fault */
			retval = mem_ap_read_u32(armv7m->debug_ap, NVIC_SFSR, &except_sr);
			if (retval != ERROR_OK)
				return retval;
			retval = mem_ap_read_u32(armv7m->debug_ap, NVIC_SFAR, &except_ar);
			if (retval != ERROR_OK)
				return retval;
			break;
		case 11:	/* SVCall */
			break;
		case 12:	/* Debug Monitor */
			retval = mem_ap_read_u32(armv7m->debug_ap, NVIC_DFSR, &except_sr);
			if (retval != ERROR_OK)
				return retval;
			break;
		case 14:	/* PendSV */
			break;
		case 15:	/* SysTick */
			break;
		default:
			except_sr = 0;
			break;
	}
	retval = dap_run(swjdp);
	if (retval == ERROR_OK)
		LOG_TARGET_DEBUG(target, "%s SHCSR 0x%" PRIx32 ", SR 0x%" PRIx32
			", CFSR 0x%" PRIx32 ", AR 0x%" PRIx32,
			armv7m_exception_string(armv7m->exception_number),
			shcsr, except_sr, cfsr, except_ar);
	return retval;
}

/* Errata 3092511 workaround
 * Cortex-M7 can halt in an incorrect address when breakpoint
 * and exception occurs simultaneously */
static int cortex_m_erratum_check_breakpoint(struct target *target)
{
	struct cortex_m_common *cortex_m = target_to_cm(target);
	struct armv7m_common *armv7m = &cortex_m->armv7m;
	struct arm *arm = &armv7m->arm;

	uint32_t pc = buf_get_u32(arm->pc->value, 0, 32);

	/* To reduce the workaround processing cost we assume FPB is in sync
	 * with OpenOCD breakpoints. If the target app writes to FPB
	 * OpenOCD will resume after the break set by app */
	struct breakpoint *bkpt = breakpoint_find(target, pc);
	if (bkpt) {
		LOG_TARGET_DEBUG(target, "Erratum 3092511: breakpoint confirmed");
		return ERROR_OK;
	}
	if (pc >= 0xe0000000u)
		/* not executable area, do not read instruction @ pc */
		return ERROR_OK;

	uint16_t insn;
	int retval = target_read_u16(target, pc, &insn);
	if (retval != ERROR_OK)
		return ERROR_OK;	/* do not propagate the error, just avoid workaround */

	if ((insn & 0xff00) == (ARMV5_T_BKPT(0) & 0xff00)) {
		LOG_TARGET_DEBUG(target, "Erratum 3092511: breakpoint embedded in code confirmed");
		return ERROR_OK;
	}
	LOG_TARGET_DEBUG(target, "Erratum 3092511: breakpoint not found, proceed with resume");
	return ERROR_TARGET_HALTED_DO_RESUME;
}

static int cortex_m_debug_entry(struct target *target)
{
	uint32_t xpsr;
	int retval;
	struct cortex_m_common *cortex_m = target_to_cm(target);
	struct armv7m_common *armv7m = &cortex_m->armv7m;
	struct arm *arm = &armv7m->arm;
	struct reg *r;

	LOG_TARGET_DEBUG(target, " ");

	/* Do this really early to minimize the window where the MASKINTS erratum
	 * can pile up pending interrupts. */
	cortex_m_set_maskints_for_halt(target);

	cortex_m_clear_halt(target);

	retval = cortex_m_read_dhcsr_atomic_sticky(target);
	if (retval != ERROR_OK)
		return retval;

	retval = armv7m->examine_debug_reason(target);
	if (retval != ERROR_OK)
		return retval;

	/* examine PE security state */
	uint32_t dscsr = 0;
	if (armv7m->arm.arch == ARM_ARCH_V8M) {
		retval = mem_ap_read_u32(armv7m->debug_ap, DCB_DSCSR, &dscsr);
		if (retval != ERROR_OK)
			return retval;
	}

	/* Load all registers to arm.core_cache */
	if (!cortex_m->slow_register_read) {
		retval = cortex_m_fast_read_all_regs(target);
		if (retval == ERROR_TIMEOUT_REACHED) {
			cortex_m->slow_register_read = true;
			LOG_TARGET_DEBUG(target, "Switched to slow register read");
		}
	}

	if (cortex_m->slow_register_read)
		retval = cortex_m_slow_read_all_regs(target);

	if (retval != ERROR_OK)
		return retval;

	r = arm->cpsr;
	xpsr = buf_get_u32(r->value, 0, 32);

	/* Are we in an exception handler */
	if (xpsr & 0x1FF) {
		armv7m->exception_number = (xpsr & 0x1FF);

		arm->core_mode = ARM_MODE_HANDLER;
		arm->map = armv7m_msp_reg_map;
	} else {
		unsigned control = buf_get_u32(arm->core_cache
				->reg_list[ARMV7M_CONTROL].value, 0, 3);

		/* is this thread privileged? */
		arm->core_mode = control & 1
			? ARM_MODE_USER_THREAD
			: ARM_MODE_THREAD;

		/* which stack is it using? */
		if (control & 2)
			arm->map = armv7m_psp_reg_map;
		else
			arm->map = armv7m_msp_reg_map;

		armv7m->exception_number = 0;
	}

	if (armv7m->exception_number)
		cortex_m_examine_exception_reason(target);

	bool secure_state = (dscsr & DSCSR_CDS) == DSCSR_CDS;
	LOG_TARGET_DEBUG(target, "entered debug state in core mode: %s at PC 0x%" PRIx32
			", cpu in %s state, target->state: %s",
		arm_mode_name(arm->core_mode),
		buf_get_u32(arm->pc->value, 0, 32),
		secure_state ? "Secure" : "Non-Secure",
		target_state_name(target));

	/* Errata 3092511 workaround
	 * Cortex-M7 can halt in an incorrect address when breakpoint
	 * and exception occurs simultaneously */
	if (cortex_m->incorrect_halt_erratum
			&& armv7m->exception_number
			&& cortex_m->nvic_dfsr == (DFSR_BKPT | DFSR_HALTED)) {
		retval = cortex_m_erratum_check_breakpoint(target);
		if (retval != ERROR_OK)
			return retval;
	}

	if (armv7m->post_debug_entry) {
		retval = armv7m->post_debug_entry(target);
		if (retval != ERROR_OK)
			return retval;
	}

	return ERROR_OK;
}

static int cortex_m_poll_one(struct target *target)
{
	int detected_failure = ERROR_OK;
	int retval = ERROR_OK;
	enum target_state prev_target_state = target->state;
	struct cortex_m_common *cortex_m = target_to_cm(target);
	struct armv7m_common *armv7m = &cortex_m->armv7m;

	/* Read from Debug Halting Control and Status Register */
	retval = cortex_m_read_dhcsr_atomic_sticky(target);
	if (retval != ERROR_OK) {
		target->state = TARGET_UNKNOWN;
		return retval;
	}

	/* Recover from lockup.  See ARMv7-M architecture spec,
	 * section B1.5.15 "Unrecoverable exception cases".
	 */
	if (cortex_m->dcb_dhcsr & S_LOCKUP) {
		LOG_TARGET_ERROR(target, "clearing lockup after double fault");
		cortex_m_write_debug_halt_mask(target, C_HALT, 0);
		target->debug_reason = DBG_REASON_DBGRQ;

		/* We have to execute the rest (the "finally" equivalent, but
		 * still throw this exception again).
		 */
		detected_failure = ERROR_FAIL;

		/* refresh status bits */
		retval = cortex_m_read_dhcsr_atomic_sticky(target);
		if (retval != ERROR_OK)
			return retval;
	}

	if (cortex_m->dcb_dhcsr_cumulated_sticky & S_RESET_ST) {
		cortex_m->dcb_dhcsr_cumulated_sticky &= ~S_RESET_ST;
		if (target->state != TARGET_RESET) {
			target->state = TARGET_RESET;
			LOG_TARGET_INFO(target, "external reset detected");
			/* In case of an unexpected S_RESET_ST set TARGET_RESET state
			 * and keep it until the next poll to allow its detection */
			return ERROR_OK;
		}
		/* S_RESET_ST was expected (in a reset command). Continue processing
		 * to quickly get out of TARGET_RESET state */
	}

	if (target->state == TARGET_RESET) {
		/* Cannot switch context while running so endreset is
		 * called with target->state == TARGET_RESET
		 */
		LOG_TARGET_DEBUG(target, "Exit from reset with dcb_dhcsr 0x%" PRIx32,
			cortex_m->dcb_dhcsr);
		retval = cortex_m_endreset_event(target);
		if (retval != ERROR_OK) {
			target->state = TARGET_UNKNOWN;
			return retval;
		}
		target->state = TARGET_RUNNING;
		prev_target_state = TARGET_RUNNING;
	}

	if (cortex_m->dcb_dhcsr & S_HALT) {
		target->state = TARGET_HALTED;

		if ((prev_target_state == TARGET_RUNNING) || (prev_target_state == TARGET_RESET)) {
			retval = cortex_m_debug_entry(target);

			/* Errata 3092511 workaround
			 * Cortex-M7 can halt in an incorrect address when breakpoint
			 * and exception occurs simultaneously */
			if (retval == ERROR_TARGET_HALTED_DO_RESUME) {
				struct arm *arm = &armv7m->arm;
				LOG_TARGET_INFO(target, "Resuming after incorrect halt @ PC 0x%08" PRIx32
					", ARM Cortex-M7 erratum 3092511",
					buf_get_u32(arm->pc->value, 0, 32));
				/* We don't need to restore registers, just restart the core */
				cortex_m_set_maskints_for_run(target);
				retval = cortex_m_write_debug_halt_mask(target, 0, C_HALT);
				if (retval != ERROR_OK)
					return retval;

				target->debug_reason = DBG_REASON_NOTHALTED;
				/* registers are now invalid */
				register_cache_invalidate(armv7m->arm.core_cache);

				target->state = TARGET_RUNNING;
				return ERROR_OK;
			}

			/* arm_semihosting needs to know registers, don't run if debug entry returned error */
			if (retval == ERROR_OK && arm_semihosting(target, &retval) != 0)
				return retval;

			if (target->smp) {
				LOG_TARGET_DEBUG(target, "postpone target event 'halted'");
				target->smp_halt_event_postponed = true;
			} else {
				/* regardless of errors returned in previous code update state */
				target_call_event_callbacks(target, TARGET_EVENT_HALTED);
			}
		}
		if (prev_target_state == TARGET_DEBUG_RUNNING) {
			retval = cortex_m_debug_entry(target);

			target_call_event_callbacks(target, TARGET_EVENT_DEBUG_HALTED);
		}
		if (retval != ERROR_OK)
			return retval;
	}

	if (target->state == TARGET_UNKNOWN) {
		/* Check if processor is retiring instructions or sleeping.
		 * Unlike S_RESET_ST here we test if the target *is* running now,
		 * not if it has been running (possibly in the past). Instructions are
		 * typically processed much faster than OpenOCD polls DHCSR so S_RETIRE_ST
		 * is read always 1. That's the reason not to use dcb_dhcsr_cumulated_sticky.
		 */
		if (cortex_m->dcb_dhcsr & S_RETIRE_ST || cortex_m->dcb_dhcsr & S_SLEEP) {
			target->state = TARGET_RUNNING;
			retval = ERROR_OK;
		}
	}

	/* Check that target is truly halted, since the target could be resumed externally */
	if ((prev_target_state == TARGET_HALTED) && !(cortex_m->dcb_dhcsr & S_HALT)) {
		/* registers are now invalid */
		register_cache_invalidate(armv7m->arm.core_cache);

		target->state = TARGET_RUNNING;
		LOG_TARGET_WARNING(target, "external resume detected");
		target_call_event_callbacks(target, TARGET_EVENT_RESUMED);
		retval = ERROR_OK;
	}

	/* Did we detect a failure condition that we cleared? */
	if (detected_failure != ERROR_OK)
		retval = detected_failure;
	return retval;
}

static int cortex_m_halt_one(struct target *target);

static int cortex_m_smp_halt_all(struct list_head *smp_targets)
{
	int retval = ERROR_OK;
	struct target_list *head;

	foreach_smp_target(head, smp_targets) {
		struct target *curr = head->target;
		if (!target_was_examined(curr))
			continue;
		if (curr->state == TARGET_HALTED)
			continue;

		int ret2 = cortex_m_halt_one(curr);
		if (retval == ERROR_OK)
			retval = ret2;	/* store the first error code ignore others */
	}
	return retval;
}

static int cortex_m_smp_post_halt_poll(struct list_head *smp_targets)
{
	int retval = ERROR_OK;
	struct target_list *head;

	foreach_smp_target(head, smp_targets) {
		struct target *curr = head->target;
		if (!target_was_examined(curr))
			continue;
		/* skip targets that were already halted */
		if (curr->state == TARGET_HALTED)
			continue;

		int ret2 = cortex_m_poll_one(curr);
		if (retval == ERROR_OK)
			retval = ret2;	/* store the first error code ignore others */
	}
	return retval;
}

static int cortex_m_poll_smp(struct list_head *smp_targets)
{
	int retval = ERROR_OK;
	struct target_list *head;
	bool halted = false;

	foreach_smp_target(head, smp_targets) {
		struct target *curr = head->target;
		if (curr->smp_halt_event_postponed) {
			halted = true;
			break;
		}
	}

	if (halted) {
		retval = cortex_m_smp_halt_all(smp_targets);

		int ret2 = cortex_m_smp_post_halt_poll(smp_targets);
		if (retval == ERROR_OK)
			retval = ret2;	/* store the first error code ignore others */

		foreach_smp_target(head, smp_targets) {
			struct target *curr = head->target;
			if (!curr->smp_halt_event_postponed)
				continue;

			curr->smp_halt_event_postponed = false;
			if (curr->state == TARGET_HALTED) {
				LOG_TARGET_DEBUG(curr, "sending postponed target event 'halted'");
				target_call_event_callbacks(curr, TARGET_EVENT_HALTED);
			}
		}
		/* There is no need to set gdb_service->target
		 * as hwthread_update_threads() selects an interesting thread
		 * by its own
		 */
	}
	return retval;
}

static int cortex_m_poll(struct target *target)
{
	int retval = cortex_m_poll_one(target);

	if (target->smp) {
		struct target_list *last;
		last = list_last_entry(target->smp_targets, struct target_list, lh);
		if (target == last->target)
			/* After the last target in SMP group has been polled
			 * check for postponed halted events and eventually halt and re-poll
			 * other targets */
			cortex_m_poll_smp(target->smp_targets);
	}
	return retval;
}

static int cortex_m_halt_one(struct target *target)
{
<<<<<<< HEAD
	struct cortex_m_common *cortex_m = target_to_cm(target);
=======
	int retval;
>>>>>>> efe90221
	LOG_TARGET_DEBUG(target, "target->state: %s", target_state_name(target));

	if (!target_was_examined(target)) {
		LOG_TARGET_ERROR(target, "target non examined yet");
		return ERROR_TARGET_NOT_EXAMINED;
	}

	if (target->state == TARGET_HALTED) {
		LOG_TARGET_DEBUG(target, "target was already halted");
		return ERROR_OK;
	}

	if (target->state == TARGET_UNKNOWN)
		LOG_TARGET_WARNING(target, "target was in unknown state when halt was requested");

<<<<<<< HEAD
	if (target->state == TARGET_RESET && cortex_m->soft_reset_config != CORTEX_M_RESET_LPC55SX) {
		if ((jtag_get_reset_config() & RESET_SRST_PULLS_TRST) && jtag_get_srst()) {
			LOG_TARGET_ERROR(target, "can't request a halt while in reset if nSRST pulls nTRST");
			return ERROR_TARGET_FAILURE;
		} else {
			/* we came here in a reset_halt or reset_init sequence
			 * debug entry was already prepared in cortex_m3_assert_reset()
			 */
			target->debug_reason = DBG_REASON_DBGRQ;

			return ERROR_OK;
		}
	}

=======
>>>>>>> efe90221
	/* Write to Debug Halting Control and Status Register */
	retval = cortex_m_write_debug_halt_mask(target, C_HALT, 0);

	/* Do this really early to minimize the window where the MASKINTS erratum
	 * can pile up pending interrupts. */
	cortex_m_set_maskints_for_halt(target);

	target->debug_reason = DBG_REASON_DBGRQ;

	return retval;
}

static int cortex_m_halt(struct target *target)
{
	if (target->smp)
		return cortex_m_smp_halt_all(target->smp_targets);
	else
		return cortex_m_halt_one(target);
}

static int cortex_m_soft_reset_halt(struct target *target)
{
	struct cortex_m_common *cortex_m = target_to_cm(target);
	struct armv7m_common *armv7m = &cortex_m->armv7m;
	int retval, timeout = 0;

	/* on single cortex_m MCU soft_reset_halt should be avoided as same functionality
	 * can be obtained by using 'reset halt' and 'cortex_m reset_config vectreset'.
	 * As this reset only uses VC_CORERESET it would only ever reset the cortex_m
	 * core, not the peripherals */
	LOG_TARGET_DEBUG(target, "soft_reset_halt is discouraged, please use 'reset halt' instead.");

	if (!cortex_m->vectreset_supported) {
		LOG_TARGET_ERROR(target, "VECTRESET is not supported on this Cortex-M core");
		return ERROR_FAIL;
	}

	/* Set C_DEBUGEN */
	retval = cortex_m_write_debug_halt_mask(target, 0, C_STEP | C_MASKINTS);
	if (retval != ERROR_OK)
		return retval;

	/* Enter debug state on reset; restore DEMCR in endreset_event() */
	retval = mem_ap_write_u32(armv7m->debug_ap, DCB_DEMCR,
			TRCENA | VC_HARDERR | VC_BUSERR | VC_CORERESET);
	if (retval != ERROR_OK)
		return retval;

	/* Request a core-only reset */
	retval = mem_ap_write_atomic_u32(armv7m->debug_ap, NVIC_AIRCR,
			AIRCR_VECTKEY | AIRCR_VECTRESET);
	if (retval != ERROR_OK)
		return retval;
	target->state = TARGET_RESET;

	/* registers are now invalid */
	register_cache_invalidate(cortex_m->armv7m.arm.core_cache);

	while (timeout < 100) {
		retval = cortex_m_read_dhcsr_atomic_sticky(target);
		if (retval == ERROR_OK) {
			retval = mem_ap_read_atomic_u32(armv7m->debug_ap, NVIC_DFSR,
					&cortex_m->nvic_dfsr);
			if (retval != ERROR_OK)
				return retval;
			if ((cortex_m->dcb_dhcsr & S_HALT)
				&& (cortex_m->nvic_dfsr & DFSR_VCATCH)) {
				LOG_TARGET_DEBUG(target, "system reset-halted, DHCSR 0x%08" PRIx32 ", DFSR 0x%08" PRIx32,
						cortex_m->dcb_dhcsr, cortex_m->nvic_dfsr);
				cortex_m_poll(target);
				/* FIXME restore user's vector catch config */
				return ERROR_OK;
			} else {
				LOG_TARGET_DEBUG(target, "waiting for system reset-halt, "
					"DHCSR 0x%08" PRIx32 ", %d ms",
					cortex_m->dcb_dhcsr, timeout);
			}
		}
		timeout++;
		alive_sleep(1);
	}

	return ERROR_OK;
}

void cortex_m_enable_breakpoints(struct target *target)
{
	struct breakpoint *breakpoint = target->breakpoints;

	/* set any pending breakpoints */
	while (breakpoint) {
		if (!breakpoint->is_set)
			cortex_m_set_breakpoint(target, breakpoint);
		breakpoint = breakpoint->next;
	}
}

static int cortex_m_restore_one(struct target *target, bool current,
	target_addr_t *address, bool handle_breakpoints, bool debug_execution)
{
	struct armv7m_common *armv7m = target_to_armv7m(target);
	struct breakpoint *breakpoint = NULL;
	uint32_t resume_pc;
	struct reg *r;

	if (target->state != TARGET_HALTED) {
		LOG_TARGET_ERROR(target, "not halted");
		return ERROR_TARGET_NOT_HALTED;
	}

	if (!debug_execution) {
		target_free_all_working_areas(target);
		cortex_m_enable_breakpoints(target);
		cortex_m_enable_watchpoints(target);
	}

	if (debug_execution) {
		r = armv7m->arm.core_cache->reg_list + ARMV7M_PRIMASK;

		/* Disable interrupts */
		/* We disable interrupts in the PRIMASK register instead of
		 * masking with C_MASKINTS.  This is probably the same issue
		 * as Cortex-M3 Erratum 377493 (fixed in r1p0):  C_MASKINTS
		 * in parallel with disabled interrupts can cause local faults
		 * to not be taken.
		 *
		 * This breaks non-debug (application) execution if not
		 * called from armv7m_start_algorithm() which saves registers.
		 */
		buf_set_u32(r->value, 0, 1, 1);
		r->dirty = true;
		r->valid = true;

		/* Make sure we are in Thumb mode, set xPSR.T bit */
		/* armv7m_start_algorithm() initializes entire xPSR register.
		 * This duplicity handles the case when cortex_m_resume()
		 * is used with the debug_execution flag directly,
		 * not called through armv7m_start_algorithm().
		 */
		r = armv7m->arm.cpsr;
		buf_set_u32(r->value, 24, 1, 1);
		r->dirty = true;
		r->valid = true;
	}

	/* current = 1: continue on current pc, otherwise continue at <address> */
	r = armv7m->arm.pc;
	if (!current) {
		buf_set_u32(r->value, 0, 32, *address);
		r->dirty = true;
		r->valid = true;
	}

	/* if we halted last time due to a bkpt instruction
	 * then we have to manually step over it, otherwise
	 * the core will break again */

	if (!breakpoint_find(target, buf_get_u32(r->value, 0, 32))
		&& !debug_execution)
		armv7m_maybe_skip_bkpt_inst(target, NULL);

	resume_pc = buf_get_u32(r->value, 0, 32);
	if (current)
		*address = resume_pc;

	int retval = armv7m_restore_context(target);
	if (retval != ERROR_OK)
		return retval;

	/* the front-end may request us not to handle breakpoints */
	if (handle_breakpoints) {
		/* Single step past breakpoint at current address */
		breakpoint = breakpoint_find(target, resume_pc);
		if (breakpoint) {
			LOG_TARGET_DEBUG(target, "unset breakpoint at " TARGET_ADDR_FMT " (ID: %" PRIu32 ")",
				breakpoint->address,
				breakpoint->unique_id);
			retval = cortex_m_unset_breakpoint(target, breakpoint);
			if (retval == ERROR_OK)
				retval = cortex_m_single_step_core(target);
			int ret2 = cortex_m_set_breakpoint(target, breakpoint);
			if (retval != ERROR_OK)
				return retval;
			if (ret2 != ERROR_OK)
				return ret2;
		}
	}

	return ERROR_OK;
}

static int cortex_m_restart_one(struct target *target, bool debug_execution)
{
	struct armv7m_common *armv7m = target_to_armv7m(target);

	/* Restart core */
	cortex_m_set_maskints_for_run(target);
	cortex_m_write_debug_halt_mask(target, 0, C_HALT);

	target->debug_reason = DBG_REASON_NOTHALTED;
	/* registers are now invalid */
	register_cache_invalidate(armv7m->arm.core_cache);

	if (!debug_execution) {
		target->state = TARGET_RUNNING;
		target_call_event_callbacks(target, TARGET_EVENT_RESUMED);
	} else {
		target->state = TARGET_DEBUG_RUNNING;
		target_call_event_callbacks(target, TARGET_EVENT_DEBUG_RESUMED);
	}

	return ERROR_OK;
}

static int cortex_m_restore_smp(struct target *target, bool handle_breakpoints)
{
	struct target_list *head;
	target_addr_t address;
	foreach_smp_target(head, target->smp_targets) {
		struct target *curr = head->target;
		/* skip calling target */
		if (curr == target)
			continue;
		if (!target_was_examined(curr))
			continue;
		/* skip running targets */
		if (curr->state == TARGET_RUNNING)
			continue;

		int retval = cortex_m_restore_one(curr, true, &address,
										handle_breakpoints, false);
		if (retval != ERROR_OK)
			return retval;

		retval = cortex_m_restart_one(curr, false);
		if (retval != ERROR_OK)
			return retval;

		LOG_TARGET_DEBUG(curr, "SMP resumed at " TARGET_ADDR_FMT, address);
	}
	return ERROR_OK;
}

static int cortex_m_resume(struct target *target, int current,
						   target_addr_t address, int handle_breakpoints, int debug_execution)
{
	int retval = cortex_m_restore_one(target, !!current, &address, !!handle_breakpoints, !!debug_execution);
	if (retval != ERROR_OK) {
		LOG_TARGET_ERROR(target, "context restore failed, aborting resume");
		return retval;
	}

	if (target->smp && !debug_execution) {
		retval = cortex_m_restore_smp(target, !!handle_breakpoints);
		if (retval != ERROR_OK)
			LOG_WARNING("resume of a SMP target failed, trying to resume current one");
	}

	cortex_m_restart_one(target, !!debug_execution);
	if (retval != ERROR_OK) {
		LOG_TARGET_ERROR(target, "resume failed");
		return retval;
	}

	LOG_TARGET_DEBUG(target, "%sresumed at " TARGET_ADDR_FMT,
					debug_execution ? "debug " : "", address);

	return ERROR_OK;
}

/* int irqstepcount = 0; */
static int cortex_m_step(struct target *target, int current,
	target_addr_t address, int handle_breakpoints)
{
	struct cortex_m_common *cortex_m = target_to_cm(target);
	struct armv7m_common *armv7m = &cortex_m->armv7m;
	struct breakpoint *breakpoint = NULL;
	struct reg *pc = armv7m->arm.pc;
	bool bkpt_inst_found = false;
	int retval;
	bool isr_timed_out = false;

	if (target->state != TARGET_HALTED) {
		LOG_TARGET_ERROR(target, "not halted");
		return ERROR_TARGET_NOT_HALTED;
	}

	/* Just one of SMP cores will step. Set the gdb control
	 * target to current one or gdb miss gdb-end event */
	if (target->smp && target->gdb_service)
		target->gdb_service->target = target;

	/* current = 1: continue on current pc, otherwise continue at <address> */
	if (!current) {
		buf_set_u32(pc->value, 0, 32, address);
		pc->dirty = true;
		pc->valid = true;
	}

	uint32_t pc_value = buf_get_u32(pc->value, 0, 32);

	/* the front-end may request us not to handle breakpoints */
	if (handle_breakpoints) {
		breakpoint = breakpoint_find(target, pc_value);
		if (breakpoint)
			cortex_m_unset_breakpoint(target, breakpoint);
	}

	armv7m_maybe_skip_bkpt_inst(target, &bkpt_inst_found);

	target->debug_reason = DBG_REASON_SINGLESTEP;

	armv7m_restore_context(target);

	target_call_event_callbacks(target, TARGET_EVENT_RESUMED);

	/* if no bkpt instruction is found at pc then we can perform
	 * a normal step, otherwise we have to manually step over the bkpt
	 * instruction - as such simulate a step */
	if (bkpt_inst_found == false) {
		if (cortex_m->isrmasking_mode != CORTEX_M_ISRMASK_AUTO) {
			/* Automatic ISR masking mode off: Just step over the next
			 * instruction, with interrupts on or off as appropriate. */
			cortex_m_set_maskints_for_step(target);
			cortex_m_write_debug_halt_mask(target, C_STEP, C_HALT);
		} else {
			/* Process interrupts during stepping in a way they don't interfere
			 * debugging.
			 *
			 * Principle:
			 *
			 * Set a temporary break point at the current pc and let the core run
			 * with interrupts enabled. Pending interrupts get served and we run
			 * into the breakpoint again afterwards. Then we step over the next
			 * instruction with interrupts disabled.
			 *
			 * If the pending interrupts don't complete within time, we leave the
			 * core running. This may happen if the interrupts trigger faster
			 * than the core can process them or the handler doesn't return.
			 *
			 * If no more breakpoints are available we simply do a step with
			 * interrupts enabled.
			 *
			 */

			/* 2012-09-29 ph
			 *
			 * If a break point is already set on the lower half word then a break point on
			 * the upper half word will not break again when the core is restarted. So we
			 * just step over the instruction with interrupts disabled.
			 *
			 * The documentation has no information about this, it was found by observation
			 * on STM32F1 and STM32F2. Proper explanation welcome. STM32F0 doesn't seem to
			 * suffer from this problem.
			 *
			 * To add some confusion: pc_value has bit 0 always set, while the breakpoint
			 * address has it always cleared. The former is done to indicate thumb mode
			 * to gdb.
			 *
			 */
			if ((pc_value & 0x02) && breakpoint_find(target, pc_value & ~0x03)) {
				LOG_TARGET_DEBUG(target, "Stepping over next instruction with interrupts disabled");
				cortex_m_write_debug_halt_mask(target, C_HALT | C_MASKINTS, 0);
				cortex_m_write_debug_halt_mask(target, C_STEP, C_HALT);
				/* Re-enable interrupts if appropriate */
				cortex_m_write_debug_halt_mask(target, C_HALT, 0);
				cortex_m_set_maskints_for_halt(target);
			} else {

				/* Set a temporary break point */
				if (breakpoint) {
					retval = cortex_m_set_breakpoint(target, breakpoint);
				} else {
					enum breakpoint_type type = BKPT_HARD;
					if (cortex_m->fp_rev == 0 && pc_value > 0x1FFFFFFF) {
						/* FPB rev.1 cannot handle such addr, try BKPT instr */
						type = BKPT_SOFT;
					}
					retval = breakpoint_add(target, pc_value, 2, type);
				}

				bool tmp_bp_set = (retval == ERROR_OK);

				/* No more breakpoints left, just do a step */
				if (!tmp_bp_set) {
					cortex_m_set_maskints_for_step(target);
					cortex_m_write_debug_halt_mask(target, C_STEP, C_HALT);
					/* Re-enable interrupts if appropriate */
					cortex_m_write_debug_halt_mask(target, C_HALT, 0);
					cortex_m_set_maskints_for_halt(target);
				} else {
					/* Start the core */
					LOG_TARGET_DEBUG(target, "Starting core to serve pending interrupts");
					int64_t t_start = timeval_ms();
					cortex_m_set_maskints_for_run(target);
					cortex_m_write_debug_halt_mask(target, 0, C_HALT | C_STEP);

					/* Wait for pending handlers to complete or timeout */
					do {
						retval = cortex_m_read_dhcsr_atomic_sticky(target);
						if (retval != ERROR_OK) {
							target->state = TARGET_UNKNOWN;
							return retval;
						}
						isr_timed_out = ((timeval_ms() - t_start) > 500);
					} while (!((cortex_m->dcb_dhcsr & S_HALT) || isr_timed_out));

					/* only remove breakpoint if we created it */
					if (breakpoint)
						cortex_m_unset_breakpoint(target, breakpoint);
					else {
						/* Remove the temporary breakpoint */
						breakpoint_remove(target, pc_value);
					}

					if (isr_timed_out) {
						LOG_TARGET_DEBUG(target, "Interrupt handlers didn't complete within time, "
							"leaving target running");
					} else {
						/* Step over next instruction with interrupts disabled */
						cortex_m_set_maskints_for_step(target);
						cortex_m_write_debug_halt_mask(target,
							C_HALT | C_MASKINTS,
							0);
						cortex_m_write_debug_halt_mask(target, C_STEP, C_HALT);
						/* Re-enable interrupts if appropriate */
						cortex_m_write_debug_halt_mask(target, C_HALT, 0);
						cortex_m_set_maskints_for_halt(target);
					}
				}
			}
		}
	}

	retval = cortex_m_read_dhcsr_atomic_sticky(target);
	if (retval != ERROR_OK)
		return retval;

	/* registers are now invalid */
	register_cache_invalidate(armv7m->arm.core_cache);

	if (breakpoint)
		cortex_m_set_breakpoint(target, breakpoint);

	if (isr_timed_out) {
		/* Leave the core running. The user has to stop execution manually. */
		target->debug_reason = DBG_REASON_NOTHALTED;
		target->state = TARGET_RUNNING;
		return ERROR_OK;
	}

	LOG_TARGET_DEBUG(target, "target stepped dcb_dhcsr = 0x%" PRIx32
		" nvic_icsr = 0x%" PRIx32,
		cortex_m->dcb_dhcsr, cortex_m->nvic_icsr);

	retval = cortex_m_debug_entry(target);
	if (retval != ERROR_OK && retval != ERROR_TARGET_HALTED_DO_RESUME)
		return retval;
	target_call_event_callbacks(target, TARGET_EVENT_HALTED);

	LOG_TARGET_DEBUG(target, "target stepped dcb_dhcsr = 0x%" PRIx32
		" nvic_icsr = 0x%" PRIx32,
		cortex_m->dcb_dhcsr, cortex_m->nvic_icsr);

	return ERROR_OK;
}

//Per table 1102 in section 51.5.4.1, UM11295 (rev 1.4)
enum DM_AP_REGISTER
{
	DM_AP_CSW = 0,
	DM_AP_REQUEST = 4,
	DM_AP_RETURN = 8,
	DM_AP_ID = ADIV5_AP_REG_IDR
};

//Based on section 51.6.1 of UM11295 (rev 1.4)
static int dap_lpc55sx_start_debug_session(struct adiv5_dap *dap)
{
	int retval;
	struct adiv5_ap *ap = dap_get_ap(dap, 2);
		
	uint32_t ap_id = 0;
	retval = dap_queue_ap_read(ap, DM_AP_ID, &ap_id);
	if (retval != ERROR_OK)
		return retval;
	
	retval = dap_run(dap);
	if (retval != ERROR_OK)
		return retval;

	if (ap_id != 0x002A0000)
	{
		LOG_ERROR("Unexpected DM-AP ID: %08x\r\n", ap_id);
		return E_FAIL;
	}
	
	retval = dap_queue_ap_write(ap, DM_AP_CSW, 0x21);	//RESYNC_REQ + CHIP_RESET_REQ
	if(retval != ERROR_OK)
		return retval;

	retval = dap_run(dap);
	if (retval != ERROR_OK)
		return retval;
	
	alive_sleep(150);
	int64_t start = timeval_ms();

	for (uint32_t csw = -1; csw;)
	{
		retval = dap_queue_ap_read(ap, DM_AP_CSW, &csw);
		if (retval != ERROR_OK)
			return retval;

		retval = dap_run(dap);
		if (retval != ERROR_OK)
			return retval;
		
		if ((timeval_ms() - start) > 1000)
			return ERROR_TIMEOUT;
	}	
	retval = dap_queue_ap_write(ap, DM_AP_REQUEST, 7);	//START_DBG_SESSION
	if(retval != ERROR_OK)
		return retval;

	retval = dap_run(dap);
	if (retval != ERROR_OK)
		return retval;

	for (uint32_t ret = -1; ret & 0xFFFF;)
	{
		retval = dap_queue_ap_read(ap, DM_AP_RETURN, &ret);
		if (retval != ERROR_OK)
			return retval;

		retval = dap_run(dap);
		if (retval != ERROR_OK)
			return retval;
		
		if ((timeval_ms() - start) > 1000)
			return ERROR_TIMEOUT;
	}
	
	dap_invalidate_cache(dap);
	return ERROR_OK;
}

static int cortex_m_reset_lpc55sx_using_dm_ap(struct target *target)
{
	struct armv7m_common *armv7m = target_to_armv7m(target);
	int retval = dap_lpc55sx_start_debug_session(armv7m->debug_ap->dap);
	if (retval != ERROR_OK)
		return retval;
	
	target->state = TARGET_RESET;
	
	retval = target_halt(target);
	if (retval != ERROR_OK)
		return retval;
	
	retval = target_wait_state(target, TARGET_HALTED, 1000);
	if (retval != ERROR_OK)
		return retval;
	
	return ERROR_OK;
}

static int cortex_m_reset_lpc55sx(struct target *target)
{
	/* According to the LPC55S1x documentation, we should be able to reset into the entry point by setting a watchpoint at address 0x50000040 (UM11295, Section 51.6.4).
	 * However, it doesn't seem to work on the actual hardware, so instead we read the program entry point from the FLASH memory, and set a regular breakpoint there.
	 **/
	int retval = ERROR_OK;
	uint32_t breakpointAddress = 0;
	struct armv7m_common *armv7m = target_to_armv7m(target);
	
	if (target->reset_halt)
	{
		retval = target_halt(target);
		if (retval != ERROR_OK)
			return retval;
				
		retval = target_wait_state(target, TARGET_HALTED, 1000);
		if (retval != ERROR_OK)
			return retval;
		
		uint32_t entryPoint = 0;
		
		retval = target_read_memory(target, 0 + 4, 4, 1, (uint8_t *)&entryPoint);
		if (retval == ERROR_OK && entryPoint != 0 && entryPoint != -1)
		{
			retval = breakpoint_add(target, entryPoint, 2, BKPT_HARD);
			if (retval == ERROR_OK)
				breakpointAddress = entryPoint;
		}
		
		if (breakpointAddress)
		{
			LOG_INFO("LPC55Sx: found entry point at 0x%08x.", breakpointAddress);
		}
		else
		{
			LOG_WARNING("LPC55Sx: could not locate the entry point in FLASH memory. Performing a reset using DM-AP.");
			return cortex_m_reset_lpc55sx_using_dm_ap(target);
		}
	}
		
	mem_ap_write_atomic_u32(armv7m->debug_ap, NVIC_AIRCR, AIRCR_VECTKEY | AIRCR_SYSRESETREQ);
	
	alive_sleep(120);
	target->state = TARGET_RESET;
	
	if (breakpointAddress)
	{
		retval = target_wait_state(target, TARGET_HALTED, 250);
		breakpoint_remove(target, breakpointAddress);
		if (retval != ERROR_OK)
		{
			LOG_WARNING("LPC55Sx: timed out waiting for post-reset breakpoint. Performing a reset using DM-AP.");
			return cortex_m_reset_lpc55sx_using_dm_ap(target);
		}
	}
	
	return ERROR_OK;
}

static int cortex_m_assert_reset(struct target *target)
{
	struct cortex_m_common *cortex_m = target_to_cm(target);
	struct armv7m_common *armv7m = &cortex_m->armv7m;
	enum cortex_m_soft_reset_config reset_config = cortex_m->soft_reset_config;

	LOG_TARGET_DEBUG(target, "target->state: %s,%s examined",
		target_state_name(target),
		target_was_examined(target) ? "" : " not");

	enum reset_types jtag_reset_config = jtag_get_reset_config();

	if (target_has_event_action(target, TARGET_EVENT_RESET_ASSERT)) {
		/* allow scripts to override the reset event */

		target_handle_event(target, TARGET_EVENT_RESET_ASSERT);
		register_cache_invalidate(cortex_m->armv7m.arm.core_cache);
		target->state = TARGET_RESET;

		return ERROR_OK;
	}

	/* some cores support connecting while srst is asserted
	 * use that mode if it has been configured */

	bool srst_asserted = false;

	if ((jtag_reset_config & RESET_HAS_SRST) &&
		((jtag_reset_config & RESET_SRST_NO_GATING)
		 || (!armv7m->debug_ap && !target->defer_examine))) {
		/* If we have no debug_ap, asserting SRST is the only thing
		 * we can do now */
		adapter_assert_reset();
		srst_asserted = true;
	}

	/* TODO: replace the hack calling target_examine_one()
	 * as soon as a better reset framework is available */
	if (!target_was_examined(target) && !target->defer_examine
		&& srst_asserted && (jtag_reset_config & RESET_SRST_NO_GATING)) {
		LOG_TARGET_DEBUG(target, "Trying to re-examine under reset");
		target_examine_one(target);
	}

	/* We need at least debug_ap to go further.
	 * Inform user and bail out if we don't have one. */
	if (!armv7m->debug_ap) {
		if (srst_asserted) {
			if (target->reset_halt)
				LOG_TARGET_ERROR(target, "Debug AP not available, will not halt after reset!");

			/* Do not propagate error: reset was asserted, proceed to deassert! */
			target->state = TARGET_RESET;
			register_cache_invalidate(cortex_m->armv7m.arm.core_cache);
			return ERROR_OK;

		} else {
			LOG_TARGET_ERROR(target, "Debug AP not available, reset NOT asserted!");
			return ERROR_FAIL;
		}
	}

	/* Enable debug requests */
	int retval = cortex_m_read_dhcsr_atomic_sticky(target);

	/* Store important errors instead of failing and proceed to reset assert */

	if (retval != ERROR_OK || !(cortex_m->dcb_dhcsr & C_DEBUGEN))
		retval = cortex_m_write_debug_halt_mask(target, 0, C_HALT | C_STEP | C_MASKINTS);

	/* If the processor is sleeping in a WFI or WFE instruction, the
	 * C_HALT bit must be asserted to regain control */
	if (retval == ERROR_OK && (cortex_m->dcb_dhcsr & S_SLEEP))
		retval = cortex_m_write_debug_halt_mask(target, C_HALT, 0);

	mem_ap_write_u32(armv7m->debug_ap, DCB_DCRDR, 0);
	/* Ignore less important errors */

	if (!target->reset_halt) {
		/* Set/Clear C_MASKINTS in a separate operation */
		cortex_m_set_maskints_for_run(target);

		/* clear any debug flags before resuming */
		cortex_m_clear_halt(target);

		/* clear C_HALT in dhcsr reg */
		cortex_m_write_debug_halt_mask(target, 0, C_HALT);
	} else {
		/* Halt in debug on reset; endreset_event() restores DEMCR.
		 *
		 * REVISIT catching BUSERR presumably helps to defend against
		 * bad vector table entries.  Should this include MMERR or
		 * other flags too?
		 */
		int retval2;
		retval2 = mem_ap_write_atomic_u32(armv7m->debug_ap, DCB_DEMCR,
				TRCENA | VC_HARDERR | VC_BUSERR | VC_CORERESET);
		if (retval != ERROR_OK || retval2 != ERROR_OK)
			LOG_TARGET_INFO(target, "AP write error, reset will not halt");
	}

	if (jtag_reset_config & RESET_HAS_SRST) {
		/* default to asserting srst */
		if (!srst_asserted)
			adapter_assert_reset();

		/* srst is asserted, ignore AP access errors */
		retval = ERROR_OK;
	} else if (cortex_m->soft_reset_config == CORTEX_M_RESET_LPC55SX) {
		retval = cortex_m_reset_lpc55sx(target);
		register_cache_invalidate(cortex_m->armv7m.arm.core_cache);
		return retval;
	} else {
		/* Use a standard Cortex-M software reset mechanism.
		 * We default to using VECTRESET.
		 * This has the disadvantage of not resetting the peripherals, so a
		 * reset-init event handler is needed to perform any peripheral resets.
		 */
		if (!cortex_m->vectreset_supported
				&& reset_config == CORTEX_M_RESET_VECTRESET) {
			reset_config = CORTEX_M_RESET_SYSRESETREQ;
			LOG_TARGET_WARNING(target, "VECTRESET is not supported on this Cortex-M core, using SYSRESETREQ instead.");
			LOG_TARGET_WARNING(target, "Set 'cortex_m reset_config sysresetreq'.");
		}

		LOG_TARGET_DEBUG(target, "Using Cortex-M %s", (reset_config == CORTEX_M_RESET_SYSRESETREQ)
			? "SYSRESETREQ" : "VECTRESET");

		if (reset_config == CORTEX_M_RESET_VECTRESET) {
			LOG_TARGET_WARNING(target, "Only resetting the Cortex-M core, use a reset-init event "
				"handler to reset any peripherals or configure hardware srst support.");
		}

		int retval3;
		retval3 = mem_ap_write_atomic_u32(armv7m->debug_ap, NVIC_AIRCR,
				AIRCR_VECTKEY | ((reset_config == CORTEX_M_RESET_SYSRESETREQ)
				? AIRCR_SYSRESETREQ : AIRCR_VECTRESET));
		if (retval3 != ERROR_OK)
			LOG_TARGET_DEBUG(target, "Ignoring AP write error right after reset");

		retval3 = dap_dp_init_or_reconnect(armv7m->debug_ap->dap);
		if (retval3 != ERROR_OK) {
			LOG_TARGET_ERROR(target, "DP initialisation failed");
			/* The error return value must not be propagated in this case.
			 * SYSRESETREQ or VECTRESET have been possibly triggered
			 * so reset processing should continue */
		} else {
			/* I do not know why this is necessary, but it
			 * fixes strange effects (step/resume cause NMI
			 * after reset) on LM3S6918 -- Michael Schwingen
			 */
			uint32_t tmp;
			mem_ap_read_atomic_u32(armv7m->debug_ap, NVIC_AIRCR, &tmp);
		}
	}

	target->state = TARGET_RESET;
	jtag_sleep(50000);

	register_cache_invalidate(cortex_m->armv7m.arm.core_cache);

	return retval;
}

static int cortex_m_deassert_reset(struct target *target)
{
	struct armv7m_common *armv7m = &target_to_cm(target)->armv7m;

	LOG_TARGET_DEBUG(target, "target->state: %s,%s examined",
		target_state_name(target),
		target_was_examined(target) ? "" : " not");

	/* deassert reset lines */
	adapter_deassert_reset();

	enum reset_types jtag_reset_config = jtag_get_reset_config();

	if ((jtag_reset_config & RESET_HAS_SRST) &&
		!(jtag_reset_config & RESET_SRST_NO_GATING) &&
		armv7m->debug_ap) {

		int retval = dap_dp_init_or_reconnect(armv7m->debug_ap->dap);
		if (retval != ERROR_OK) {
			LOG_TARGET_ERROR(target, "DP initialisation failed");
			return retval;
		}
	}

	return ERROR_OK;
}

int cortex_m_set_breakpoint(struct target *target, struct breakpoint *breakpoint)
{
	int retval;
	unsigned int fp_num = 0;
	struct cortex_m_common *cortex_m = target_to_cm(target);
	struct cortex_m_fp_comparator *comparator_list = cortex_m->fp_comparator_list;

	if (breakpoint->is_set) {
		LOG_TARGET_WARNING(target, "breakpoint (BPID: %" PRIu32 ") already set", breakpoint->unique_id);
		return ERROR_OK;
	}

	if (breakpoint->type == BKPT_HARD) {
		uint32_t fpcr_value;
		while (comparator_list[fp_num].used && (fp_num < cortex_m->fp_num_code))
			fp_num++;
		if (fp_num >= cortex_m->fp_num_code) {
			LOG_TARGET_ERROR(target, "Can not find free FPB Comparator!");
			return ERROR_TARGET_RESOURCE_NOT_AVAILABLE;
		}
		breakpoint_hw_set(breakpoint, fp_num);
		fpcr_value = breakpoint->address | 1;
		if (cortex_m->fp_rev == 0) {
			if (breakpoint->address > 0x1FFFFFFF) {
				LOG_TARGET_ERROR(target, "Cortex-M Flash Patch Breakpoint rev.1 "
						"cannot handle HW breakpoint above address 0x1FFFFFFE");
				return ERROR_FAIL;
			}
			uint32_t hilo;
			hilo = (breakpoint->address & 0x2) ? FPCR_REPLACE_BKPT_HIGH : FPCR_REPLACE_BKPT_LOW;
			fpcr_value = (fpcr_value & 0x1FFFFFFC) | hilo | 1;
		} else if (cortex_m->fp_rev > 1) {
			LOG_TARGET_ERROR(target, "Unhandled Cortex-M Flash Patch Breakpoint architecture revision");
			return ERROR_FAIL;
		}
		comparator_list[fp_num].used = true;
		comparator_list[fp_num].fpcr_value = fpcr_value;
		target_write_u32(target, comparator_list[fp_num].fpcr_address,
			comparator_list[fp_num].fpcr_value);
		LOG_TARGET_DEBUG(target, "fpc_num %i fpcr_value 0x%" PRIx32 "",
			fp_num,
			comparator_list[fp_num].fpcr_value);
		if (!cortex_m->fpb_enabled) {
			LOG_TARGET_DEBUG(target, "FPB wasn't enabled, do it now");
			retval = cortex_m_enable_fpb(target);
			if (retval != ERROR_OK) {
				LOG_TARGET_ERROR(target, "Failed to enable the FPB");
				return retval;
			}

			cortex_m->fpb_enabled = true;
		}
	} else if (breakpoint->type == BKPT_SOFT) {
		uint8_t code[4];

		/* NOTE: on ARMv6-M and ARMv7-M, BKPT(0xab) is used for
		 * semihosting; don't use that.  Otherwise the BKPT
		 * parameter is arbitrary.
		 */
		buf_set_u32(code, 0, 32, ARMV5_T_BKPT(0x11));
		retval = target_read_memory(target,
				breakpoint->address & 0xFFFFFFFE,
				breakpoint->length, 1,
				breakpoint->orig_instr);
		if (retval != ERROR_OK)
			return retval;
		retval = target_write_memory(target,
				breakpoint->address & 0xFFFFFFFE,
				breakpoint->length, 1,
				code);
		if (retval != ERROR_OK)
			return retval;
		breakpoint->is_set = true;
	}

	LOG_TARGET_DEBUG(target, "BPID: %" PRIu32 ", Type: %d, Address: " TARGET_ADDR_FMT " Length: %d (n=%u)",
		breakpoint->unique_id,
		(int)(breakpoint->type),
		breakpoint->address,
		breakpoint->length,
		(breakpoint->type == BKPT_SOFT) ? 0 : breakpoint->number);

	return ERROR_OK;
}

int cortex_m_unset_breakpoint(struct target *target, struct breakpoint *breakpoint)
{
	int retval;
	struct cortex_m_common *cortex_m = target_to_cm(target);
	struct cortex_m_fp_comparator *comparator_list = cortex_m->fp_comparator_list;

	if (!breakpoint->is_set) {
		LOG_TARGET_WARNING(target, "breakpoint not set");
		return ERROR_OK;
	}

	LOG_TARGET_DEBUG(target, "BPID: %" PRIu32 ", Type: %d, Address: " TARGET_ADDR_FMT " Length: %d (n=%u)",
		breakpoint->unique_id,
		(int)(breakpoint->type),
		breakpoint->address,
		breakpoint->length,
		(breakpoint->type == BKPT_SOFT) ? 0 : breakpoint->number);

	if (breakpoint->type == BKPT_HARD) {
		unsigned int fp_num = breakpoint->number;
		if (fp_num >= cortex_m->fp_num_code) {
			LOG_TARGET_DEBUG(target, "Invalid FP Comparator number in breakpoint");
			return ERROR_OK;
		}
		comparator_list[fp_num].used = false;
		comparator_list[fp_num].fpcr_value = 0;
		target_write_u32(target, comparator_list[fp_num].fpcr_address,
			comparator_list[fp_num].fpcr_value);
	} else {
		/* restore original instruction (kept in target endianness) */
		retval = target_write_memory(target, breakpoint->address & 0xFFFFFFFE,
					breakpoint->length, 1,
					breakpoint->orig_instr);
		if (retval != ERROR_OK)
			return retval;
	}
	breakpoint->is_set = false;

	return ERROR_OK;
}

int cortex_m_add_breakpoint(struct target *target, struct breakpoint *breakpoint)
{
	if (breakpoint->length == 3) {
		LOG_TARGET_DEBUG(target, "Using a two byte breakpoint for 32bit Thumb-2 request");
		breakpoint->length = 2;
	}

	if ((breakpoint->length != 2)) {
		LOG_TARGET_INFO(target, "only breakpoints of two bytes length supported");
		return ERROR_TARGET_RESOURCE_NOT_AVAILABLE;
	}

	return cortex_m_set_breakpoint(target, breakpoint);
}

int cortex_m_remove_breakpoint(struct target *target, struct breakpoint *breakpoint)
{
	if (!breakpoint->is_set)
		return ERROR_OK;

	return cortex_m_unset_breakpoint(target, breakpoint);
}

static int cortex_m_set_watchpoint(struct target *target, struct watchpoint *watchpoint)
{
	unsigned int dwt_num = 0;
	struct cortex_m_common *cortex_m = target_to_cm(target);

	/* REVISIT Don't fully trust these "not used" records ... users
	 * may set up breakpoints by hand, e.g. dual-address data value
	 * watchpoint using comparator #1; comparator #0 matching cycle
	 * count; send data trace info through ITM and TPIU; etc
	 */
	struct cortex_m_dwt_comparator *comparator;

	for (comparator = cortex_m->dwt_comparator_list;
		comparator->used && dwt_num < cortex_m->dwt_num_comp;
		comparator++, dwt_num++)
		continue;
	if (dwt_num >= cortex_m->dwt_num_comp) {
		LOG_TARGET_ERROR(target, "Can not find free DWT Comparator");
		return ERROR_FAIL;
	}
	comparator->used = true;
	watchpoint_set(watchpoint, dwt_num);

	comparator->comp = watchpoint->address;
	target_write_u32(target, comparator->dwt_comparator_address + 0,
		comparator->comp);

	if ((cortex_m->dwt_devarch & 0x1FFFFF) != DWT_DEVARCH_ARMV8M_V2_0
			&& (cortex_m->dwt_devarch & 0x1FFFFF) != DWT_DEVARCH_ARMV8M_V2_1) {
		uint32_t mask = 0, temp;

		/* watchpoint params were validated earlier */
		temp = watchpoint->length;
		while (temp) {
			temp >>= 1;
			mask++;
		}
		mask--;

		comparator->mask = mask;
		target_write_u32(target, comparator->dwt_comparator_address + 4,
			comparator->mask);

		switch (watchpoint->rw) {
		case WPT_READ:
			comparator->function = 5;
			break;
		case WPT_WRITE:
			comparator->function = 6;
			break;
		case WPT_ACCESS:
			comparator->function = 7;
			break;
		}
	} else {
		uint32_t data_size = watchpoint->length >> 1;
		comparator->mask = (watchpoint->length >> 1) | 1;

		switch (watchpoint->rw) {
		case WPT_ACCESS:
			comparator->function = 4;
			break;
		case WPT_WRITE:
			comparator->function = 5;
			break;
		case WPT_READ:
			comparator->function = 6;
			break;
		}
		comparator->function = comparator->function | (1 << 4) |
				(data_size << 10);
	}

	target_write_u32(target, comparator->dwt_comparator_address + 8,
		comparator->function);

	LOG_TARGET_DEBUG(target, "Watchpoint (ID %d) DWT%d 0x%08x 0x%x 0x%05x",
		watchpoint->unique_id, dwt_num,
		(unsigned) comparator->comp,
		(unsigned) comparator->mask,
		(unsigned) comparator->function);
	return ERROR_OK;
}

static int cortex_m_unset_watchpoint(struct target *target, struct watchpoint *watchpoint)
{
	struct cortex_m_common *cortex_m = target_to_cm(target);
	struct cortex_m_dwt_comparator *comparator;

	if (!watchpoint->is_set) {
		LOG_TARGET_WARNING(target, "watchpoint (wpid: %d) not set",
			watchpoint->unique_id);
		return ERROR_OK;
	}

	unsigned int dwt_num = watchpoint->number;

	LOG_TARGET_DEBUG(target, "Watchpoint (ID %d) DWT%u address: 0x%08x clear",
		watchpoint->unique_id, dwt_num,
		(unsigned) watchpoint->address);

	if (dwt_num >= cortex_m->dwt_num_comp) {
		LOG_TARGET_DEBUG(target, "Invalid DWT Comparator number in watchpoint");
		return ERROR_OK;
	}

	comparator = cortex_m->dwt_comparator_list + dwt_num;
	comparator->used = false;
	comparator->function = 0;
	target_write_u32(target, comparator->dwt_comparator_address + 8,
		comparator->function);

	watchpoint->is_set = false;

	return ERROR_OK;
}

int cortex_m_add_watchpoint(struct target *target, struct watchpoint *watchpoint)
{
	struct cortex_m_common *cortex_m = target_to_cm(target);

	if (cortex_m->dwt_comp_available < 1) {
		LOG_TARGET_DEBUG(target, "no comparators?");
		return ERROR_TARGET_RESOURCE_NOT_AVAILABLE;
	}

	/* REVISIT This DWT may well be able to watch for specific data
	 * values.  Requires comparator #1 to set DATAVMATCH and match
	 * the data, and another comparator (DATAVADDR0) matching addr.
	 *
	 * NOTE: hardware doesn't support data value masking, so we'll need
	 * to check that mask is zero
	 */
	if (watchpoint->mask != WATCHPOINT_IGNORE_DATA_VALUE_MASK) {
		LOG_TARGET_DEBUG(target, "watchpoint value masks not supported");
		return ERROR_TARGET_RESOURCE_NOT_AVAILABLE;
	}

	/* hardware allows address masks of up to 32K */
	unsigned mask;

	for (mask = 0; mask < 16; mask++) {
		if ((1u << mask) == watchpoint->length)
			break;
	}
	if (mask == 16) {
		LOG_TARGET_DEBUG(target, "unsupported watchpoint length");
		return ERROR_TARGET_RESOURCE_NOT_AVAILABLE;
	}
	if (watchpoint->address & ((1 << mask) - 1)) {
		LOG_TARGET_DEBUG(target, "watchpoint address is unaligned");
		return ERROR_TARGET_RESOURCE_NOT_AVAILABLE;
	}

	cortex_m->dwt_comp_available--;
	LOG_TARGET_DEBUG(target, "dwt_comp_available: %d", cortex_m->dwt_comp_available);

	return ERROR_OK;
}

int cortex_m_remove_watchpoint(struct target *target, struct watchpoint *watchpoint)
{
	struct cortex_m_common *cortex_m = target_to_cm(target);

	/* REVISIT why check? DWT can be updated with core running ... */
	if (target->state != TARGET_HALTED) {
		LOG_TARGET_ERROR(target, "not halted");
		return ERROR_TARGET_NOT_HALTED;
	}

	if (watchpoint->is_set)
		cortex_m_unset_watchpoint(target, watchpoint);

	cortex_m->dwt_comp_available++;
	LOG_TARGET_DEBUG(target, "dwt_comp_available: %d", cortex_m->dwt_comp_available);

	return ERROR_OK;
}

static int cortex_m_hit_watchpoint(struct target *target, struct watchpoint **hit_watchpoint)
{
	if (target->debug_reason != DBG_REASON_WATCHPOINT)
		return ERROR_FAIL;

	struct cortex_m_common *cortex_m = target_to_cm(target);

	for (struct watchpoint *wp = target->watchpoints; wp; wp = wp->next) {
		if (!wp->is_set)
			continue;

		unsigned int dwt_num = wp->number;
		struct cortex_m_dwt_comparator *comparator = cortex_m->dwt_comparator_list + dwt_num;

		uint32_t dwt_function;
		int retval = target_read_u32(target, comparator->dwt_comparator_address + 8, &dwt_function);
		if (retval != ERROR_OK)
			return ERROR_FAIL;

		/* check the MATCHED bit */
		if (dwt_function & BIT(24)) {
			*hit_watchpoint = wp;
			return ERROR_OK;
		}
	}

	return ERROR_FAIL;
}

void cortex_m_enable_watchpoints(struct target *target)
{
	struct watchpoint *watchpoint = target->watchpoints;

	/* set any pending watchpoints */
	while (watchpoint) {
		if (!watchpoint->is_set)
			cortex_m_set_watchpoint(target, watchpoint);
		watchpoint = watchpoint->next;
	}
}

static int cortex_m_read_memory(struct target *target, target_addr_t address,
	uint32_t size, uint32_t count, uint8_t *buffer)
{
	struct armv7m_common *armv7m = target_to_armv7m(target);

	if (armv7m->arm.arch == ARM_ARCH_V6M) {
		/* armv6m does not handle unaligned memory access */
		if (((size == 4) && (address & 0x3u)) || ((size == 2) && (address & 0x1u)))
			return ERROR_TARGET_UNALIGNED_ACCESS;
	}

	return mem_ap_read_buf(armv7m->debug_ap, buffer, size, count, address);
}

static int cortex_m_write_memory(struct target *target, target_addr_t address,
	uint32_t size, uint32_t count, const uint8_t *buffer)
{
	struct armv7m_common *armv7m = target_to_armv7m(target);

	if (armv7m->arm.arch == ARM_ARCH_V6M) {
		/* armv6m does not handle unaligned memory access */
		if (((size == 4) && (address & 0x3u)) || ((size == 2) && (address & 0x1u)))
			return ERROR_TARGET_UNALIGNED_ACCESS;
	}

	return mem_ap_write_buf(armv7m->debug_ap, buffer, size, count, address);
}

static int cortex_m_init_target(struct command_context *cmd_ctx,
	struct target *target)
{
	armv7m_build_reg_cache(target);
	arm_semihosting_init(target);
	return ERROR_OK;
}

void cortex_m_deinit_target(struct target *target)
{
	struct cortex_m_common *cortex_m = target_to_cm(target);
	struct armv7m_common *armv7m = target_to_armv7m(target);

	if (!armv7m->is_hla_target && armv7m->debug_ap)
		dap_put_ap(armv7m->debug_ap);

	free(cortex_m->fp_comparator_list);

	cortex_m_dwt_free(target);
	armv7m_free_reg_cache(target);

	free(target->private_config);
	free(cortex_m);
}

int cortex_m_profiling(struct target *target, uint32_t *samples,
			      uint32_t max_num_samples, uint32_t *num_samples, uint32_t seconds)
{
	struct timeval timeout, now;
	struct armv7m_common *armv7m = target_to_armv7m(target);
	uint32_t reg_value;
	int retval;

	retval = target_read_u32(target, DWT_PCSR, &reg_value);
	if (retval != ERROR_OK) {
		LOG_TARGET_ERROR(target, "Error while reading PCSR");
		return retval;
	}
	if (reg_value == 0) {
		LOG_TARGET_INFO(target, "PCSR sampling not supported on this processor.");
		return target_profiling_default(target, samples, max_num_samples, num_samples, seconds);
	}

	gettimeofday(&timeout, NULL);
	timeval_add_time(&timeout, seconds, 0);

	LOG_TARGET_INFO(target, "Starting Cortex-M profiling. Sampling DWT_PCSR as fast as we can...");

	/* Make sure the target is running */
	target_poll(target);
	if (target->state == TARGET_HALTED)
		retval = target_resume(target, 1, 0, 0, 0);

	if (retval != ERROR_OK) {
		LOG_TARGET_ERROR(target, "Error while resuming target");
		return retval;
	}

	uint32_t sample_count = 0;

	for (;;) {
		if (armv7m && armv7m->debug_ap) {
			uint32_t read_count = max_num_samples - sample_count;
			if (read_count > 1024)
				read_count = 1024;

			retval = mem_ap_read_buf_noincr(armv7m->debug_ap,
						(void *)&samples[sample_count],
						4, read_count, DWT_PCSR);
			sample_count += read_count;
		} else {
			target_read_u32(target, DWT_PCSR, &samples[sample_count++]);
		}

		if (retval != ERROR_OK) {
			LOG_TARGET_ERROR(target, "Error while reading PCSR");
			return retval;
		}


		gettimeofday(&now, NULL);
		if (sample_count >= max_num_samples || timeval_compare(&now, &timeout) > 0) {
			LOG_TARGET_INFO(target, "Profiling completed. %" PRIu32 " samples.", sample_count);
			break;
		}
	}

	*num_samples = sample_count;
	return retval;
}


/* REVISIT cache valid/dirty bits are unmaintained.  We could set "valid"
 * on r/w if the core is not running, and clear on resume or reset ... or
 * at least, in a post_restore_context() method.
 */

struct dwt_reg_state {
	struct target *target;
	uint32_t addr;
	uint8_t value[4];		/* scratch/cache */
};

static int cortex_m_dwt_get_reg(struct reg *reg)
{
	struct dwt_reg_state *state = reg->arch_info;

	uint32_t tmp;
	int retval = target_read_u32(state->target, state->addr, &tmp);
	if (retval != ERROR_OK)
		return retval;

	buf_set_u32(state->value, 0, 32, tmp);
	return ERROR_OK;
}

static int cortex_m_dwt_set_reg(struct reg *reg, uint8_t *buf)
{
	struct dwt_reg_state *state = reg->arch_info;

	return target_write_u32(state->target, state->addr,
			buf_get_u32(buf, 0, reg->size));
}

struct dwt_reg {
	uint32_t addr;
	const char *name;
	unsigned size;
};

static const struct dwt_reg dwt_base_regs[] = {
	{ DWT_CTRL, "dwt_ctrl", 32, },
	/* NOTE that Erratum 532314 (fixed r2p0) affects CYCCNT:  it wrongly
	 * increments while the core is asleep.
	 */
	{ DWT_CYCCNT, "dwt_cyccnt", 32, },
	/* plus some 8 bit counters, useful for profiling with TPIU */
};

static const struct dwt_reg dwt_comp[] = {
#define DWT_COMPARATOR(i) \
		{ DWT_COMP0 + 0x10 * (i), "dwt_" #i "_comp", 32, }, \
		{ DWT_MASK0 + 0x10 * (i), "dwt_" #i "_mask", 4, }, \
		{ DWT_FUNCTION0 + 0x10 * (i), "dwt_" #i "_function", 32, }
	DWT_COMPARATOR(0),
	DWT_COMPARATOR(1),
	DWT_COMPARATOR(2),
	DWT_COMPARATOR(3),
	DWT_COMPARATOR(4),
	DWT_COMPARATOR(5),
	DWT_COMPARATOR(6),
	DWT_COMPARATOR(7),
	DWT_COMPARATOR(8),
	DWT_COMPARATOR(9),
	DWT_COMPARATOR(10),
	DWT_COMPARATOR(11),
	DWT_COMPARATOR(12),
	DWT_COMPARATOR(13),
	DWT_COMPARATOR(14),
	DWT_COMPARATOR(15),
#undef DWT_COMPARATOR
};

static const struct reg_arch_type dwt_reg_type = {
	.get = cortex_m_dwt_get_reg,
	.set = cortex_m_dwt_set_reg,
};

static void cortex_m_dwt_addreg(struct target *t, struct reg *r, const struct dwt_reg *d)
{
	struct dwt_reg_state *state;

	state = calloc(1, sizeof(*state));
	if (!state)
		return;
	state->addr = d->addr;
	state->target = t;

	r->name = d->name;
	r->size = d->size;
	r->value = state->value;
	r->arch_info = state;
	r->type = &dwt_reg_type;
	r->exist = true;
}

static void cortex_m_dwt_setup(struct cortex_m_common *cm, struct target *target)
{
	uint32_t dwtcr;
	struct reg_cache *cache;
	struct cortex_m_dwt_comparator *comparator;
	int reg;

	target_read_u32(target, DWT_CTRL, &dwtcr);
	LOG_TARGET_DEBUG(target, "DWT_CTRL: 0x%" PRIx32, dwtcr);
	if (!dwtcr) {
		LOG_TARGET_DEBUG(target, "no DWT");
		return;
	}

	target_read_u32(target, DWT_DEVARCH, &cm->dwt_devarch);
	LOG_TARGET_DEBUG(target, "DWT_DEVARCH: 0x%" PRIx32, cm->dwt_devarch);

	cm->dwt_num_comp = (dwtcr >> 28) & 0xF;
	cm->dwt_comp_available = cm->dwt_num_comp;
	cm->dwt_comparator_list = calloc(cm->dwt_num_comp,
			sizeof(struct cortex_m_dwt_comparator));
	if (!cm->dwt_comparator_list) {
fail0:
		cm->dwt_num_comp = 0;
		LOG_TARGET_ERROR(target, "out of mem");
		return;
	}

	cache = calloc(1, sizeof(*cache));
	if (!cache) {
fail1:
		free(cm->dwt_comparator_list);
		goto fail0;
	}
	cache->name = "Cortex-M DWT registers";
	cache->num_regs = 2 + cm->dwt_num_comp * 3;
	cache->reg_list = calloc(cache->num_regs, sizeof(*cache->reg_list));
	if (!cache->reg_list) {
		free(cache);
		goto fail1;
	}

	for (reg = 0; reg < 2; reg++)
		cortex_m_dwt_addreg(target, cache->reg_list + reg,
			dwt_base_regs + reg);

	comparator = cm->dwt_comparator_list;
	for (unsigned int i = 0; i < cm->dwt_num_comp; i++, comparator++) {
		int j;

		comparator->dwt_comparator_address = DWT_COMP0 + 0x10 * i;
		for (j = 0; j < 3; j++, reg++)
			cortex_m_dwt_addreg(target, cache->reg_list + reg,
				dwt_comp + 3 * i + j);

		/* make sure we clear any watchpoints enabled on the target */
		target_write_u32(target, comparator->dwt_comparator_address + 8, 0);
	}

	*register_get_last_cache_p(&target->reg_cache) = cache;
	cm->dwt_cache = cache;

	LOG_TARGET_DEBUG(target, "DWT dwtcr 0x%" PRIx32 ", comp %d, watch%s",
		dwtcr, cm->dwt_num_comp,
		(dwtcr & (0xf << 24)) ? " only" : "/trigger");

	/* REVISIT:  if num_comp > 1, check whether comparator #1 can
	 * implement single-address data value watchpoints ... so we
	 * won't need to check it later, when asked to set one up.
	 */
}

static void cortex_m_dwt_free(struct target *target)
{
	struct cortex_m_common *cm = target_to_cm(target);
	struct reg_cache *cache = cm->dwt_cache;

	free(cm->dwt_comparator_list);
	cm->dwt_comparator_list = NULL;
	cm->dwt_num_comp = 0;

	if (cache) {
		register_unlink_cache(&target->reg_cache, cache);

		if (cache->reg_list) {
			for (size_t i = 0; i < cache->num_regs; i++)
				free(cache->reg_list[i].arch_info);
			free(cache->reg_list);
		}
		free(cache);
	}
	cm->dwt_cache = NULL;
}

static bool cortex_m_has_tz(struct target *target)
{
	struct armv7m_common *armv7m = target_to_armv7m(target);
	uint32_t dauthstatus;

	if (armv7m->arm.arch != ARM_ARCH_V8M)
		return false;

	int retval = target_read_u32(target, DAUTHSTATUS, &dauthstatus);
	if (retval != ERROR_OK) {
		LOG_WARNING("Error reading DAUTHSTATUS register");
		return false;
	}
	return (dauthstatus & DAUTHSTATUS_SID_MASK) != 0;
}


#define MVFR0          0xE000EF40
#define MVFR0_SP_MASK  0x000000F0
#define MVFR0_SP       0x00000020
#define MVFR0_DP_MASK  0x00000F00
#define MVFR0_DP       0x00000200

#define MVFR1          0xE000EF44
#define MVFR1_MVE_MASK 0x00000F00
#define MVFR1_MVE_I    0x00000100
#define MVFR1_MVE_F    0x00000200

static int cortex_m_find_mem_ap(struct adiv5_dap *swjdp,
		struct adiv5_ap **debug_ap)
{
	if (dap_find_get_ap(swjdp, AP_TYPE_AHB3_AP, debug_ap) == ERROR_OK)
		return ERROR_OK;

	return dap_find_get_ap(swjdp, AP_TYPE_AHB5_AP, debug_ap);
}

int cortex_m_examine(struct target *target)
{
	int retval;
	uint32_t cpuid, fpcr;
	struct cortex_m_common *cortex_m = target_to_cm(target);
	struct adiv5_dap *swjdp = cortex_m->armv7m.arm.dap;
	struct armv7m_common *armv7m = target_to_armv7m(target);

	/* hla_target shares the examine handler but does not support
	 * all its calls */
	if (!armv7m->is_hla_target) {
		if (!armv7m->debug_ap) {
			if (cortex_m->apsel == DP_APSEL_INVALID) {
				/* Search for the MEM-AP */
				retval = cortex_m_find_mem_ap(swjdp, &armv7m->debug_ap);
				if (retval != ERROR_OK) {
					LOG_TARGET_ERROR(target, "Could not find MEM-AP to control the core");
					return retval;
				}
			} else {
				armv7m->debug_ap = dap_get_ap(swjdp, cortex_m->apsel);
				if (!armv7m->debug_ap) {
					LOG_ERROR("Cannot get AP");
					return ERROR_FAIL;
				}
			}
		}

		armv7m->debug_ap->memaccess_tck = 8;

		retval = mem_ap_init(armv7m->debug_ap);
		if (retval != ERROR_OK)
			return retval;
	}

	if (!target_was_examined(target)) {
		target_set_examined(target);

		/* Read from Device Identification Registers */
		retval = target_read_u32(target, CPUID, &cpuid);
		if (retval != ERROR_OK)
			return retval;

		/* Inspect implementer/part to look for recognized cores  */
		unsigned int impl_part = cpuid & (ARM_CPUID_IMPLEMENTER_MASK | ARM_CPUID_PARTNO_MASK);

		for (unsigned int n = 0; n < ARRAY_SIZE(cortex_m_parts); n++) {
			if (impl_part == cortex_m_parts[n].impl_part) {
				cortex_m->core_info = &cortex_m_parts[n];
				break;
			}
		}

		if (!cortex_m->core_info) {
			LOG_TARGET_ERROR(target, "Cortex-M CPUID: 0x%x is unrecognized", cpuid);
			return ERROR_FAIL;
		}

		armv7m->arm.arch = cortex_m->core_info->arch;

		LOG_TARGET_INFO(target, "%s r%" PRId8 "p%" PRId8 " processor detected",
				cortex_m->core_info->name,
				(uint8_t)((cpuid >> 20) & 0xf),
				(uint8_t)((cpuid >> 0) & 0xf));

		cortex_m->maskints_erratum = false;
		cortex_m->incorrect_halt_erratum = false;
		if (impl_part == CORTEX_M7_PARTNO) {
			uint8_t rev, patch;
			rev = (cpuid >> 20) & 0xf;
			patch = (cpuid >> 0) & 0xf;
			if ((rev == 0) && (patch < 2)) {
				LOG_TARGET_WARNING(target, "Erratum 702596: single stepping may enter pending exception handler!");
				cortex_m->maskints_erratum = true;
			}
			/* TODO: add revision check when a Cortex-M7 revision with fixed 3092511 is out */
			LOG_TARGET_WARNING(target, "Erratum 3092511: Cortex-M7 can halt in an incorrect address when breakpoint and exception occurs simultaneously");
			cortex_m->incorrect_halt_erratum = true;
			if (armv7m->is_hla_target)
				LOG_WARNING("No erratum 3092511 workaround on hla adapter");
			else
				LOG_INFO("The erratum 3092511 workaround will resume after an incorrect halt");
		}
		LOG_TARGET_DEBUG(target, "cpuid: 0x%8.8" PRIx32 "", cpuid);

		if (cortex_m->core_info->flags & CORTEX_M_F_HAS_FPV4) {
			uint32_t mvfr0;
			target_read_u32(target, MVFR0, &mvfr0);

			if ((mvfr0 & MVFR0_SP_MASK) == MVFR0_SP) {
				LOG_TARGET_DEBUG(target, "%s floating point feature FPv4_SP found",
						cortex_m->core_info->name);
				armv7m->fp_feature = FPV4_SP;
			}
		} else if (cortex_m->core_info->flags & CORTEX_M_F_HAS_FPV5) {
			uint32_t mvfr0, mvfr1;
			target_read_u32(target, MVFR0, &mvfr0);
			target_read_u32(target, MVFR1, &mvfr1);

			if ((mvfr0 & MVFR0_DP_MASK) == MVFR0_DP) {
				if ((mvfr1 & MVFR1_MVE_MASK) == MVFR1_MVE_F) {
					LOG_TARGET_DEBUG(target, "%s floating point feature FPv5_DP + MVE-F found",
							cortex_m->core_info->name);
					armv7m->fp_feature = FPV5_MVE_F;
				} else {
					LOG_TARGET_DEBUG(target, "%s floating point feature FPv5_DP found",
							cortex_m->core_info->name);
					armv7m->fp_feature = FPV5_DP;
				}
			} else if ((mvfr0 & MVFR0_SP_MASK) == MVFR0_SP) {
				LOG_TARGET_DEBUG(target, "%s floating point feature FPv5_SP found",
						cortex_m->core_info->name);
				armv7m->fp_feature = FPV5_SP;
			} else if ((mvfr1 & MVFR1_MVE_MASK) == MVFR1_MVE_I) {
				LOG_TARGET_DEBUG(target, "%s floating point feature MVE-I found",
						cortex_m->core_info->name);
				armv7m->fp_feature = FPV5_MVE_I;
			}
		}

		/* VECTRESET is supported only on ARMv7-M cores */
		cortex_m->vectreset_supported = armv7m->arm.arch == ARM_ARCH_V7M;

		/* Check for FPU, otherwise mark FPU register as non-existent */
		if (armv7m->fp_feature == FP_NONE)
			for (size_t idx = ARMV7M_FPU_FIRST_REG; idx <= ARMV7M_FPU_LAST_REG; idx++)
				armv7m->arm.core_cache->reg_list[idx].exist = false;

		if (!cortex_m_has_tz(target))
			for (size_t idx = ARMV8M_FIRST_REG; idx <= ARMV8M_LAST_REG; idx++)
				armv7m->arm.core_cache->reg_list[idx].exist = false;

		if (!armv7m->is_hla_target) {
			if (cortex_m->core_info->flags & CORTEX_M_F_TAR_AUTOINCR_BLOCK_4K)
				/* Cortex-M3/M4 have 4096 bytes autoincrement range,
				 * s. ARM IHI 0031C: MEM-AP 7.2.2 */
				armv7m->debug_ap->tar_autoincr_block = (1 << 12);
		}

		retval = target_read_u32(target, DCB_DHCSR, &cortex_m->dcb_dhcsr);
		if (retval != ERROR_OK)
			return retval;

		/*  Don't cumulate sticky S_RESET_ST at the very first read of DHCSR
		 *  as S_RESET_ST may indicate a reset that happened long time ago
		 *  (most probably the power-on reset before OpenOCD was started).
		 *  As we are just initializing the debug system we do not need
		 *  to call cortex_m_endreset_event() in the following poll.
		 */
		if (!cortex_m->dcb_dhcsr_sticky_is_recent) {
			cortex_m->dcb_dhcsr_sticky_is_recent = true;
			if (cortex_m->dcb_dhcsr & S_RESET_ST) {
				LOG_TARGET_DEBUG(target, "reset happened some time ago, ignore");
				cortex_m->dcb_dhcsr &= ~S_RESET_ST;
			}
		}
		cortex_m_cumulate_dhcsr_sticky(cortex_m, cortex_m->dcb_dhcsr);

		if (!(cortex_m->dcb_dhcsr & C_DEBUGEN)) {
			/* Enable debug requests */
			uint32_t dhcsr = (cortex_m->dcb_dhcsr | C_DEBUGEN) & ~(C_HALT | C_STEP | C_MASKINTS);

			retval = target_write_u32(target, DCB_DHCSR, DBGKEY | (dhcsr & 0x0000FFFFUL));
			if (retval != ERROR_OK)
				return retval;
			cortex_m->dcb_dhcsr = dhcsr;
		}

		/* Configure trace modules */
		retval = target_write_u32(target, DCB_DEMCR, TRCENA | armv7m->demcr);
		if (retval != ERROR_OK)
			return retval;

		/* Configure ITM */
		armv7m_trace_itm_config(target);

		/* NOTE: FPB and DWT are both optional. */

		/* Setup FPB */
		target_read_u32(target, FP_CTRL, &fpcr);
		/* bits [14:12] and [7:4] */
		cortex_m->fp_num_code = ((fpcr >> 8) & 0x70) | ((fpcr >> 4) & 0xF);
		cortex_m->fp_num_lit = (fpcr >> 8) & 0xF;
		/* Detect flash patch revision, see RM DDI 0403E.b page C1-817.
		   Revision is zero base, fp_rev == 1 means Rev.2 ! */
		cortex_m->fp_rev = (fpcr >> 28) & 0xf;
		free(cortex_m->fp_comparator_list);
		cortex_m->fp_comparator_list = calloc(
				cortex_m->fp_num_code + cortex_m->fp_num_lit,
				sizeof(struct cortex_m_fp_comparator));
		cortex_m->fpb_enabled = fpcr & 1;
		for (unsigned int i = 0; i < cortex_m->fp_num_code + cortex_m->fp_num_lit; i++) {
			cortex_m->fp_comparator_list[i].type =
				(i < cortex_m->fp_num_code) ? FPCR_CODE : FPCR_LITERAL;
			cortex_m->fp_comparator_list[i].fpcr_address = FP_COMP0 + 4 * i;

			/* make sure we clear any breakpoints enabled on the target */
			target_write_u32(target, cortex_m->fp_comparator_list[i].fpcr_address, 0);
		}
		LOG_TARGET_DEBUG(target, "FPB fpcr 0x%" PRIx32 ", numcode %i, numlit %i",
			fpcr,
			cortex_m->fp_num_code,
			cortex_m->fp_num_lit);

		/* Setup DWT */
		cortex_m_dwt_free(target);
		cortex_m_dwt_setup(cortex_m, target);

		/* These hardware breakpoints only work for code in flash! */
		LOG_TARGET_INFO(target, "target has %d breakpoints, %d watchpoints",
			cortex_m->fp_num_code,
			cortex_m->dwt_num_comp);
	}

	return ERROR_OK;
}

static int cortex_m_dcc_read(struct target *target, uint8_t *value, uint8_t *ctrl)
{
	struct armv7m_common *armv7m = target_to_armv7m(target);
	uint16_t dcrdr;
	uint8_t buf[2];
	int retval;

	retval = mem_ap_read_buf_noincr(armv7m->debug_ap, buf, 2, 1, DCB_DCRDR);
	if (retval != ERROR_OK)
		return retval;

	dcrdr = target_buffer_get_u16(target, buf);
	*ctrl = (uint8_t)dcrdr;
	*value = (uint8_t)(dcrdr >> 8);

	LOG_TARGET_DEBUG(target, "data 0x%x ctrl 0x%x", *value, *ctrl);

	/* write ack back to software dcc register
	 * signify we have read data */
	if (dcrdr & (1 << 0)) {
		target_buffer_set_u16(target, buf, 0);
		retval = mem_ap_write_buf_noincr(armv7m->debug_ap, buf, 2, 1, DCB_DCRDR);
		if (retval != ERROR_OK)
			return retval;
	}

	return ERROR_OK;
}

static int cortex_m_target_request_data(struct target *target,
	uint32_t size, uint8_t *buffer)
{
	uint8_t data;
	uint8_t ctrl;
	uint32_t i;

	for (i = 0; i < (size * 4); i++) {
		int retval = cortex_m_dcc_read(target, &data, &ctrl);
		if (retval != ERROR_OK)
			return retval;
		buffer[i] = data;
	}

	return ERROR_OK;
}

static int cortex_m_handle_target_request(void *priv)
{
	struct target *target = priv;
	if (!target_was_examined(target))
		return ERROR_OK;

	if (!target->dbg_msg_enabled)
		return ERROR_OK;

	if (target->state == TARGET_RUNNING) {
		uint8_t data;
		uint8_t ctrl;
		int retval;

		retval = cortex_m_dcc_read(target, &data, &ctrl);
		if (retval != ERROR_OK)
			return retval;

		/* check if we have data */
		if (ctrl & (1 << 0)) {
			uint32_t request;

			/* we assume target is quick enough */
			request = data;
			for (int i = 1; i <= 3; i++) {
				retval = cortex_m_dcc_read(target, &data, &ctrl);
				if (retval != ERROR_OK)
					return retval;
				request |= ((uint32_t)data << (i * 8));
			}
			target_request(target, request);
		}
	}

	return ERROR_OK;
}

static int cortex_m_init_arch_info(struct target *target,
	struct cortex_m_common *cortex_m, struct adiv5_dap *dap)
{
	struct armv7m_common *armv7m = &cortex_m->armv7m;

	armv7m_init_arch_info(target, armv7m);

	/* default reset mode is to use srst if fitted
	 * if not it will use CORTEX_M_RESET_VECTRESET */
	cortex_m->soft_reset_config = CORTEX_M_RESET_VECTRESET;

	armv7m->arm.dap = dap;

	/* register arch-specific functions */
	armv7m->examine_debug_reason = cortex_m_examine_debug_reason;

	armv7m->post_debug_entry = NULL;

	armv7m->pre_restore_context = NULL;

	armv7m->load_core_reg_u32 = cortex_m_load_core_reg_u32;
	armv7m->store_core_reg_u32 = cortex_m_store_core_reg_u32;

	target_register_timer_callback(cortex_m_handle_target_request, 1,
		TARGET_TIMER_TYPE_PERIODIC, target);

	return ERROR_OK;
}

static int cortex_m_target_create(struct target *target, Jim_Interp *interp)
{
	struct adiv5_private_config *pc;

	pc = (struct adiv5_private_config *)target->private_config;
	if (adiv5_verify_config(pc) != ERROR_OK)
		return ERROR_FAIL;

	struct cortex_m_common *cortex_m = calloc(1, sizeof(struct cortex_m_common));
	if (!cortex_m) {
		LOG_TARGET_ERROR(target, "No memory creating target");
		return ERROR_FAIL;
	}

	cortex_m->common_magic = CORTEX_M_COMMON_MAGIC;
	cortex_m->apsel = pc->ap_num;

	cortex_m_init_arch_info(target, cortex_m, pc->dap);

	return ERROR_OK;
}

/*--------------------------------------------------------------------------*/

static int cortex_m_verify_pointer(struct command_invocation *cmd,
	struct cortex_m_common *cm)
{
	if (!is_cortex_m_with_dap_access(cm)) {
		command_print(cmd, "target is not a Cortex-M");
		return ERROR_TARGET_INVALID;
	}
	return ERROR_OK;
}

/*
 * Only stuff below this line should need to verify that its target
 * is a Cortex-M with available DAP access (not a HLA adapter).
 */

COMMAND_HANDLER(handle_cortex_m_vector_catch_command)
{
	struct target *target = get_current_target(CMD_CTX);
	struct cortex_m_common *cortex_m = target_to_cm(target);
	struct armv7m_common *armv7m = &cortex_m->armv7m;
	uint32_t demcr = 0;
	int retval;

	static const struct {
		char name[10];
		unsigned mask;
	} vec_ids[] = {
		{ "hard_err",   VC_HARDERR, },
		{ "int_err",    VC_INTERR, },
		{ "bus_err",    VC_BUSERR, },
		{ "state_err",  VC_STATERR, },
		{ "chk_err",    VC_CHKERR, },
		{ "nocp_err",   VC_NOCPERR, },
		{ "mm_err",     VC_MMERR, },
		{ "reset",      VC_CORERESET, },
	};

	retval = cortex_m_verify_pointer(CMD, cortex_m);
	if (retval != ERROR_OK)
		return retval;

	if (!target_was_examined(target)) {
		LOG_TARGET_ERROR(target, "Target not examined yet");
		return ERROR_FAIL;
	}

	retval = mem_ap_read_atomic_u32(armv7m->debug_ap, DCB_DEMCR, &demcr);
	if (retval != ERROR_OK)
		return retval;

	if (CMD_ARGC > 0) {
		unsigned catch = 0;

		if (CMD_ARGC == 1) {
			if (strcmp(CMD_ARGV[0], "all") == 0) {
				catch = VC_HARDERR | VC_INTERR | VC_BUSERR
					| VC_STATERR | VC_CHKERR | VC_NOCPERR
					| VC_MMERR | VC_CORERESET;
				goto write;
			} else if (strcmp(CMD_ARGV[0], "none") == 0)
				goto write;
		}
		while (CMD_ARGC-- > 0) {
			unsigned i;
			for (i = 0; i < ARRAY_SIZE(vec_ids); i++) {
				if (strcmp(CMD_ARGV[CMD_ARGC], vec_ids[i].name) != 0)
					continue;
				catch |= vec_ids[i].mask;
				break;
			}
			if (i == ARRAY_SIZE(vec_ids)) {
				LOG_TARGET_ERROR(target, "No Cortex-M vector '%s'", CMD_ARGV[CMD_ARGC]);
				return ERROR_COMMAND_SYNTAX_ERROR;
			}
		}
write:
		/* For now, armv7m->demcr only stores vector catch flags. */
		armv7m->demcr = catch;

		demcr &= ~0xffff;
		demcr |= catch;

		/* write, but don't assume it stuck (why not??) */
		retval = mem_ap_write_u32(armv7m->debug_ap, DCB_DEMCR, demcr);
		if (retval != ERROR_OK)
			return retval;
		retval = mem_ap_read_atomic_u32(armv7m->debug_ap, DCB_DEMCR, &demcr);
		if (retval != ERROR_OK)
			return retval;

		/* FIXME be sure to clear DEMCR on clean server shutdown.
		 * Otherwise the vector catch hardware could fire when there's
		 * no debugger hooked up, causing much confusion...
		 */
	}

	for (unsigned i = 0; i < ARRAY_SIZE(vec_ids); i++) {
		command_print(CMD, "%9s: %s", vec_ids[i].name,
			(demcr & vec_ids[i].mask) ? "catch" : "ignore");
	}

	return ERROR_OK;
}

COMMAND_HANDLER(handle_cortex_m_mask_interrupts_command)
{
	struct target *target = get_current_target(CMD_CTX);
	struct cortex_m_common *cortex_m = target_to_cm(target);
	int retval;

	static const struct nvp nvp_maskisr_modes[] = {
		{ .name = "auto", .value = CORTEX_M_ISRMASK_AUTO },
		{ .name = "off", .value = CORTEX_M_ISRMASK_OFF },
		{ .name = "on", .value = CORTEX_M_ISRMASK_ON },
		{ .name = "steponly", .value = CORTEX_M_ISRMASK_STEPONLY },
		{ .name = NULL, .value = -1 },
	};
	const struct nvp *n;


	retval = cortex_m_verify_pointer(CMD, cortex_m);
	if (retval != ERROR_OK)
		return retval;

	if (target->state != TARGET_HALTED) {
		command_print(CMD, "Error: target must be stopped for \"%s\" command", CMD_NAME);
		return ERROR_TARGET_NOT_HALTED;
	}

	if (CMD_ARGC > 0) {
		n = nvp_name2value(nvp_maskisr_modes, CMD_ARGV[0]);
		if (!n->name)
			return ERROR_COMMAND_SYNTAX_ERROR;
		cortex_m->isrmasking_mode = n->value;
		cortex_m_set_maskints_for_halt(target);
	}

	n = nvp_value2name(nvp_maskisr_modes, cortex_m->isrmasking_mode);
	command_print(CMD, "cortex_m interrupt mask %s", n->name);

	return ERROR_OK;
}

COMMAND_HANDLER(handle_cortex_m_reset_config_command)
{
	struct target *target = get_current_target(CMD_CTX);
	struct cortex_m_common *cortex_m = target_to_cm(target);
	int retval;
	char *reset_config;

	retval = cortex_m_verify_pointer(CMD, cortex_m);
	if (retval != ERROR_OK)
		return retval;

	if (CMD_ARGC > 0) {
		if (strcmp(*CMD_ARGV, "sysresetreq") == 0)
			cortex_m->soft_reset_config = CORTEX_M_RESET_SYSRESETREQ;

		else if (strcmp(*CMD_ARGV, "vectreset") == 0) {
			if (target_was_examined(target)
					&& !cortex_m->vectreset_supported)
				LOG_TARGET_WARNING(target, "VECTRESET is not supported on your Cortex-M core!");
			else
				cortex_m->soft_reset_config = CORTEX_M_RESET_VECTRESET;

		}
		else if (stricmp(*CMD_ARGV, "lpc55sxx") == 0)
			cortex_m->soft_reset_config = CORTEX_M_RESET_LPC55SX;
		else
			return ERROR_COMMAND_SYNTAX_ERROR;
	}

	switch (cortex_m->soft_reset_config) {
		case CORTEX_M_RESET_SYSRESETREQ:
			reset_config = "sysresetreq";
			break;

		case CORTEX_M_RESET_VECTRESET:
			reset_config = "vectreset";
			break;

		case CORTEX_M_RESET_LPC55SX:
			reset_config = "lpc55sxx";
			break;

		default:
			reset_config = "unknown";
			break;
	}

	command_print(CMD, "cortex_m reset_config %s", reset_config);

	return ERROR_OK;
}


static const struct command_registration cortex_m_exec_command_handlers[] = {
	{
		.name = "maskisr",
		.handler = handle_cortex_m_mask_interrupts_command,
		.mode = COMMAND_EXEC,
		.help = "mask cortex_m interrupts",
		.usage = "['auto'|'on'|'off'|'steponly']",
	},
	{
		.name = "vector_catch",
		.handler = handle_cortex_m_vector_catch_command,
		.mode = COMMAND_EXEC,
		.help = "configure hardware vectors to trigger debug entry",
		.usage = "['all'|'none'|('bus_err'|'chk_err'|...)*]",
	},
	{
		.name = "reset_config",
		.handler = handle_cortex_m_reset_config_command,
		.mode = COMMAND_ANY,
		.help = "configure software reset handling",
		.usage = "['sysresetreq'|'vectreset']",
	},
	{
		.chain = smp_command_handlers,
	},
	COMMAND_REGISTRATION_DONE
};
static const struct command_registration cortex_m_command_handlers[] = {
	{
		.chain = armv7m_command_handlers,
	},
	{
		.chain = armv7m_trace_command_handlers,
	},
	/* START_DEPRECATED_TPIU */
	{
		.chain = arm_tpiu_deprecated_command_handlers,
	},
	/* END_DEPRECATED_TPIU */
	{
		.name = "cortex_m",
		.mode = COMMAND_EXEC,
		.help = "Cortex-M command group",
		.usage = "",
		.chain = cortex_m_exec_command_handlers,
	},
	{
		.chain = rtt_target_command_handlers,
	},
	COMMAND_REGISTRATION_DONE
};

struct target_type cortexm_target = {
	.name = "cortex_m",

	.poll = cortex_m_poll,
	.arch_state = armv7m_arch_state,

	.target_request_data = cortex_m_target_request_data,

	.halt = cortex_m_halt,
	.resume = cortex_m_resume,
	.step = cortex_m_step,

	.assert_reset = cortex_m_assert_reset,
	.deassert_reset = cortex_m_deassert_reset,
	.soft_reset_halt = cortex_m_soft_reset_halt,

	.get_gdb_arch = arm_get_gdb_arch,
	.get_gdb_reg_list = armv7m_get_gdb_reg_list,

	.read_memory = cortex_m_read_memory,
	.write_memory = cortex_m_write_memory,
	.checksum_memory = armv7m_checksum_memory,
	.blank_check_memory = armv7m_blank_check_memory,

	.run_algorithm = armv7m_run_algorithm,
	.start_algorithm = armv7m_start_algorithm,
	.wait_algorithm = armv7m_wait_algorithm,

	.add_breakpoint = cortex_m_add_breakpoint,
	.remove_breakpoint = cortex_m_remove_breakpoint,
	.add_watchpoint = cortex_m_add_watchpoint,
	.remove_watchpoint = cortex_m_remove_watchpoint,
	.hit_watchpoint = cortex_m_hit_watchpoint,

	.commands = cortex_m_command_handlers,
	.target_create = cortex_m_target_create,
	.target_jim_configure = adiv5_jim_configure,
	.init_target = cortex_m_init_target,
	.examine = cortex_m_examine,
	.deinit_target = cortex_m_deinit_target,

	.profiling = cortex_m_profiling,
};<|MERGE_RESOLUTION|>--- conflicted
+++ resolved
@@ -1186,11 +1186,8 @@
 
 static int cortex_m_halt_one(struct target *target)
 {
-<<<<<<< HEAD
+	int retval;
 	struct cortex_m_common *cortex_m = target_to_cm(target);
-=======
-	int retval;
->>>>>>> efe90221
 	LOG_TARGET_DEBUG(target, "target->state: %s", target_state_name(target));
 
 	if (!target_was_examined(target)) {
@@ -1206,23 +1203,6 @@
 	if (target->state == TARGET_UNKNOWN)
 		LOG_TARGET_WARNING(target, "target was in unknown state when halt was requested");
 
-<<<<<<< HEAD
-	if (target->state == TARGET_RESET && cortex_m->soft_reset_config != CORTEX_M_RESET_LPC55SX) {
-		if ((jtag_get_reset_config() & RESET_SRST_PULLS_TRST) && jtag_get_srst()) {
-			LOG_TARGET_ERROR(target, "can't request a halt while in reset if nSRST pulls nTRST");
-			return ERROR_TARGET_FAILURE;
-		} else {
-			/* we came here in a reset_halt or reset_init sequence
-			 * debug entry was already prepared in cortex_m3_assert_reset()
-			 */
-			target->debug_reason = DBG_REASON_DBGRQ;
-
-			return ERROR_OK;
-		}
-	}
-
-=======
->>>>>>> efe90221
 	/* Write to Debug Halting Control and Status Register */
 	retval = cortex_m_write_debug_halt_mask(target, C_HALT, 0);
 
