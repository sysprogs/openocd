--- conflicted
+++ resolved
@@ -1226,13 +1226,8 @@
 
 	fast_data_area = mips32->fast_data_area;
 
-<<<<<<< HEAD
-	if (address < fast_data_area->address + fast_data_area->size &&
-			fast_data_area->address < address + count) {
-=======
 	if (address < (fast_data_area->address + fast_data_area->size) &&
 			fast_data_area->address < (address + count)) {
->>>>>>> eebcf3cf
 		LOG_ERROR("fast_data (" TARGET_ADDR_FMT ") is within write area "
 			  "(" TARGET_ADDR_FMT "-" TARGET_ADDR_FMT ").",
 			  fast_data_area->address, address, address + count);
