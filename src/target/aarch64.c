/***************************************************************************
 *   Copyright (C) 2015 by David Ung                                       *
 *                                                                         *
 *   This program is free software; you can redistribute it and/or modify  *
 *   it under the terms of the GNU General Public License as published by  *
 *   the Free Software Foundation; either version 2 of the License, or     *
 *   (at your option) any later version.                                   *
 *                                                                         *
 *   This program is distributed in the hope that it will be useful,       *
 *   but WITHOUT ANY WARRANTY; without even the implied warranty of        *
 *   MERCHANTABILITY or FITNESS FOR A PARTICULAR PURPOSE.  See the         *
 *   GNU General Public License for more details.                          *
 *                                                                         *
 *   You should have received a copy of the GNU General Public License     *
 *   along with this program; if not, write to the                         *
 *   Free Software Foundation, Inc.,                                       *
 *                                                                         *
 ***************************************************************************/

#ifdef HAVE_CONFIG_H
#include "config.h"
#endif

#include "breakpoints.h"
#include "aarch64.h"
#include "a64_disassembler.h"
#include "register.h"
#include "target_request.h"
#include "target_type.h"
#include "armv8_opcodes.h"
#include "armv8_cache.h"
#include "arm_semihosting.h"
#include "jtag/interface.h"
#include "smp.h"
#include <helper/time_support.h>

enum restart_mode {
	RESTART_LAZY,
	RESTART_SYNC,
};

enum halt_mode {
	HALT_LAZY,
	HALT_SYNC,
};

struct aarch64_private_config {
	struct adiv5_private_config adiv5_config;
	struct arm_cti *cti;
};

static int aarch64_poll(struct target *target);
static int aarch64_debug_entry(struct target *target);
static int aarch64_restore_context(struct target *target, bool bpwp);
static int aarch64_set_breakpoint(struct target *target,
	struct breakpoint *breakpoint, uint8_t matchmode);
static int aarch64_set_context_breakpoint(struct target *target,
	struct breakpoint *breakpoint, uint8_t matchmode);
static int aarch64_set_hybrid_breakpoint(struct target *target,
	struct breakpoint *breakpoint);
static int aarch64_unset_breakpoint(struct target *target,
	struct breakpoint *breakpoint);
static int aarch64_mmu(struct target *target, int *enabled);
static int aarch64_virt2phys(struct target *target,
	target_addr_t virt, target_addr_t *phys);
static int aarch64_read_cpu_memory(struct target *target,
	uint64_t address, uint32_t size, uint32_t count, uint8_t *buffer);

static int aarch64_restore_system_control_reg(struct target *target)
{
	enum arm_mode target_mode = ARM_MODE_ANY;
	int retval = ERROR_OK;
	uint32_t instr;

	struct aarch64_common *aarch64 = target_to_aarch64(target);
	struct armv8_common *armv8 = target_to_armv8(target);

	if (aarch64->system_control_reg != aarch64->system_control_reg_curr) {
		aarch64->system_control_reg_curr = aarch64->system_control_reg;
		/* LOG_INFO("cp15_control_reg: %8.8" PRIx32, cortex_v8->cp15_control_reg); */

		switch (armv8->arm.core_mode) {
		case ARMV8_64_EL0T:
			target_mode = ARMV8_64_EL1H;
			/* fall through */
		case ARMV8_64_EL1T:
		case ARMV8_64_EL1H:
			instr = ARMV8_MSR_GP(SYSTEM_SCTLR_EL1, 0);
			break;
		case ARMV8_64_EL2T:
		case ARMV8_64_EL2H:
			instr = ARMV8_MSR_GP(SYSTEM_SCTLR_EL2, 0);
			break;
		case ARMV8_64_EL3H:
		case ARMV8_64_EL3T:
			instr = ARMV8_MSR_GP(SYSTEM_SCTLR_EL3, 0);
			break;

		case ARM_MODE_SVC:
		case ARM_MODE_ABT:
		case ARM_MODE_FIQ:
		case ARM_MODE_IRQ:
		case ARM_MODE_HYP:
		case ARM_MODE_SYS:
			instr = ARMV4_5_MCR(15, 0, 0, 1, 0, 0);
			break;

		default:
			LOG_ERROR("cannot read system control register in this mode: (%s : 0x%x)",
					armv8_mode_name(armv8->arm.core_mode), armv8->arm.core_mode);
			return ERROR_FAIL;
		}

		if (target_mode != ARM_MODE_ANY)
			armv8_dpm_modeswitch(&armv8->dpm, target_mode);

		retval = armv8->dpm.instr_write_data_r0(&armv8->dpm, instr, aarch64->system_control_reg);
		if (retval != ERROR_OK)
			return retval;

		if (target_mode != ARM_MODE_ANY)
			armv8_dpm_modeswitch(&armv8->dpm, ARM_MODE_ANY);
	}

	return retval;
}

/*  modify system_control_reg in order to enable or disable mmu for :
 *  - virt2phys address conversion
 *  - read or write memory in phys or virt address */
static int aarch64_mmu_modify(struct target *target, int enable)
{
	struct aarch64_common *aarch64 = target_to_aarch64(target);
	struct armv8_common *armv8 = &aarch64->armv8_common;
	int retval = ERROR_OK;
	enum arm_mode target_mode = ARM_MODE_ANY;
	uint32_t instr = 0;
    
    if (enable && !aarch64->mmu_ever_disabled)
        return ERROR_OK;   //MMU disabling code below won't work for in 32-bit mode, so we don't try doing it unless it was explicitly disabled.

	if (enable) {
		/*	if mmu enabled at target stop and mmu not enable */
		if (!(aarch64->system_control_reg & 0x1U)) {
			LOG_ERROR("trying to enable mmu on target stopped with mmu disable");
			return ERROR_FAIL;
		}
		if (!(aarch64->system_control_reg_curr & 0x1U))
			aarch64->system_control_reg_curr |= 0x1U;
	} else {
		if (aarch64->system_control_reg_curr & 0x4U) {
			/*  data cache is active */
			aarch64->system_control_reg_curr &= ~0x4U;
			/* flush data cache armv8 function to be called */
			if (armv8->armv8_mmu.armv8_cache.flush_all_data_cache)
				armv8->armv8_mmu.armv8_cache.flush_all_data_cache(target);
		}
		if ((aarch64->system_control_reg_curr & 0x1U)) {
			aarch64->system_control_reg_curr &= ~0x1U;
		}
	}

	switch (armv8->arm.core_mode) {
	case ARMV8_64_EL0T:
		target_mode = ARMV8_64_EL1H;
		/* fall through */
	case ARMV8_64_EL1T:
	case ARMV8_64_EL1H:
		instr = ARMV8_MSR_GP(SYSTEM_SCTLR_EL1, 0);
		break;
	case ARMV8_64_EL2T:
	case ARMV8_64_EL2H:
		instr = ARMV8_MSR_GP(SYSTEM_SCTLR_EL2, 0);
		break;
	case ARMV8_64_EL3H:
	case ARMV8_64_EL3T:
		instr = ARMV8_MSR_GP(SYSTEM_SCTLR_EL3, 0);
		break;

	case ARM_MODE_SVC:
	case ARM_MODE_ABT:
	case ARM_MODE_FIQ:
	case ARM_MODE_IRQ:
	case ARM_MODE_HYP:
	case ARM_MODE_SYS:
		instr = ARMV4_5_MCR(15, 0, 0, 1, 0, 0);
		break;

	default:
		LOG_DEBUG("unknown cpu state 0x%x", armv8->arm.core_mode);
		break;
	}
	if (target_mode != ARM_MODE_ANY)
		armv8_dpm_modeswitch(&armv8->dpm, target_mode);

	retval = armv8->dpm.instr_write_data_r0(&armv8->dpm, instr,
				aarch64->system_control_reg_curr);
<<<<<<< HEAD
    
    if (retval == ERROR_OK && !enable)
        aarch64->mmu_ever_disabled = true;
    
=======

	if (target_mode != ARM_MODE_ANY)
		armv8_dpm_modeswitch(&armv8->dpm, ARM_MODE_ANY);

>>>>>>> a115b589
	return retval;
}

/*
 * Basic debug access, very low level assumes state is saved
 */
static int aarch64_init_debug_access(struct target *target)
{
	struct armv8_common *armv8 = target_to_armv8(target);
	int retval;
	uint32_t dummy;

	LOG_DEBUG("%s", target_name(target));

	retval = mem_ap_write_atomic_u32(armv8->debug_ap,
			armv8->debug_base + CPUV8_DBG_OSLAR, 0);
	if (retval != ERROR_OK) {
		LOG_DEBUG("Examine %s failed", "oslock");
		return retval;
	}

	/* Clear Sticky Power Down status Bit in PRSR to enable access to
	   the registers in the Core Power Domain */
	retval = mem_ap_read_atomic_u32(armv8->debug_ap,
			armv8->debug_base + CPUV8_DBG_PRSR, &dummy);
	if (retval != ERROR_OK)
		return retval;

	/*
	 * Static CTI configuration:
	 * Channel 0 -> trigger outputs HALT request to PE
	 * Channel 1 -> trigger outputs Resume request to PE
	 * Gate all channel trigger events from entering the CTM
	 */

	/* Enable CTI */
	retval = arm_cti_enable(armv8->cti, true);
	/* By default, gate all channel events to and from the CTM */
	if (retval == ERROR_OK)
		retval = arm_cti_write_reg(armv8->cti, CTI_GATE, 0);
	/* output halt requests to PE on channel 0 event */
	if (retval == ERROR_OK)
		retval = arm_cti_write_reg(armv8->cti, CTI_OUTEN0, CTI_CHNL(0));
	/* output restart requests to PE on channel 1 event */
	if (retval == ERROR_OK)
		retval = arm_cti_write_reg(armv8->cti, CTI_OUTEN1, CTI_CHNL(1));
	if (retval != ERROR_OK)
		return retval;

	/* Resync breakpoint registers */

	return ERROR_OK;
}

/* Write to memory mapped registers directly with no cache or mmu handling */
static int aarch64_dap_write_memap_register_u32(struct target *target,
	uint32_t address,
	uint32_t value)
{
	int retval;
	struct armv8_common *armv8 = target_to_armv8(target);

	retval = mem_ap_write_atomic_u32(armv8->debug_ap, address, value);

	return retval;
}

static int aarch64_dpm_setup(struct aarch64_common *a8, uint64_t debug)
{
	struct arm_dpm *dpm = &a8->armv8_common.dpm;
	int retval;

	dpm->arm = &a8->armv8_common.arm;
	dpm->didr = debug;

	retval = armv8_dpm_setup(dpm);
	if (retval == ERROR_OK)
		retval = armv8_dpm_initialize(dpm);

	return retval;
}

static int aarch64_set_dscr_bits(struct target *target, unsigned long bit_mask, unsigned long value)
{
	struct armv8_common *armv8 = target_to_armv8(target);
	return armv8_set_dbgreg_bits(armv8, CPUV8_DBG_DSCR, bit_mask, value);
}

static int aarch64_check_state_one(struct target *target,
		uint32_t mask, uint32_t val, int *p_result, uint32_t *p_prsr)
{
	struct armv8_common *armv8 = target_to_armv8(target);
	uint32_t prsr;
	int retval;

	retval = mem_ap_read_atomic_u32(armv8->debug_ap,
			armv8->debug_base + CPUV8_DBG_PRSR, &prsr);
	if (retval != ERROR_OK)
		return retval;

	if (p_prsr)
		*p_prsr = prsr;

	if (p_result)
		*p_result = (prsr & mask) == (val & mask);

	return ERROR_OK;
}

static int aarch64_wait_halt_one(struct target *target)
{
	int retval = ERROR_OK;
	uint32_t prsr;

	int64_t then = timeval_ms();
	for (;;) {
		int halted;

		retval = aarch64_check_state_one(target, PRSR_HALT, PRSR_HALT, &halted, &prsr);
		if (retval != ERROR_OK || halted)
			break;

		if (timeval_ms() > then + 1000) {
			retval = ERROR_TARGET_TIMEOUT;
			LOG_DEBUG("target %s timeout, prsr=0x%08"PRIx32, target_name(target), prsr);
			break;
		}
	}
	return retval;
}

static int aarch64_prepare_halt_smp(struct target *target, bool exc_target, struct target **p_first)
{
	int retval = ERROR_OK;
	struct target_list *head = target->head;
	struct target *first = NULL;

	LOG_DEBUG("target %s exc %i", target_name(target), exc_target);

	while (head != NULL) {
		struct target *curr = head->target;
		struct armv8_common *armv8 = target_to_armv8(curr);
		head = head->next;

		if (exc_target && curr == target)
			continue;
		if (!target_was_examined(curr))
			continue;
		if (curr->state != TARGET_RUNNING)
			continue;

		/* HACK: mark this target as prepared for halting */
		curr->debug_reason = DBG_REASON_DBGRQ;

		/* open the gate for channel 0 to let HALT requests pass to the CTM */
		retval = arm_cti_ungate_channel(armv8->cti, 0);
		if (retval == ERROR_OK)
			retval = aarch64_set_dscr_bits(curr, DSCR_HDE, DSCR_HDE);
		if (retval != ERROR_OK)
			break;

		LOG_DEBUG("target %s prepared", target_name(curr));

		if (first == NULL)
			first = curr;
	}

	if (p_first) {
		if (exc_target && first)
			*p_first = first;
		else
			*p_first = target;
	}

	return retval;
}

static int aarch64_halt_one(struct target *target, enum halt_mode mode)
{
	int retval = ERROR_OK;
	struct armv8_common *armv8 = target_to_armv8(target);

	LOG_DEBUG("%s", target_name(target));

	/* allow Halting Debug Mode */
	retval = aarch64_set_dscr_bits(target, DSCR_HDE, DSCR_HDE);
	if (retval != ERROR_OK)
		return retval;

	/* trigger an event on channel 0, this outputs a halt request to the PE */
	retval = arm_cti_pulse_channel(armv8->cti, 0);
	if (retval != ERROR_OK)
		return retval;

	if (mode == HALT_SYNC) {
		retval = aarch64_wait_halt_one(target);
		if (retval != ERROR_OK) {
			if (retval == ERROR_TARGET_TIMEOUT)
				LOG_ERROR("Timeout waiting for target %s halt", target_name(target));
			return retval;
		}
	}

	return ERROR_OK;
}

static int aarch64_halt_smp(struct target *target, bool exc_target)
{
	struct target *next = target;
	int retval;

	/* prepare halt on all PEs of the group */
	retval = aarch64_prepare_halt_smp(target, exc_target, &next);

	if (exc_target && next == target)
		return retval;

	/* halt the target PE */
	if (retval == ERROR_OK)
		retval = aarch64_halt_one(next, HALT_LAZY);

	if (retval != ERROR_OK)
		return retval;

	/* wait for all PEs to halt */
	int64_t then = timeval_ms();
	for (;;) {
		bool all_halted = true;
		struct target_list *head;
		struct target *curr;

		foreach_smp_target(head, target->head) {
			int halted;

			curr = head->target;

			if (!target_was_examined(curr))
				continue;

			retval = aarch64_check_state_one(curr, PRSR_HALT, PRSR_HALT, &halted, NULL);
			if (retval != ERROR_OK || !halted) {
				all_halted = false;
				break;
			}
		}

		if (all_halted)
			break;

		if (timeval_ms() > then + 1000) {
			retval = ERROR_TARGET_TIMEOUT;
			break;
		}

		/*
		 * HACK: on Hi6220 there are 8 cores organized in 2 clusters
		 * and it looks like the CTI's are not connected by a common
		 * trigger matrix. It seems that we need to halt one core in each
		 * cluster explicitly. So if we find that a core has not halted
		 * yet, we trigger an explicit halt for the second cluster.
		 */
		retval = aarch64_halt_one(curr, HALT_LAZY);
		if (retval != ERROR_OK)
			break;
	}

	return retval;
}

static int update_halt_gdb(struct target *target, enum target_debug_reason debug_reason)
{
	struct target *gdb_target = NULL;
	struct target_list *head;
	struct target *curr;
    
    if (target->gdb_service) 
    {
        target->gdb_service->target = target;
    }

	if (debug_reason == DBG_REASON_NOTHALTED) {
		LOG_DEBUG("Halting remaining targets in SMP group");
		aarch64_halt_smp(target, true);
	}

	/* poll all targets in the group, but skip the target that serves GDB */
	foreach_smp_target(head, target->head) {
		curr = head->target;
		/* skip calling context */
		if (curr == target)
			continue;
		if (!target_was_examined(curr))
			continue;
		/* skip targets that were already halted */
		if (curr->state == TARGET_HALTED)
			continue;
		/* remember the gdb_service->target */
		if (curr->gdb_service != NULL)
			gdb_target = curr->gdb_service->target;
		/* skip it */
		if (curr == gdb_target)
			continue;

		/* avoid recursion in aarch64_poll() */
		curr->smp = 0;
		aarch64_poll(curr);
		curr->smp = 1;
	}

	/* after all targets were updated, poll the gdb serving target */
	if (gdb_target != NULL && gdb_target != target)
		aarch64_poll(gdb_target);

	return ERROR_OK;
}

/*
 * Aarch64 Run control
 */

static int aarch64_poll(struct target *target)
{
	enum target_state prev_target_state;
	int retval = ERROR_OK;
	int halted;

	retval = aarch64_check_state_one(target,
				PRSR_HALT, PRSR_HALT, &halted, NULL);
	if (retval != ERROR_OK)
		return retval;

	if (halted) {
		prev_target_state = target->state;
		if (prev_target_state != TARGET_HALTED) {
			enum target_debug_reason debug_reason = target->debug_reason;

			/* We have a halting debug event */
			target->state = TARGET_HALTED;
			LOG_DEBUG("Target %s halted", target_name(target));
			retval = aarch64_debug_entry(target);
			if (retval != ERROR_OK)
				return retval;

			if (target->smp)
				update_halt_gdb(target, debug_reason);

			if (arm_semihosting(target, &retval) != 0)
				return retval;

			switch (prev_target_state) {
			case TARGET_RUNNING:
			case TARGET_UNKNOWN:
			case TARGET_RESET:
				target_call_event_callbacks(target, TARGET_EVENT_HALTED);
				break;
			case TARGET_DEBUG_RUNNING:
				target_call_event_callbacks(target, TARGET_EVENT_DEBUG_HALTED);
				break;
			default:
				break;
			}
		}
	} else
		target->state = TARGET_RUNNING;

	return retval;
}

static int aarch64_halt(struct target *target)
{
	struct armv8_common *armv8 = target_to_armv8(target);
	armv8->last_run_control_op = ARMV8_RUNCONTROL_HALT;

	if (target->smp)
		return aarch64_halt_smp(target, false);

	return aarch64_halt_one(target, HALT_SYNC);
}

static int aarch64_restore_one(struct target *target, int current,
	uint64_t *address, int handle_breakpoints, int debug_execution)
{
	struct armv8_common *armv8 = target_to_armv8(target);
	struct arm *arm = &armv8->arm;
	int retval;
	uint64_t resume_pc;

	LOG_DEBUG("%s", target_name(target));

	if (!debug_execution)
		target_free_all_working_areas(target);

	/* current = 1: continue on current pc, otherwise continue at <address> */
	resume_pc = buf_get_u64(arm->pc->value, 0, 64);
	if (!current)
		resume_pc = *address;
	else
		*address = resume_pc;

	/* Make sure that the Armv7 gdb thumb fixups does not
	 * kill the return address
	 */
	switch (arm->core_state) {
		case ARM_STATE_ARM:
			resume_pc &= 0xFFFFFFFC;
			break;
		case ARM_STATE_AARCH64:
			resume_pc &= 0xFFFFFFFFFFFFFFFC;
			break;
		case ARM_STATE_THUMB:
		case ARM_STATE_THUMB_EE:
			/* When the return address is loaded into PC
			 * bit 0 must be 1 to stay in Thumb state
			 */
			resume_pc |= 0x1;
			break;
		case ARM_STATE_JAZELLE:
			LOG_ERROR("How do I resume into Jazelle state??");
			return ERROR_FAIL;
	}
	LOG_DEBUG("resume pc = 0x%016" PRIx64, resume_pc);
	buf_set_u64(arm->pc->value, 0, 64, resume_pc);
	arm->pc->dirty = true;
	arm->pc->valid = true;

	/* called it now before restoring context because it uses cpu
	 * register r0 for restoring system control register */
	retval = aarch64_restore_system_control_reg(target);
	if (retval == ERROR_OK)
		retval = aarch64_restore_context(target, handle_breakpoints);

	return retval;
}

/**
 * prepare single target for restart
 *
 *
 */
static int aarch64_prepare_restart_one(struct target *target)
{
	struct armv8_common *armv8 = target_to_armv8(target);
	int retval;
	uint32_t dscr;
	uint32_t tmp;

	LOG_DEBUG("%s", target_name(target));

	retval = mem_ap_read_atomic_u32(armv8->debug_ap,
			armv8->debug_base + CPUV8_DBG_DSCR, &dscr);
	if (retval != ERROR_OK)
		return retval;

	if ((dscr & DSCR_ITE) == 0)
		LOG_ERROR("DSCR.ITE must be set before leaving debug!");
	if ((dscr & DSCR_ERR) != 0)
		LOG_ERROR("DSCR.ERR must be cleared before leaving debug!");

	/* acknowledge a pending CTI halt event */
	retval = arm_cti_ack_events(armv8->cti, CTI_TRIG(HALT));
	/*
	 * open the CTI gate for channel 1 so that the restart events
	 * get passed along to all PEs. Also close gate for channel 0
	 * to isolate the PE from halt events.
	 */
	if (retval == ERROR_OK)
		retval = arm_cti_ungate_channel(armv8->cti, 1);
	if (retval == ERROR_OK)
		retval = arm_cti_gate_channel(armv8->cti, 0);

	/* make sure that DSCR.HDE is set */
	if (retval == ERROR_OK) {
		dscr |= DSCR_HDE;
		retval = mem_ap_write_atomic_u32(armv8->debug_ap,
				armv8->debug_base + CPUV8_DBG_DSCR, dscr);
	}

	if (retval == ERROR_OK) {
		/* clear sticky bits in PRSR, SDR is now 0 */
		retval = mem_ap_read_atomic_u32(armv8->debug_ap,
				armv8->debug_base + CPUV8_DBG_PRSR, &tmp);
	}

	return retval;
}

static int aarch64_do_restart_one(struct target *target, enum restart_mode mode)
{
	struct armv8_common *armv8 = target_to_armv8(target);
	int retval;

	LOG_DEBUG("%s", target_name(target));

	/* trigger an event on channel 1, generates a restart request to the PE */
	retval = arm_cti_pulse_channel(armv8->cti, 1);
	if (retval != ERROR_OK)
		return retval;

	if (mode == RESTART_SYNC) {
		int64_t then = timeval_ms();
		for (;;) {
			int resumed;
			/*
			 * if PRSR.SDR is set now, the target did restart, even
			 * if it's now already halted again (e.g. due to breakpoint)
			 */
			retval = aarch64_check_state_one(target,
						PRSR_SDR, PRSR_SDR, &resumed, NULL);
			if (retval != ERROR_OK || resumed)
				break;

			if (timeval_ms() > then + 1000) {
				LOG_ERROR("%s: Timeout waiting for resume"PRIx32, target_name(target));
				retval = ERROR_TARGET_TIMEOUT;
				break;
			}
		}
	}

	if (retval != ERROR_OK)
		return retval;

	target->debug_reason = DBG_REASON_NOTHALTED;
	target->state = TARGET_RUNNING;

	return ERROR_OK;
}

static int aarch64_restart_one(struct target *target, enum restart_mode mode)
{
	int retval;

	LOG_DEBUG("%s", target_name(target));

	retval = aarch64_prepare_restart_one(target);
	if (retval == ERROR_OK)
		retval = aarch64_do_restart_one(target, mode);

	return retval;
}

/*
 * prepare all but the current target for restart
 */
static int aarch64_prep_restart_smp(struct target *target, int handle_breakpoints, struct target **p_first)
{
	int retval = ERROR_OK;
	struct target_list *head;
	struct target *first = NULL;
	uint64_t address;

	foreach_smp_target(head, target->head) {
		struct target *curr = head->target;

		/* skip calling target */
		if (curr == target)
			continue;
		if (!target_was_examined(curr))
			continue;
		if (curr->state != TARGET_HALTED)
			continue;

		/*  resume at current address, not in step mode */
		retval = aarch64_restore_one(curr, 1, &address, handle_breakpoints, 0);
		if (retval == ERROR_OK)
			retval = aarch64_prepare_restart_one(curr);
		if (retval != ERROR_OK) {
			LOG_ERROR("failed to restore target %s", target_name(curr));
			break;
		}
		/* remember the first valid target in the group */
		if (first == NULL)
			first = curr;
	}

	if (p_first)
		*p_first = first;

	return retval;
}


static int aarch64_step_restart_smp(struct target *target)
{
	int retval = ERROR_OK;
	struct target_list *head;
	struct target *first = NULL;

	LOG_DEBUG("%s", target_name(target));

	retval = aarch64_prep_restart_smp(target, 0, &first);
	if (retval != ERROR_OK)
		return retval;

	if (first != NULL)
		retval = aarch64_do_restart_one(first, RESTART_LAZY);
	if (retval != ERROR_OK) {
		LOG_DEBUG("error restarting target %s", target_name(first));
		return retval;
	}

	int64_t then = timeval_ms();
	for (;;) {
		struct target *curr = target;
		bool all_resumed = true;

		foreach_smp_target(head, target->head) {
			uint32_t prsr;
			int resumed;

			curr = head->target;

			if (curr == target)
				continue;

			if (!target_was_examined(curr))
				continue;

			retval = aarch64_check_state_one(curr,
					PRSR_SDR, PRSR_SDR, &resumed, &prsr);
			if (retval != ERROR_OK || (!resumed && (prsr & PRSR_HALT))) {
				all_resumed = false;
				break;
			}

			if (curr->state != TARGET_RUNNING) {
				curr->state = TARGET_RUNNING;
				curr->debug_reason = DBG_REASON_NOTHALTED;
				target_call_event_callbacks(curr, TARGET_EVENT_RESUMED);
			}
		}

		if (all_resumed)
			break;

		if (timeval_ms() > then + 1000) {
			LOG_ERROR("%s: timeout waiting for target resume", __func__);
			retval = ERROR_TARGET_TIMEOUT;
			break;
		}
		/*
		 * HACK: on Hi6220 there are 8 cores organized in 2 clusters
		 * and it looks like the CTI's are not connected by a common
		 * trigger matrix. It seems that we need to halt one core in each
		 * cluster explicitly. So if we find that a core has not halted
		 * yet, we trigger an explicit resume for the second cluster.
		 */
		retval = aarch64_do_restart_one(curr, RESTART_LAZY);
		if (retval != ERROR_OK)
			break;
}

	return retval;
}

static int aarch64_resume(struct target *target, int current,
	target_addr_t address, int handle_breakpoints, int debug_execution)
{
	int retval = 0;
	uint64_t addr = address;

	struct armv8_common *armv8 = target_to_armv8(target);
	armv8->last_run_control_op = ARMV8_RUNCONTROL_RESUME;

	if (target->state != TARGET_HALTED)
		return ERROR_TARGET_NOT_HALTED;

	/*
	 * If this target is part of a SMP group, prepare the others
	 * targets for resuming. This involves restoring the complete
	 * target register context and setting up CTI gates to accept
	 * resume events from the trigger matrix.
	 */
	if (target->smp) {
		retval = aarch64_prep_restart_smp(target, handle_breakpoints, NULL);
		if (retval != ERROR_OK)
			return retval;
	}

	/* all targets prepared, restore and restart the current target */
	retval = aarch64_restore_one(target, current, &addr, handle_breakpoints,
				 debug_execution);
	if (retval == ERROR_OK)
		retval = aarch64_restart_one(target, RESTART_SYNC);
	if (retval != ERROR_OK)
		return retval;

	if (target->smp) {
		int64_t then = timeval_ms();
		for (;;) {
			struct target *curr = target;
			struct target_list *head;
			bool all_resumed = true;

			foreach_smp_target(head, target->head) {
				uint32_t prsr;
				int resumed;

				curr = head->target;
				if (curr == target)
					continue;
				if (!target_was_examined(curr))
					continue;

				retval = aarch64_check_state_one(curr,
						PRSR_SDR, PRSR_SDR, &resumed, &prsr);
				if (retval != ERROR_OK || (!resumed && (prsr & PRSR_HALT))) {
					all_resumed = false;
					break;
				}

				if (curr->state != TARGET_RUNNING) {
					curr->state = TARGET_RUNNING;
					curr->debug_reason = DBG_REASON_NOTHALTED;
					target_call_event_callbacks(curr, TARGET_EVENT_RESUMED);
				}
			}

			if (all_resumed)
				break;

			if (timeval_ms() > then + 1000) {
				LOG_ERROR("%s: timeout waiting for target %s to resume", __func__, target_name(curr));
				retval = ERROR_TARGET_TIMEOUT;
				break;
			}

			/*
			 * HACK: on Hi6220 there are 8 cores organized in 2 clusters
			 * and it looks like the CTI's are not connected by a common
			 * trigger matrix. It seems that we need to halt one core in each
			 * cluster explicitly. So if we find that a core has not halted
			 * yet, we trigger an explicit resume for the second cluster.
			 */
			retval = aarch64_do_restart_one(curr, RESTART_LAZY);
			if (retval != ERROR_OK)
				break;
		}
	}

	if (retval != ERROR_OK)
		return retval;

	target->debug_reason = DBG_REASON_NOTHALTED;

	if (!debug_execution) {
		target->state = TARGET_RUNNING;
		target_call_event_callbacks(target, TARGET_EVENT_RESUMED);
		LOG_DEBUG("target resumed at 0x%" PRIx64, addr);
	} else {
		target->state = TARGET_DEBUG_RUNNING;
		target_call_event_callbacks(target, TARGET_EVENT_DEBUG_RESUMED);
		LOG_DEBUG("target debug resumed at 0x%" PRIx64, addr);
	}

	return ERROR_OK;
}

static int aarch64_debug_entry(struct target *target)
{
	int retval = ERROR_OK;
	struct armv8_common *armv8 = target_to_armv8(target);
	struct arm_dpm *dpm = &armv8->dpm;
	enum arm_state core_state;
	uint32_t dscr;

	/* make sure to clear all sticky errors */
	retval = mem_ap_write_atomic_u32(armv8->debug_ap,
			armv8->debug_base + CPUV8_DBG_DRCR, DRCR_CSE);
	if (retval == ERROR_OK)
		retval = mem_ap_read_atomic_u32(armv8->debug_ap,
				armv8->debug_base + CPUV8_DBG_DSCR, &dscr);
	if (retval == ERROR_OK)
		retval = arm_cti_ack_events(armv8->cti, CTI_TRIG(HALT));

	if (retval != ERROR_OK)
		return retval;

	LOG_DEBUG("%s dscr = 0x%08" PRIx32, target_name(target), dscr);

	dpm->dscr = dscr;
	core_state = armv8_dpm_get_core_state(dpm);
	armv8_select_opcodes(armv8, core_state == ARM_STATE_AARCH64);
	armv8_select_reg_access(armv8, core_state == ARM_STATE_AARCH64);

	/* close the CTI gate for all events */
	if (retval == ERROR_OK)
		retval = arm_cti_write_reg(armv8->cti, CTI_GATE, 0);
	/* discard async exceptions */
	if (retval == ERROR_OK)
		retval = dpm->instr_cpsr_sync(dpm);
	if (retval != ERROR_OK)
		return retval;

	/* Examine debug reason */
	armv8_dpm_report_dscr(dpm, dscr);

	/* save address of instruction that triggered the watchpoint? */
	if (target->debug_reason == DBG_REASON_WATCHPOINT) {
		uint32_t tmp;
		uint64_t wfar = 0;

		retval = mem_ap_read_atomic_u32(armv8->debug_ap,
				armv8->debug_base + CPUV8_DBG_WFAR1,
				&tmp);
		if (retval != ERROR_OK)
			return retval;
		wfar = tmp;
		wfar = (wfar << 32);
		retval = mem_ap_read_atomic_u32(armv8->debug_ap,
				armv8->debug_base + CPUV8_DBG_WFAR0,
				&tmp);
		if (retval != ERROR_OK)
			return retval;
		wfar |= tmp;
		armv8_dpm_report_wfar(&armv8->dpm, wfar);
	}

	retval = armv8_dpm_read_current_registers(&armv8->dpm);

	if (retval == ERROR_OK && armv8->post_debug_entry)
		retval = armv8->post_debug_entry(target);

	return retval;
}

static int aarch64_post_debug_entry(struct target *target)
{
	struct aarch64_common *aarch64 = target_to_aarch64(target);
	struct armv8_common *armv8 = &aarch64->armv8_common;
	int retval;
	enum arm_mode target_mode = ARM_MODE_ANY;
	uint32_t instr;

	switch (armv8->arm.core_mode) {
	case ARMV8_64_EL0T:
		target_mode = ARMV8_64_EL1H;
		/* fall through */
	case ARMV8_64_EL1T:
	case ARMV8_64_EL1H:
		instr = ARMV8_MRS(SYSTEM_SCTLR_EL1, 0);
		break;
	case ARMV8_64_EL2T:
	case ARMV8_64_EL2H:
		instr = ARMV8_MRS(SYSTEM_SCTLR_EL2, 0);
		break;
	case ARMV8_64_EL3H:
	case ARMV8_64_EL3T:
		instr = ARMV8_MRS(SYSTEM_SCTLR_EL3, 0);
		break;

	case ARM_MODE_SVC:
	case ARM_MODE_ABT:
	case ARM_MODE_FIQ:
	case ARM_MODE_IRQ:
	case ARM_MODE_HYP:
	case ARM_MODE_SYS:
		instr = ARMV4_5_MRC(15, 0, 0, 1, 0, 0);
		break;

	default:
		LOG_ERROR("cannot read system control register in this mode: (%s : 0x%x)",
				armv8_mode_name(armv8->arm.core_mode), armv8->arm.core_mode);
		return ERROR_FAIL;
	}

	if (target_mode != ARM_MODE_ANY)
		armv8_dpm_modeswitch(&armv8->dpm, target_mode);

	retval = armv8->dpm.instr_read_data_r0(&armv8->dpm, instr, &aarch64->system_control_reg);
	if (retval != ERROR_OK)
		return retval;

	if (target_mode != ARM_MODE_ANY)
		armv8_dpm_modeswitch(&armv8->dpm, ARM_MODE_ANY);

	LOG_DEBUG("System_register: %8.8" PRIx32, aarch64->system_control_reg);
	aarch64->system_control_reg_curr = aarch64->system_control_reg;

	if (armv8->armv8_mmu.armv8_cache.info == -1) {
		armv8_identify_cache(armv8);
		armv8_read_mpidr(armv8);
	}

	armv8->armv8_mmu.mmu_enabled =
			(aarch64->system_control_reg & 0x1U) ? 1 : 0;
	armv8->armv8_mmu.armv8_cache.d_u_cache_enabled =
		(aarch64->system_control_reg & 0x4U) ? 1 : 0;
	armv8->armv8_mmu.armv8_cache.i_cache_enabled =
		(aarch64->system_control_reg & 0x1000U) ? 1 : 0;
	return ERROR_OK;
}

/*
 * single-step a target
 */
static int aarch64_step(struct target *target, int current, target_addr_t address,
	int handle_breakpoints)
{
	struct armv8_common *armv8 = target_to_armv8(target);
	struct aarch64_common *aarch64 = target_to_aarch64(target);
	int saved_retval = ERROR_OK;
	int retval;
	uint32_t edecr;

	armv8->last_run_control_op = ARMV8_RUNCONTROL_STEP;

	if (target->state != TARGET_HALTED) {
		LOG_WARNING("target not halted");
		return ERROR_TARGET_NOT_HALTED;
	}

	retval = mem_ap_read_atomic_u32(armv8->debug_ap,
			armv8->debug_base + CPUV8_DBG_EDECR, &edecr);
	/* make sure EDECR.SS is not set when restoring the register */

	if (retval == ERROR_OK) {
		edecr &= ~0x4;
		/* set EDECR.SS to enter hardware step mode */
		retval = mem_ap_write_atomic_u32(armv8->debug_ap,
				armv8->debug_base + CPUV8_DBG_EDECR, (edecr|0x4));
	}
	/* disable interrupts while stepping */
	if (retval == ERROR_OK && aarch64->isrmasking_mode == AARCH64_ISRMASK_ON)
		retval = aarch64_set_dscr_bits(target, 0x3 << 22, 0x3 << 22);
	/* bail out if stepping setup has failed */
	if (retval != ERROR_OK)
		return retval;

	if (target->smp && (current == 1)) {
		/*
		 * isolate current target so that it doesn't get resumed
		 * together with the others
		 */
		retval = arm_cti_gate_channel(armv8->cti, 1);
		/* resume all other targets in the group */
		if (retval == ERROR_OK)
			retval = aarch64_step_restart_smp(target);
		if (retval != ERROR_OK) {
			LOG_ERROR("Failed to restart non-stepping targets in SMP group");
			return retval;
		}
		LOG_DEBUG("Restarted all non-stepping targets in SMP group");
	}

	/* all other targets running, restore and restart the current target */
	retval = aarch64_restore_one(target, current, &address, 0, 0);
	if (retval == ERROR_OK)
		retval = aarch64_restart_one(target, RESTART_LAZY);

	if (retval != ERROR_OK)
		return retval;

	LOG_DEBUG("target step-resumed at 0x%" PRIx64, address);
	if (!handle_breakpoints)
		target_call_event_callbacks(target, TARGET_EVENT_RESUMED);

	int64_t then = timeval_ms();
	for (;;) {
		int stepped;
		uint32_t prsr;

		retval = aarch64_check_state_one(target,
					PRSR_SDR|PRSR_HALT, PRSR_SDR|PRSR_HALT, &stepped, &prsr);
		if (retval != ERROR_OK || stepped)
			break;

		if (timeval_ms() > then + 100) {
			LOG_ERROR("timeout waiting for target %s halt after step",
					target_name(target));
			retval = ERROR_TARGET_TIMEOUT;
			break;
		}
	}

	/*
	 * At least on one SoC (Renesas R8A7795) stepping over a WFI instruction
	 * causes a timeout. The core takes the step but doesn't complete it and so
	 * debug state is never entered. However, you can manually halt the core
	 * as an external debug even is also a WFI wakeup event.
	 */
	if (retval == ERROR_TARGET_TIMEOUT)
		saved_retval = aarch64_halt_one(target, HALT_SYNC);

	/* restore EDECR */
	retval = mem_ap_write_atomic_u32(armv8->debug_ap,
			armv8->debug_base + CPUV8_DBG_EDECR, edecr);
	if (retval != ERROR_OK)
		return retval;

	/* restore interrupts */
	if (aarch64->isrmasking_mode == AARCH64_ISRMASK_ON) {
		retval = aarch64_set_dscr_bits(target, 0x3 << 22, 0);
		if (retval != ERROR_OK)
			return ERROR_OK;
	}

	if (saved_retval != ERROR_OK)
		return saved_retval;

	return ERROR_OK;
}

static int aarch64_restore_context(struct target *target, bool bpwp)
{
	struct armv8_common *armv8 = target_to_armv8(target);
	struct arm *arm = &armv8->arm;

	int retval;

	LOG_DEBUG("%s", target_name(target));

	if (armv8->pre_restore_context)
		armv8->pre_restore_context(target);

	retval = armv8_dpm_write_dirty_registers(&armv8->dpm, bpwp);
	if (retval == ERROR_OK) {
		/* registers are now invalid */
		register_cache_invalidate(arm->core_cache);
		register_cache_invalidate(arm->core_cache->next);
	}

	return retval;
}

/*
 * Cortex-A8 Breakpoint and watchpoint functions
 */

/* Setup hardware Breakpoint Register Pair */
static int aarch64_set_breakpoint(struct target *target,
	struct breakpoint *breakpoint, uint8_t matchmode)
{
	int retval;
	int brp_i = 0;
	uint32_t control;
	uint8_t byte_addr_select = 0x0F;
	struct aarch64_common *aarch64 = target_to_aarch64(target);
	struct armv8_common *armv8 = &aarch64->armv8_common;
	struct aarch64_brp *brp_list = aarch64->brp_list;

	if (breakpoint->set) {
		LOG_WARNING("breakpoint already set");
		return ERROR_OK;
	}

	if (breakpoint->type == BKPT_HARD) {
		int64_t bpt_value;
		while (brp_list[brp_i].used && (brp_i < aarch64->brp_num))
			brp_i++;
		if (brp_i >= aarch64->brp_num) {
			LOG_ERROR("ERROR Can not find free Breakpoint Register Pair");
			return ERROR_TARGET_RESOURCE_NOT_AVAILABLE;
		}
		breakpoint->set = brp_i + 1;
		if (breakpoint->length == 2)
			byte_addr_select = (3 << (breakpoint->address & 0x02));
		control = ((matchmode & 0x7) << 20)
			| (1 << 13)
			| (byte_addr_select << 5)
			| (3 << 1) | 1;
		brp_list[brp_i].used = 1;
		brp_list[brp_i].value = breakpoint->address & 0xFFFFFFFFFFFFFFFC;
		brp_list[brp_i].control = control;
		bpt_value = brp_list[brp_i].value;

		retval = aarch64_dap_write_memap_register_u32(target, armv8->debug_base
				+ CPUV8_DBG_BVR_BASE + 16 * brp_list[brp_i].BRPn,
				(uint32_t)(bpt_value & 0xFFFFFFFF));
		if (retval != ERROR_OK)
			return retval;
		retval = aarch64_dap_write_memap_register_u32(target, armv8->debug_base
				+ CPUV8_DBG_BVR_BASE + 4 + 16 * brp_list[brp_i].BRPn,
				(uint32_t)(bpt_value >> 32));
		if (retval != ERROR_OK)
			return retval;

		retval = aarch64_dap_write_memap_register_u32(target, armv8->debug_base
				+ CPUV8_DBG_BCR_BASE + 16 * brp_list[brp_i].BRPn,
				brp_list[brp_i].control);
		if (retval != ERROR_OK)
			return retval;
		LOG_DEBUG("brp %i control 0x%0" PRIx32 " value 0x%" TARGET_PRIxADDR, brp_i,
			brp_list[brp_i].control,
			brp_list[brp_i].value);

	} else if (breakpoint->type == BKPT_SOFT) {
		uint32_t opcode;
		uint8_t code[4];

		if (armv8_dpm_get_core_state(&armv8->dpm) == ARM_STATE_AARCH64) {
			opcode = ARMV8_HLT(11);

			if (breakpoint->length != 4)
				LOG_ERROR("bug: breakpoint length should be 4 in AArch64 mode");
		} else {
			/**
			 * core_state is ARM_STATE_ARM
			 * in that case the opcode depends on breakpoint length:
			 *  - if length == 4 => A32 opcode
			 *  - if length == 2 => T32 opcode
			 *  - if length == 3 => T32 opcode (refer to gdb doc : ARM-Breakpoint-Kinds)
			 *    in that case the length should be changed from 3 to 4 bytes
			 **/
			opcode = (breakpoint->length == 4) ? ARMV8_HLT_A1(11) :
					(uint32_t) (ARMV8_HLT_T1(11) | ARMV8_HLT_T1(11) << 16);

			if (breakpoint->length == 3)
				breakpoint->length = 4;
		}

		buf_set_u32(code, 0, 32, opcode);

		retval = target_read_memory(target,
				breakpoint->address & 0xFFFFFFFFFFFFFFFE,
				breakpoint->length, 1,
				breakpoint->orig_instr);
		if (retval != ERROR_OK)
			return retval;

		armv8_cache_d_inner_flush_virt(armv8,
				breakpoint->address & 0xFFFFFFFFFFFFFFFE,
				breakpoint->length);

		retval = target_write_memory(target,
				breakpoint->address & 0xFFFFFFFFFFFFFFFE,
				breakpoint->length, 1, code);
		if (retval != ERROR_OK)
			return retval;

		armv8_cache_d_inner_flush_virt(armv8,
				breakpoint->address & 0xFFFFFFFFFFFFFFFE,
				breakpoint->length);

		armv8_cache_i_inner_inval_virt(armv8,
				breakpoint->address & 0xFFFFFFFFFFFFFFFE,
				breakpoint->length);

		breakpoint->set = 0x11;	/* Any nice value but 0 */
	}

	/* Ensure that halting debug mode is enable */
	retval = aarch64_set_dscr_bits(target, DSCR_HDE, DSCR_HDE);
	if (retval != ERROR_OK) {
		LOG_DEBUG("Failed to set DSCR.HDE");
		return retval;
	}

	return ERROR_OK;
}

static int aarch64_set_context_breakpoint(struct target *target,
	struct breakpoint *breakpoint, uint8_t matchmode)
{
	int retval = ERROR_FAIL;
	int brp_i = 0;
	uint32_t control;
	uint8_t byte_addr_select = 0x0F;
	struct aarch64_common *aarch64 = target_to_aarch64(target);
	struct armv8_common *armv8 = &aarch64->armv8_common;
	struct aarch64_brp *brp_list = aarch64->brp_list;

	if (breakpoint->set) {
		LOG_WARNING("breakpoint already set");
		return retval;
	}
	/*check available context BRPs*/
	while ((brp_list[brp_i].used ||
		(brp_list[brp_i].type != BRP_CONTEXT)) && (brp_i < aarch64->brp_num))
		brp_i++;

	if (brp_i >= aarch64->brp_num) {
		LOG_ERROR("ERROR Can not find free Breakpoint Register Pair");
		return ERROR_FAIL;
	}

	breakpoint->set = brp_i + 1;
	control = ((matchmode & 0x7) << 20)
		| (1 << 13)
		| (byte_addr_select << 5)
		| (3 << 1) | 1;
	brp_list[brp_i].used = 1;
	brp_list[brp_i].value = (breakpoint->asid);
	brp_list[brp_i].control = control;
	retval = aarch64_dap_write_memap_register_u32(target, armv8->debug_base
			+ CPUV8_DBG_BVR_BASE + 16 * brp_list[brp_i].BRPn,
			brp_list[brp_i].value);
	if (retval != ERROR_OK)
		return retval;
	retval = aarch64_dap_write_memap_register_u32(target, armv8->debug_base
			+ CPUV8_DBG_BCR_BASE + 16 * brp_list[brp_i].BRPn,
			brp_list[brp_i].control);
	if (retval != ERROR_OK)
		return retval;
	LOG_DEBUG("brp %i control 0x%0" PRIx32 " value 0x%" TARGET_PRIxADDR, brp_i,
		brp_list[brp_i].control,
		brp_list[brp_i].value);
	return ERROR_OK;

}

static int aarch64_set_hybrid_breakpoint(struct target *target, struct breakpoint *breakpoint)
{
	int retval = ERROR_FAIL;
	int brp_1 = 0;	/* holds the contextID pair */
	int brp_2 = 0;	/* holds the IVA pair */
	uint32_t control_CTX, control_IVA;
	uint8_t CTX_byte_addr_select = 0x0F;
	uint8_t IVA_byte_addr_select = 0x0F;
	uint8_t CTX_machmode = 0x03;
	uint8_t IVA_machmode = 0x01;
	struct aarch64_common *aarch64 = target_to_aarch64(target);
	struct armv8_common *armv8 = &aarch64->armv8_common;
	struct aarch64_brp *brp_list = aarch64->brp_list;

	if (breakpoint->set) {
		LOG_WARNING("breakpoint already set");
		return retval;
	}
	/*check available context BRPs*/
	while ((brp_list[brp_1].used ||
		(brp_list[brp_1].type != BRP_CONTEXT)) && (brp_1 < aarch64->brp_num))
		brp_1++;

	printf("brp(CTX) found num: %d\n", brp_1);
	if (brp_1 >= aarch64->brp_num) {
		LOG_ERROR("ERROR Can not find free Breakpoint Register Pair");
		return ERROR_FAIL;
	}

	while ((brp_list[brp_2].used ||
		(brp_list[brp_2].type != BRP_NORMAL)) && (brp_2 < aarch64->brp_num))
		brp_2++;

	printf("brp(IVA) found num: %d\n", brp_2);
	if (brp_2 >= aarch64->brp_num) {
		LOG_ERROR("ERROR Can not find free Breakpoint Register Pair");
		return ERROR_FAIL;
	}

	breakpoint->set = brp_1 + 1;
	breakpoint->linked_BRP = brp_2;
	control_CTX = ((CTX_machmode & 0x7) << 20)
		| (brp_2 << 16)
		| (0 << 14)
		| (CTX_byte_addr_select << 5)
		| (3 << 1) | 1;
	brp_list[brp_1].used = 1;
	brp_list[brp_1].value = (breakpoint->asid);
	brp_list[brp_1].control = control_CTX;
	retval = aarch64_dap_write_memap_register_u32(target, armv8->debug_base
			+ CPUV8_DBG_BVR_BASE + 16 * brp_list[brp_1].BRPn,
			brp_list[brp_1].value);
	if (retval != ERROR_OK)
		return retval;
	retval = aarch64_dap_write_memap_register_u32(target, armv8->debug_base
			+ CPUV8_DBG_BCR_BASE + 16 * brp_list[brp_1].BRPn,
			brp_list[brp_1].control);
	if (retval != ERROR_OK)
		return retval;

	control_IVA = ((IVA_machmode & 0x7) << 20)
		| (brp_1 << 16)
		| (1 << 13)
		| (IVA_byte_addr_select << 5)
		| (3 << 1) | 1;
	brp_list[brp_2].used = 1;
	brp_list[brp_2].value = breakpoint->address & 0xFFFFFFFFFFFFFFFC;
	brp_list[brp_2].control = control_IVA;
	retval = aarch64_dap_write_memap_register_u32(target, armv8->debug_base
			+ CPUV8_DBG_BVR_BASE + 16 * brp_list[brp_2].BRPn,
			brp_list[brp_2].value & 0xFFFFFFFF);
	if (retval != ERROR_OK)
		return retval;
	retval = aarch64_dap_write_memap_register_u32(target, armv8->debug_base
			+ CPUV8_DBG_BVR_BASE + 4 + 16 * brp_list[brp_2].BRPn,
			brp_list[brp_2].value >> 32);
	if (retval != ERROR_OK)
		return retval;
	retval = aarch64_dap_write_memap_register_u32(target, armv8->debug_base
			+ CPUV8_DBG_BCR_BASE + 16 * brp_list[brp_2].BRPn,
			brp_list[brp_2].control);
	if (retval != ERROR_OK)
		return retval;

	return ERROR_OK;
}

static int aarch64_unset_breakpoint(struct target *target, struct breakpoint *breakpoint)
{
	int retval;
	struct aarch64_common *aarch64 = target_to_aarch64(target);
	struct armv8_common *armv8 = &aarch64->armv8_common;
	struct aarch64_brp *brp_list = aarch64->brp_list;

	if (!breakpoint->set) {
		LOG_WARNING("breakpoint not set");
		return ERROR_OK;
	}

	if (breakpoint->type == BKPT_HARD) {
		if ((breakpoint->address != 0) && (breakpoint->asid != 0)) {
			int brp_i = breakpoint->set - 1;
			int brp_j = breakpoint->linked_BRP;
			if ((brp_i < 0) || (brp_i >= aarch64->brp_num)) {
				LOG_DEBUG("Invalid BRP number in breakpoint");
				return ERROR_OK;
			}
			LOG_DEBUG("rbp %i control 0x%0" PRIx32 " value 0x%" TARGET_PRIxADDR, brp_i,
				brp_list[brp_i].control, brp_list[brp_i].value);
			brp_list[brp_i].used = 0;
			brp_list[brp_i].value = 0;
			brp_list[brp_i].control = 0;
			retval = aarch64_dap_write_memap_register_u32(target, armv8->debug_base
					+ CPUV8_DBG_BCR_BASE + 16 * brp_list[brp_i].BRPn,
					brp_list[brp_i].control);
			if (retval != ERROR_OK)
				return retval;
			retval = aarch64_dap_write_memap_register_u32(target, armv8->debug_base
					+ CPUV8_DBG_BVR_BASE + 16 * brp_list[brp_i].BRPn,
					(uint32_t)brp_list[brp_i].value);
			if (retval != ERROR_OK)
				return retval;
			retval = aarch64_dap_write_memap_register_u32(target, armv8->debug_base
					+ CPUV8_DBG_BVR_BASE + 4 + 16 * brp_list[brp_i].BRPn,
					(uint32_t)brp_list[brp_i].value);
			if (retval != ERROR_OK)
				return retval;
			if ((brp_j < 0) || (brp_j >= aarch64->brp_num)) {
				LOG_DEBUG("Invalid BRP number in breakpoint");
				return ERROR_OK;
			}
			LOG_DEBUG("rbp %i control 0x%0" PRIx32 " value 0x%0" PRIx64, brp_j,
				brp_list[brp_j].control, brp_list[brp_j].value);
			brp_list[brp_j].used = 0;
			brp_list[brp_j].value = 0;
			brp_list[brp_j].control = 0;
			retval = aarch64_dap_write_memap_register_u32(target, armv8->debug_base
					+ CPUV8_DBG_BCR_BASE + 16 * brp_list[brp_j].BRPn,
					brp_list[brp_j].control);
			if (retval != ERROR_OK)
				return retval;
			retval = aarch64_dap_write_memap_register_u32(target, armv8->debug_base
					+ CPUV8_DBG_BVR_BASE + 16 * brp_list[brp_j].BRPn,
					(uint32_t)brp_list[brp_j].value);
			if (retval != ERROR_OK)
				return retval;
			retval = aarch64_dap_write_memap_register_u32(target, armv8->debug_base
					+ CPUV8_DBG_BVR_BASE + 4 + 16 * brp_list[brp_j].BRPn,
					(uint32_t)brp_list[brp_j].value);
			if (retval != ERROR_OK)
				return retval;

			breakpoint->linked_BRP = 0;
			breakpoint->set = 0;
			return ERROR_OK;

		} else {
			int brp_i = breakpoint->set - 1;
			if ((brp_i < 0) || (brp_i >= aarch64->brp_num)) {
				LOG_DEBUG("Invalid BRP number in breakpoint");
				return ERROR_OK;
			}
			LOG_DEBUG("rbp %i control 0x%0" PRIx32 " value 0x%0" PRIx64, brp_i,
				brp_list[brp_i].control, brp_list[brp_i].value);
			brp_list[brp_i].used = 0;
			brp_list[brp_i].value = 0;
			brp_list[brp_i].control = 0;
			retval = aarch64_dap_write_memap_register_u32(target, armv8->debug_base
					+ CPUV8_DBG_BCR_BASE + 16 * brp_list[brp_i].BRPn,
					brp_list[brp_i].control);
			if (retval != ERROR_OK)
				return retval;
			retval = aarch64_dap_write_memap_register_u32(target, armv8->debug_base
					+ CPUV8_DBG_BVR_BASE + 16 * brp_list[brp_i].BRPn,
					brp_list[brp_i].value);
			if (retval != ERROR_OK)
				return retval;

			retval = aarch64_dap_write_memap_register_u32(target, armv8->debug_base
					+ CPUV8_DBG_BVR_BASE + 4 + 16 * brp_list[brp_i].BRPn,
					(uint32_t)brp_list[brp_i].value);
			if (retval != ERROR_OK)
				return retval;
			breakpoint->set = 0;
			return ERROR_OK;
		}
	} else {
		/* restore original instruction (kept in target endianness) */

		armv8_cache_d_inner_flush_virt(armv8,
				breakpoint->address & 0xFFFFFFFFFFFFFFFE,
				breakpoint->length);

		if (breakpoint->length == 4) {
			retval = target_write_memory(target,
					breakpoint->address & 0xFFFFFFFFFFFFFFFE,
					4, 1, breakpoint->orig_instr);
			if (retval != ERROR_OK)
				return retval;
		} else {
			retval = target_write_memory(target,
					breakpoint->address & 0xFFFFFFFFFFFFFFFE,
					2, 1, breakpoint->orig_instr);
			if (retval != ERROR_OK)
				return retval;
		}

		armv8_cache_d_inner_flush_virt(armv8,
				breakpoint->address & 0xFFFFFFFFFFFFFFFE,
				breakpoint->length);

		armv8_cache_i_inner_inval_virt(armv8,
				breakpoint->address & 0xFFFFFFFFFFFFFFFE,
				breakpoint->length);
	}
	breakpoint->set = 0;

	return ERROR_OK;
}

static int aarch64_add_breakpoint(struct target *target,
	struct breakpoint *breakpoint)
{
	struct aarch64_common *aarch64 = target_to_aarch64(target);

	if ((breakpoint->type == BKPT_HARD) && (aarch64->brp_num_available < 1)) {
		LOG_INFO("no hardware breakpoint available");
		return ERROR_TARGET_RESOURCE_NOT_AVAILABLE;
	}

	if (breakpoint->type == BKPT_HARD)
		aarch64->brp_num_available--;

	return aarch64_set_breakpoint(target, breakpoint, 0x00);	/* Exact match */
}

static int aarch64_add_context_breakpoint(struct target *target,
	struct breakpoint *breakpoint)
{
	struct aarch64_common *aarch64 = target_to_aarch64(target);

	if ((breakpoint->type == BKPT_HARD) && (aarch64->brp_num_available < 1)) {
		LOG_INFO("no hardware breakpoint available");
		return ERROR_TARGET_RESOURCE_NOT_AVAILABLE;
	}

	if (breakpoint->type == BKPT_HARD)
		aarch64->brp_num_available--;

	return aarch64_set_context_breakpoint(target, breakpoint, 0x02);	/* asid match */
}

static int aarch64_add_hybrid_breakpoint(struct target *target,
	struct breakpoint *breakpoint)
{
	struct aarch64_common *aarch64 = target_to_aarch64(target);

	if ((breakpoint->type == BKPT_HARD) && (aarch64->brp_num_available < 1)) {
		LOG_INFO("no hardware breakpoint available");
		return ERROR_TARGET_RESOURCE_NOT_AVAILABLE;
	}

	if (breakpoint->type == BKPT_HARD)
		aarch64->brp_num_available--;

	return aarch64_set_hybrid_breakpoint(target, breakpoint);	/* ??? */
}

static int aarch64_remove_breakpoint(struct target *target, struct breakpoint *breakpoint)
{
	struct aarch64_common *aarch64 = target_to_aarch64(target);

#if 0
/* It is perfectly possible to remove breakpoints while the target is running */
	if (target->state != TARGET_HALTED) {
		LOG_WARNING("target not halted");
		return ERROR_TARGET_NOT_HALTED;
	}
#endif

	if (breakpoint->set) {
		aarch64_unset_breakpoint(target, breakpoint);
		if (breakpoint->type == BKPT_HARD)
			aarch64->brp_num_available++;
	}

	return ERROR_OK;
}

/* Setup hardware Watchpoint Register Pair */
static int aarch64_set_watchpoint(struct target *target,
	struct watchpoint *watchpoint)
{
	int retval;
	int wp_i = 0;
	uint32_t control, offset, length;
	struct aarch64_common *aarch64 = target_to_aarch64(target);
	struct armv8_common *armv8 = &aarch64->armv8_common;
	struct aarch64_brp *wp_list = aarch64->wp_list;

	if (watchpoint->set) {
		LOG_WARNING("watchpoint already set");
		return ERROR_OK;
	}

	while (wp_list[wp_i].used && (wp_i < aarch64->wp_num))
		wp_i++;
	if (wp_i >= aarch64->wp_num) {
		LOG_ERROR("ERROR Can not find free Watchpoint Register Pair");
		return ERROR_TARGET_RESOURCE_NOT_AVAILABLE;
	}

	control = (1 << 0)      /* enable */
		| (3 << 1)      /* both user and privileged access */
		| (1 << 13);    /* higher mode control */

	switch (watchpoint->rw) {
	case WPT_READ:
		control |= 1 << 3;
		break;
	case WPT_WRITE:
		control |= 2 << 3;
		break;
	case WPT_ACCESS:
		control |= 3 << 3;
		break;
	}

	/* Match up to 8 bytes. */
	offset = watchpoint->address & 7;
	length = watchpoint->length;
	if (offset + length > sizeof(uint64_t)) {
		length = sizeof(uint64_t) - offset;
		LOG_WARNING("Adjust watchpoint match inside 8-byte boundary");
	}
	for (; length > 0; offset++, length--)
		control |= (1 << offset) << 5;

	wp_list[wp_i].value = watchpoint->address & 0xFFFFFFFFFFFFFFF8ULL;
	wp_list[wp_i].control = control;

	retval = aarch64_dap_write_memap_register_u32(target, armv8->debug_base
			+ CPUV8_DBG_WVR_BASE + 16 * wp_list[wp_i].BRPn,
			(uint32_t)(wp_list[wp_i].value & 0xFFFFFFFF));
	if (retval != ERROR_OK)
		return retval;
	retval = aarch64_dap_write_memap_register_u32(target, armv8->debug_base
			+ CPUV8_DBG_WVR_BASE + 4 + 16 * wp_list[wp_i].BRPn,
			(uint32_t)(wp_list[wp_i].value >> 32));
	if (retval != ERROR_OK)
		return retval;

	retval = aarch64_dap_write_memap_register_u32(target, armv8->debug_base
			+ CPUV8_DBG_WCR_BASE + 16 * wp_list[wp_i].BRPn,
			control);
	if (retval != ERROR_OK)
		return retval;
	LOG_DEBUG("wp %i control 0x%0" PRIx32 " value 0x%" TARGET_PRIxADDR, wp_i,
		wp_list[wp_i].control, wp_list[wp_i].value);

	/* Ensure that halting debug mode is enable */
	retval = aarch64_set_dscr_bits(target, DSCR_HDE, DSCR_HDE);
	if (retval != ERROR_OK) {
		LOG_DEBUG("Failed to set DSCR.HDE");
		return retval;
	}

	wp_list[wp_i].used = 1;
	watchpoint->set = wp_i + 1;

	return ERROR_OK;
}

/* Clear hardware Watchpoint Register Pair */
static int aarch64_unset_watchpoint(struct target *target,
	struct watchpoint *watchpoint)
{
	int retval, wp_i;
	struct aarch64_common *aarch64 = target_to_aarch64(target);
	struct armv8_common *armv8 = &aarch64->armv8_common;
	struct aarch64_brp *wp_list = aarch64->wp_list;

	if (!watchpoint->set) {
		LOG_WARNING("watchpoint not set");
		return ERROR_OK;
	}

	wp_i = watchpoint->set - 1;
	if ((wp_i < 0) || (wp_i >= aarch64->wp_num)) {
		LOG_DEBUG("Invalid WP number in watchpoint");
		return ERROR_OK;
	}
	LOG_DEBUG("rwp %i control 0x%0" PRIx32 " value 0x%0" PRIx64, wp_i,
		wp_list[wp_i].control, wp_list[wp_i].value);
	wp_list[wp_i].used = 0;
	wp_list[wp_i].value = 0;
	wp_list[wp_i].control = 0;
	retval = aarch64_dap_write_memap_register_u32(target, armv8->debug_base
			+ CPUV8_DBG_WCR_BASE + 16 * wp_list[wp_i].BRPn,
			wp_list[wp_i].control);
	if (retval != ERROR_OK)
		return retval;
	retval = aarch64_dap_write_memap_register_u32(target, armv8->debug_base
			+ CPUV8_DBG_WVR_BASE + 16 * wp_list[wp_i].BRPn,
			wp_list[wp_i].value);
	if (retval != ERROR_OK)
		return retval;

	retval = aarch64_dap_write_memap_register_u32(target, armv8->debug_base
			+ CPUV8_DBG_WVR_BASE + 4 + 16 * wp_list[wp_i].BRPn,
			(uint32_t)wp_list[wp_i].value);
	if (retval != ERROR_OK)
		return retval;
	watchpoint->set = 0;

	return ERROR_OK;
}

static int aarch64_add_watchpoint(struct target *target,
	struct watchpoint *watchpoint)
{
	int retval;
	struct aarch64_common *aarch64 = target_to_aarch64(target);

	if (aarch64->wp_num_available < 1) {
		LOG_INFO("no hardware watchpoint available");
		return ERROR_TARGET_RESOURCE_NOT_AVAILABLE;
	}

	retval = aarch64_set_watchpoint(target, watchpoint);
	if (retval == ERROR_OK)
		aarch64->wp_num_available--;

	return retval;
}

static int aarch64_remove_watchpoint(struct target *target,
	struct watchpoint *watchpoint)
{
	struct aarch64_common *aarch64 = target_to_aarch64(target);

	if (watchpoint->set) {
		aarch64_unset_watchpoint(target, watchpoint);
		aarch64->wp_num_available++;
	}

	return ERROR_OK;
}

/**
 * find out which watchpoint hits
 * get exception address and compare the address to watchpoints
 */
int aarch64_hit_watchpoint(struct target *target,
	struct watchpoint **hit_watchpoint)
{
	if (target->debug_reason != DBG_REASON_WATCHPOINT)
		return ERROR_FAIL;

	struct armv8_common *armv8 = target_to_armv8(target);

	uint64_t exception_address;
	struct watchpoint *wp;

	exception_address = armv8->dpm.wp_pc;

	if (exception_address == 0xFFFFFFFF)
		return ERROR_FAIL;

	/**********************************************************/
	/* see if a watchpoint address matches a value read from  */
	/* the EDWAR register. Testing shows that on some ARM CPUs*/
	/* the EDWAR value needs to have 8 added to it so we add  */
	/* that check as well not sure if that is a core bug)     */
	/**********************************************************/
	for (exception_address = armv8->dpm.wp_pc; exception_address <= (armv8->dpm.wp_pc + 8);
		exception_address += 8) {
		for (wp = target->watchpoints; wp; wp = wp->next) {
			if ((exception_address >= wp->address) && (exception_address < (wp->address + wp->length))) {
				*hit_watchpoint = wp;
				if (exception_address != armv8->dpm.wp_pc)
					LOG_DEBUG("watchpoint hit required EDWAR to be increased by 8");
				return ERROR_OK;
			}
		}
	}

	return ERROR_FAIL;
}

/*
 * Cortex-A8 Reset functions
 */

static int aarch64_enable_reset_catch(struct target *target, bool enable)
{
	struct armv8_common *armv8 = target_to_armv8(target);
	uint32_t edecr;
	int retval;

	retval = mem_ap_read_atomic_u32(armv8->debug_ap,
			armv8->debug_base + CPUV8_DBG_EDECR, &edecr);
	LOG_DEBUG("EDECR = 0x%08" PRIx32 ", enable=%d", edecr, enable);
	if (retval != ERROR_OK)
		return retval;

	if (enable)
		edecr |= ECR_RCE;
	else
		edecr &= ~ECR_RCE;

	return mem_ap_write_atomic_u32(armv8->debug_ap,
			armv8->debug_base + CPUV8_DBG_EDECR, edecr);
}

static int aarch64_clear_reset_catch(struct target *target)
{
	struct armv8_common *armv8 = target_to_armv8(target);
	uint32_t edesr;
	int retval;
	bool was_triggered;

	/* check if Reset Catch debug event triggered as expected */
	retval = mem_ap_read_atomic_u32(armv8->debug_ap,
		armv8->debug_base + CPUV8_DBG_EDESR, &edesr);
	if (retval != ERROR_OK)
		return retval;

	was_triggered = !!(edesr & ESR_RC);
	LOG_DEBUG("Reset Catch debug event %s",
			was_triggered ? "triggered" : "NOT triggered!");

	if (was_triggered) {
		/* clear pending Reset Catch debug event */
		edesr &= ~ESR_RC;
		retval = mem_ap_write_atomic_u32(armv8->debug_ap,
			armv8->debug_base + CPUV8_DBG_EDESR, edesr);
		if (retval != ERROR_OK)
			return retval;
	}

	return ERROR_OK;
}

static int aarch64_assert_reset(struct target *target)
{
	struct armv8_common *armv8 = target_to_armv8(target);
	enum reset_types reset_config = jtag_get_reset_config();
	int retval;

	LOG_DEBUG(" ");

	/* Issue some kind of warm reset. */
	if (target_has_event_action(target, TARGET_EVENT_RESET_ASSERT))
		target_handle_event(target, TARGET_EVENT_RESET_ASSERT);
	else if (reset_config & RESET_HAS_SRST) {
		bool srst_asserted = false;

		if (target->reset_halt) {
			if (target_was_examined(target)) {

				if (reset_config & RESET_SRST_NO_GATING) {
					/*
					 * SRST needs to be asserted *before* Reset Catch
					 * debug event can be set up.
					 */
					adapter_assert_reset();
					srst_asserted = true;

					/* make sure to clear all sticky errors */
					mem_ap_write_atomic_u32(armv8->debug_ap,
							armv8->debug_base + CPUV8_DBG_DRCR, DRCR_CSE);
				}

				/* set up Reset Catch debug event to halt the CPU after reset */
				retval = aarch64_enable_reset_catch(target, true);
				if (retval != ERROR_OK)
					LOG_WARNING("%s: Error enabling Reset Catch debug event; the CPU will not halt immediately after reset!",
							target_name(target));
			} else {
				LOG_WARNING("%s: Target not examined, will not halt immediately after reset!",
						target_name(target));
			}
		}

		/* REVISIT handle "pulls" cases, if there's
		 * hardware that needs them to work.
		 */
		if (!srst_asserted)
			adapter_assert_reset();
	} else {
		LOG_ERROR("%s: how to reset?", target_name(target));
		return ERROR_FAIL;
	}

	/* registers are now invalid */
	if (target_was_examined(target)) {
		register_cache_invalidate(armv8->arm.core_cache);
		register_cache_invalidate(armv8->arm.core_cache->next);
	}

	target->state = TARGET_RESET;

	return ERROR_OK;
}

static int aarch64_deassert_reset(struct target *target)
{
	int retval;

	LOG_DEBUG(" ");

	/* be certain SRST is off */
	adapter_deassert_reset();

	if (!target_was_examined(target))
		return ERROR_OK;

	retval = aarch64_init_debug_access(target);
	if (retval != ERROR_OK)
		return retval;

	retval = aarch64_poll(target);
	if (retval != ERROR_OK)
		return retval;

	if (target->reset_halt) {
		/* clear pending Reset Catch debug event */
		retval = aarch64_clear_reset_catch(target);
		if (retval != ERROR_OK)
			LOG_WARNING("%s: Clearing Reset Catch debug event failed",
					target_name(target));

		/* disable Reset Catch debug event */
		retval = aarch64_enable_reset_catch(target, false);
		if (retval != ERROR_OK)
			LOG_WARNING("%s: Disabling Reset Catch debug event failed",
					target_name(target));

		if (target->state != TARGET_HALTED) {
			LOG_WARNING("%s: ran after reset and before halt ...",
				target_name(target));
			retval = target_halt(target);
			if (retval != ERROR_OK)
				return retval;
		}
	}

	return ERROR_OK;
}

static int aarch64_write_cpu_memory_slow(struct target *target,
	uint32_t size, uint32_t count, const uint8_t *buffer, uint32_t *dscr)
{
	struct armv8_common *armv8 = target_to_armv8(target);
	struct arm_dpm *dpm = &armv8->dpm;
	struct arm *arm = &armv8->arm;
	int retval;

	armv8_reg_current(arm, 1)->dirty = true;

	/* change DCC to normal mode if necessary */
	if (*dscr & DSCR_MA) {
		*dscr &= ~DSCR_MA;
		retval =  mem_ap_write_atomic_u32(armv8->debug_ap,
				armv8->debug_base + CPUV8_DBG_DSCR, *dscr);
		if (retval != ERROR_OK)
			return retval;
	}

	while (count) {
		uint32_t data, opcode;

		/* write the data to store into DTRRX */
		if (size == 1)
			data = *buffer;
		else if (size == 2)
			data = target_buffer_get_u16(target, buffer);
		else
			data = target_buffer_get_u32(target, buffer);
		retval = mem_ap_write_atomic_u32(armv8->debug_ap,
				armv8->debug_base + CPUV8_DBG_DTRRX, data);
		if (retval != ERROR_OK)
			return retval;

		if (arm->core_state == ARM_STATE_AARCH64)
			retval = dpm->instr_execute(dpm, ARMV8_MRS(SYSTEM_DBG_DTRRX_EL0, 1));
		else
			retval = dpm->instr_execute(dpm, ARMV4_5_MRC(14, 0, 1, 0, 5, 0));
		if (retval != ERROR_OK)
			return retval;

		if (size == 1)
			opcode = armv8_opcode(armv8, ARMV8_OPC_STRB_IP);
		else if (size == 2)
			opcode = armv8_opcode(armv8, ARMV8_OPC_STRH_IP);
		else
			opcode = armv8_opcode(armv8, ARMV8_OPC_STRW_IP);
		retval = dpm->instr_execute(dpm, opcode);
		if (retval != ERROR_OK)
			return retval;

		/* Advance */
		buffer += size;
		--count;
	}

	return ERROR_OK;
}

static int aarch64_write_cpu_memory_fast(struct target *target,
	uint32_t count, const uint8_t *buffer, uint32_t *dscr)
{
	struct armv8_common *armv8 = target_to_armv8(target);
	struct arm *arm = &armv8->arm;
	int retval;

	armv8_reg_current(arm, 1)->dirty = true;

	/* Step 1.d   - Change DCC to memory mode */
	*dscr |= DSCR_MA;
	retval =  mem_ap_write_atomic_u32(armv8->debug_ap,
			armv8->debug_base + CPUV8_DBG_DSCR, *dscr);
	if (retval != ERROR_OK)
		return retval;


	/* Step 2.a   - Do the write */
	retval = mem_ap_write_buf_noincr(armv8->debug_ap,
					buffer, 4, count, armv8->debug_base + CPUV8_DBG_DTRRX);
	if (retval != ERROR_OK)
		return retval;

	/* Step 3.a   - Switch DTR mode back to Normal mode */
	*dscr &= ~DSCR_MA;
	retval = mem_ap_write_atomic_u32(armv8->debug_ap,
				armv8->debug_base + CPUV8_DBG_DSCR, *dscr);
	if (retval != ERROR_OK)
		return retval;

	return ERROR_OK;
}

static int aarch64_write_cpu_memory(struct target *target,
	uint64_t address, uint32_t size,
	uint32_t count, const uint8_t *buffer)
{
	/* write memory through APB-AP */
	int retval = ERROR_COMMAND_SYNTAX_ERROR;
	struct armv8_common *armv8 = target_to_armv8(target);
	struct arm_dpm *dpm = &armv8->dpm;
	struct arm *arm = &armv8->arm;
	uint32_t dscr;

	if (target->state != TARGET_HALTED) {
		LOG_WARNING("target not halted");
		return ERROR_TARGET_NOT_HALTED;
	}

	/* Mark register X0 as dirty, as it will be used
	 * for transferring the data.
	 * It will be restored automatically when exiting
	 * debug mode
	 */
	armv8_reg_current(arm, 0)->dirty = true;

	/* This algorithm comes from DDI0487A.g, chapter J9.1 */

	/* Read DSCR */
	retval = mem_ap_read_atomic_u32(armv8->debug_ap,
			armv8->debug_base + CPUV8_DBG_DSCR, &dscr);
	if (retval != ERROR_OK)
		return retval;

	/* Set Normal access mode  */
	dscr = (dscr & ~DSCR_MA);
	retval = mem_ap_write_atomic_u32(armv8->debug_ap,
			armv8->debug_base + CPUV8_DBG_DSCR, dscr);
	if (retval != ERROR_OK)
		return retval;

	if (arm->core_state == ARM_STATE_AARCH64) {
		/* Write X0 with value 'address' using write procedure */
		/* Step 1.a+b - Write the address for read access into DBGDTR_EL0 */
		/* Step 1.c   - Copy value from DTR to R0 using instruction mrs DBGDTR_EL0, x0 */
		retval = dpm->instr_write_data_dcc_64(dpm,
				ARMV8_MRS(SYSTEM_DBG_DBGDTR_EL0, 0), address);
	} else {
		/* Write R0 with value 'address' using write procedure */
		/* Step 1.a+b - Write the address for read access into DBGDTRRX */
		/* Step 1.c   - Copy value from DTR to R0 using instruction mrc DBGDTRTXint, r0 */
		retval = dpm->instr_write_data_dcc(dpm,
				ARMV4_5_MRC(14, 0, 0, 0, 5, 0), address);
	}

	if (retval != ERROR_OK)
		return retval;

	if (size == 4 && (address % 4) == 0)
		retval = aarch64_write_cpu_memory_fast(target, count, buffer, &dscr);
	else
		retval = aarch64_write_cpu_memory_slow(target, size, count, buffer, &dscr);

	if (retval != ERROR_OK) {
		/* Unset DTR mode */
		mem_ap_read_atomic_u32(armv8->debug_ap,
					armv8->debug_base + CPUV8_DBG_DSCR, &dscr);
		dscr &= ~DSCR_MA;
		mem_ap_write_atomic_u32(armv8->debug_ap,
					armv8->debug_base + CPUV8_DBG_DSCR, dscr);
	}

	/* Check for sticky abort flags in the DSCR */
	retval = mem_ap_read_atomic_u32(armv8->debug_ap,
				armv8->debug_base + CPUV8_DBG_DSCR, &dscr);
	if (retval != ERROR_OK)
		return retval;

	dpm->dscr = dscr;
	if (dscr & (DSCR_ERR | DSCR_SYS_ERROR_PEND)) {
		/* Abort occurred - clear it and exit */
		LOG_ERROR("abort occurred - dscr = 0x%08" PRIx32, dscr);
		armv8_dpm_handle_exception(dpm, true);
		return ERROR_FAIL;
	}

	/* Done */
	return ERROR_OK;
}

static int aarch64_read_cpu_memory_slow(struct target *target,
	uint32_t size, uint32_t count, uint8_t *buffer, uint32_t *dscr)
{
	struct armv8_common *armv8 = target_to_armv8(target);
	struct arm_dpm *dpm = &armv8->dpm;
	struct arm *arm = &armv8->arm;
	int retval;

	armv8_reg_current(arm, 1)->dirty = true;

	/* change DCC to normal mode (if necessary) */
	if (*dscr & DSCR_MA) {
		*dscr &= DSCR_MA;
		retval =  mem_ap_write_atomic_u32(armv8->debug_ap,
				armv8->debug_base + CPUV8_DBG_DSCR, *dscr);
		if (retval != ERROR_OK)
			return retval;
	}

	while (count) {
		uint32_t opcode, data;

		if (size == 1)
			opcode = armv8_opcode(armv8, ARMV8_OPC_LDRB_IP);
		else if (size == 2)
			opcode = armv8_opcode(armv8, ARMV8_OPC_LDRH_IP);
		else
			opcode = armv8_opcode(armv8, ARMV8_OPC_LDRW_IP);
		retval = dpm->instr_execute(dpm, opcode);
		if (retval != ERROR_OK)
			return retval;

		if (arm->core_state == ARM_STATE_AARCH64)
			retval = dpm->instr_execute(dpm, ARMV8_MSR_GP(SYSTEM_DBG_DTRTX_EL0, 1));
		else
			retval = dpm->instr_execute(dpm, ARMV4_5_MCR(14, 0, 1, 0, 5, 0));
		if (retval != ERROR_OK)
			return retval;

		retval = mem_ap_read_atomic_u32(armv8->debug_ap,
				armv8->debug_base + CPUV8_DBG_DTRTX, &data);
		if (retval != ERROR_OK)
			return retval;

		if (size == 1)
			*buffer = (uint8_t)data;
		else if (size == 2)
			target_buffer_set_u16(target, buffer, (uint16_t)data);
		else
			target_buffer_set_u32(target, buffer, data);

		/* Advance */
		buffer += size;
		--count;
	}

	return ERROR_OK;
}

static int aarch64_read_cpu_memory_fast(struct target *target,
	uint32_t count, uint8_t *buffer, uint32_t *dscr)
{
	struct armv8_common *armv8 = target_to_armv8(target);
	struct arm_dpm *dpm = &armv8->dpm;
	struct arm *arm = &armv8->arm;
	int retval;
	uint32_t value;

	/* Mark X1 as dirty */
	armv8_reg_current(arm, 1)->dirty = true;

	if (arm->core_state == ARM_STATE_AARCH64) {
		/* Step 1.d - Dummy operation to ensure EDSCR.Txfull == 1 */
		retval = dpm->instr_execute(dpm, ARMV8_MSR_GP(SYSTEM_DBG_DBGDTR_EL0, 0));
	} else {
		/* Step 1.d - Dummy operation to ensure EDSCR.Txfull == 1 */
		retval = dpm->instr_execute(dpm, ARMV4_5_MCR(14, 0, 0, 0, 5, 0));
	}

	if (retval != ERROR_OK)
		return retval;

	/* Step 1.e - Change DCC to memory mode */
	*dscr |= DSCR_MA;
	retval =  mem_ap_write_atomic_u32(armv8->debug_ap,
			armv8->debug_base + CPUV8_DBG_DSCR, *dscr);
	if (retval != ERROR_OK)
		return retval;

	/* Step 1.f - read DBGDTRTX and discard the value */
	retval = mem_ap_read_atomic_u32(armv8->debug_ap,
			armv8->debug_base + CPUV8_DBG_DTRTX, &value);
	if (retval != ERROR_OK)
		return retval;

	count--;
	/* Read the data - Each read of the DTRTX register causes the instruction to be reissued
	 * Abort flags are sticky, so can be read at end of transactions
	 *
	 * This data is read in aligned to 32 bit boundary.
	 */

	if (count) {
		/* Step 2.a - Loop n-1 times, each read of DBGDTRTX reads the data from [X0] and
		 * increments X0 by 4. */
		retval = mem_ap_read_buf_noincr(armv8->debug_ap, buffer, 4, count,
									armv8->debug_base + CPUV8_DBG_DTRTX);
		if (retval != ERROR_OK)
			return retval;
	}

	/* Step 3.a - set DTR access mode back to Normal mode	*/
	*dscr &= ~DSCR_MA;
	retval =  mem_ap_write_atomic_u32(armv8->debug_ap,
					armv8->debug_base + CPUV8_DBG_DSCR, *dscr);
	if (retval != ERROR_OK)
		return retval;

	/* Step 3.b - read DBGDTRTX for the final value */
	retval = mem_ap_read_atomic_u32(armv8->debug_ap,
			armv8->debug_base + CPUV8_DBG_DTRTX, &value);
	if (retval != ERROR_OK)
		return retval;

	target_buffer_set_u32(target, buffer + count * 4, value);
	return retval;
}

static int aarch64_read_cpu_memory(struct target *target,
	target_addr_t address, uint32_t size,
	uint32_t count, uint8_t *buffer)
{
	/* read memory through APB-AP */
	int retval = ERROR_COMMAND_SYNTAX_ERROR;
	struct armv8_common *armv8 = target_to_armv8(target);
	struct arm_dpm *dpm = &armv8->dpm;
	struct arm *arm = &armv8->arm;
	uint32_t dscr;

	LOG_DEBUG("Reading CPU memory address 0x%016" PRIx64 " size %" PRIu32 " count %" PRIu32,
			address, size, count);

	if (target->state != TARGET_HALTED) {
		LOG_WARNING("target not halted");
		return ERROR_TARGET_NOT_HALTED;
	}
    
    if (arm->core_state != ARM_STATE_AARCH64 && !(size == 4 && (address % 4) == 0)) 
    {
        target_addr_t alignedAddr = address & ~3;
        int delta = (int)(address - alignedAddr);
        int wordCount = ((size * count) + delta + 3) / 4;
        uint8_t *pTmp = (uint8_t *)malloc(wordCount * 4);
        int r = aarch64_read_cpu_memory(target, alignedAddr, 4, wordCount, pTmp);
        if (r == ERROR_SUCCESS)
        {
            memcpy(buffer, pTmp + delta, size * count);
        }
        free(pTmp);
        return r;
    }

	/* Mark register X0 as dirty, as it will be used
	 * for transferring the data.
	 * It will be restored automatically when exiting
	 * debug mode
	 */
	armv8_reg_current(arm, 0)->dirty = true;

	/* Read DSCR */
	retval = mem_ap_read_atomic_u32(armv8->debug_ap,
				armv8->debug_base + CPUV8_DBG_DSCR, &dscr);
	if (retval != ERROR_OK)
		return retval;

	/* This algorithm comes from DDI0487A.g, chapter J9.1 */

	/* Set Normal access mode  */
	dscr &= ~DSCR_MA;
	retval =  mem_ap_write_atomic_u32(armv8->debug_ap,
			armv8->debug_base + CPUV8_DBG_DSCR, dscr);
	if (retval != ERROR_OK)
		return retval;

	if (arm->core_state == ARM_STATE_AARCH64) {
		/* Write X0 with value 'address' using write procedure */
		/* Step 1.a+b - Write the address for read access into DBGDTR_EL0 */
		/* Step 1.c   - Copy value from DTR to R0 using instruction mrs DBGDTR_EL0, x0 */
		retval = dpm->instr_write_data_dcc_64(dpm,
				ARMV8_MRS(SYSTEM_DBG_DBGDTR_EL0, 0), address);
	} else {
		/* Write R0 with value 'address' using write procedure */
		/* Step 1.a+b - Write the address for read access into DBGDTRRXint */
		/* Step 1.c   - Copy value from DTR to R0 using instruction mrc DBGDTRTXint, r0 */
		retval = dpm->instr_write_data_dcc(dpm,
				ARMV4_5_MRC(14, 0, 0, 0, 5, 0), address);
	}

	if (retval != ERROR_OK)
		return retval;

	if (size == 4 && (address % 4) == 0)
		retval = aarch64_read_cpu_memory_fast(target, count, buffer, &dscr);
	else
		retval = aarch64_read_cpu_memory_slow(target, size, count, buffer, &dscr);

	if (dscr & DSCR_MA) {
		dscr &= ~DSCR_MA;
		mem_ap_write_atomic_u32(armv8->debug_ap,
					armv8->debug_base + CPUV8_DBG_DSCR, dscr);
	}

	if (retval != ERROR_OK)
		return retval;

	/* Check for sticky abort flags in the DSCR */
	retval = mem_ap_read_atomic_u32(armv8->debug_ap,
				armv8->debug_base + CPUV8_DBG_DSCR, &dscr);
	if (retval != ERROR_OK)
		return retval;

	dpm->dscr = dscr;

	if (dscr & (DSCR_ERR | DSCR_SYS_ERROR_PEND)) {
		/* Abort occurred - clear it and exit */
		LOG_ERROR("abort occurred - dscr = 0x%08" PRIx32, dscr);
		armv8_dpm_handle_exception(dpm, true);
		return ERROR_FAIL;
	}

	/* Done */
	return ERROR_OK;
}

static int aarch64_read_phys_memory(struct target *target,
	target_addr_t address, uint32_t size,
	uint32_t count, uint8_t *buffer)
{
	int retval = ERROR_COMMAND_SYNTAX_ERROR;

	if (count && buffer) {
		/* read memory through APB-AP */
		retval = aarch64_mmu_modify(target, 0);
		if (retval != ERROR_OK)
			return retval;
		retval = aarch64_read_cpu_memory(target, address, size, count, buffer);
	}
	return retval;
}

static int aarch64_read_memory(struct target *target, target_addr_t address,
	uint32_t size, uint32_t count, uint8_t *buffer)
{
	int mmu_enabled = 0;
	int retval;

	/* determine if MMU was enabled on target stop */
	retval = aarch64_mmu(target, &mmu_enabled);
	if (retval != ERROR_OK)
		return retval;

	if (mmu_enabled) {
		/* enable MMU as we could have disabled it for phys access */
		retval = aarch64_mmu_modify(target, 1);
		if (retval != ERROR_OK)
			return retval;
	}
	return aarch64_read_cpu_memory(target, address, size, count, buffer);
}

static int aarch64_write_phys_memory(struct target *target,
	target_addr_t address, uint32_t size,
	uint32_t count, const uint8_t *buffer)
{
	int retval = ERROR_COMMAND_SYNTAX_ERROR;

	if (count && buffer) {
		/* write memory through APB-AP */
		retval = aarch64_mmu_modify(target, 0);
		if (retval != ERROR_OK)
			return retval;
		return aarch64_write_cpu_memory(target, address, size, count, buffer);
	}

	return retval;
}

static int aarch64_write_memory(struct target *target, target_addr_t address,
	uint32_t size, uint32_t count, const uint8_t *buffer)
{
	int mmu_enabled = 0;
	int retval;

	/* determine if MMU was enabled on target stop */
	retval = aarch64_mmu(target, &mmu_enabled);
	if (retval != ERROR_OK)
		return retval;

	if (mmu_enabled) {
		/* enable MMU as we could have disabled it for phys access */
		retval = aarch64_mmu_modify(target, 1);
		if (retval != ERROR_OK)
			return retval;
	}
	return aarch64_write_cpu_memory(target, address, size, count, buffer);
}

static int aarch64_handle_target_request(void *priv)
{
	struct target *target = priv;
	struct armv8_common *armv8 = target_to_armv8(target);
	int retval;

	if (!target_was_examined(target))
		return ERROR_OK;
	if (!target->dbg_msg_enabled)
		return ERROR_OK;

	if (target->state == TARGET_RUNNING) {
		uint32_t request;
		uint32_t dscr;
		retval = mem_ap_read_atomic_u32(armv8->debug_ap,
				armv8->debug_base + CPUV8_DBG_DSCR, &dscr);

		/* check if we have data */
		while ((dscr & DSCR_DTR_TX_FULL) && (retval == ERROR_OK)) {
			retval = mem_ap_read_atomic_u32(armv8->debug_ap,
					armv8->debug_base + CPUV8_DBG_DTRTX, &request);
			if (retval == ERROR_OK) {
				target_request(target, request);
				retval = mem_ap_read_atomic_u32(armv8->debug_ap,
						armv8->debug_base + CPUV8_DBG_DSCR, &dscr);
			}
		}
	}

	return ERROR_OK;
}

static int aarch64_examine_first(struct target *target)
{
	struct aarch64_common *aarch64 = target_to_aarch64(target);
	struct armv8_common *armv8 = &aarch64->armv8_common;
	struct adiv5_dap *swjdp = armv8->arm.dap;
	struct aarch64_private_config *pc = target->private_config;
	int i;
	int retval = ERROR_OK;
	uint64_t debug, ttypr;
	uint32_t cpuid;
	uint32_t tmp0, tmp1, tmp2, tmp3;
	debug = ttypr = cpuid = 0;

	if (pc == NULL)
		return ERROR_FAIL;

	if (pc->adiv5_config.ap_num == DP_APSEL_INVALID) {
		/* Search for the APB-AB */
		retval = dap_find_ap(swjdp, AP_TYPE_APB_AP, &armv8->debug_ap);
		if (retval != ERROR_OK) {
			LOG_ERROR("Could not find APB-AP for debug access");
			return retval;
		}
	} else {
		armv8->debug_ap = dap_ap(swjdp, pc->adiv5_config.ap_num);
	}

	retval = mem_ap_init(armv8->debug_ap);
	if (retval != ERROR_OK) {
		LOG_ERROR("Could not initialize the APB-AP");
		return retval;
	}

	armv8->debug_ap->memaccess_tck = 10;

	if (!target->dbgbase_set) {
		uint32_t dbgbase;
		/* Get ROM Table base */
		uint32_t apid;
		int32_t coreidx = target->coreid;
		retval = dap_get_debugbase(armv8->debug_ap, &dbgbase, &apid);
		if (retval != ERROR_OK)
			return retval;
		/* Lookup 0x15 -- Processor DAP */
		retval = dap_lookup_cs_component(armv8->debug_ap, dbgbase, 0x15,
				&armv8->debug_base, &coreidx);
		if (retval != ERROR_OK)
			return retval;
		LOG_DEBUG("Detected core %" PRId32 " dbgbase: %08" PRIx32
				" apid: %08" PRIx32, coreidx, armv8->debug_base, apid);
	} else
		armv8->debug_base = target->dbgbase;

	retval = mem_ap_write_atomic_u32(armv8->debug_ap,
			armv8->debug_base + CPUV8_DBG_OSLAR, 0);
	if (retval != ERROR_OK) {
		LOG_DEBUG("Examine %s failed", "oslock");
		return retval;
	}

	retval = mem_ap_read_u32(armv8->debug_ap,
			armv8->debug_base + CPUV8_DBG_MAINID0, &cpuid);
	if (retval != ERROR_OK) {
		LOG_DEBUG("Examine %s failed", "CPUID");
		return retval;
	}

	retval = mem_ap_read_u32(armv8->debug_ap,
			armv8->debug_base + CPUV8_DBG_MEMFEATURE0, &tmp0);
	retval += mem_ap_read_u32(armv8->debug_ap,
			armv8->debug_base + CPUV8_DBG_MEMFEATURE0 + 4, &tmp1);
	if (retval != ERROR_OK) {
		LOG_DEBUG("Examine %s failed", "Memory Model Type");
		return retval;
	}
	retval = mem_ap_read_u32(armv8->debug_ap,
			armv8->debug_base + CPUV8_DBG_DBGFEATURE0, &tmp2);
	retval += mem_ap_read_u32(armv8->debug_ap,
			armv8->debug_base + CPUV8_DBG_DBGFEATURE0 + 4, &tmp3);
	if (retval != ERROR_OK) {
		LOG_DEBUG("Examine %s failed", "ID_AA64DFR0_EL1");
		return retval;
	}

	retval = dap_run(armv8->debug_ap->dap);
	if (retval != ERROR_OK) {
		LOG_ERROR("%s: examination failed\n", target_name(target));
		return retval;
	}

	ttypr |= tmp1;
	ttypr = (ttypr << 32) | tmp0;
	debug |= tmp3;
	debug = (debug << 32) | tmp2;

	LOG_DEBUG("cpuid = 0x%08" PRIx32, cpuid);
	LOG_DEBUG("ttypr = 0x%08" PRIx64, ttypr);
	LOG_DEBUG("debug = 0x%08" PRIx64, debug);

	if (pc->cti == NULL)
		return ERROR_FAIL;

	armv8->cti = pc->cti;

	retval = aarch64_dpm_setup(aarch64, debug);
	if (retval != ERROR_OK)
		return retval;

	/* Setup Breakpoint Register Pairs */
	aarch64->brp_num = (uint32_t)((debug >> 12) & 0x0F) + 1;
	aarch64->brp_num_context = (uint32_t)((debug >> 28) & 0x0F) + 1;
	aarch64->brp_num_available = aarch64->brp_num;
	aarch64->brp_list = calloc(aarch64->brp_num, sizeof(struct aarch64_brp));
	for (i = 0; i < aarch64->brp_num; i++) {
		aarch64->brp_list[i].used = 0;
		if (i < (aarch64->brp_num-aarch64->brp_num_context))
			aarch64->brp_list[i].type = BRP_NORMAL;
		else
			aarch64->brp_list[i].type = BRP_CONTEXT;
		aarch64->brp_list[i].value = 0;
		aarch64->brp_list[i].control = 0;
		aarch64->brp_list[i].BRPn = i;
	}

	/* Setup Watchpoint Register Pairs */
	aarch64->wp_num = (uint32_t)((debug >> 20) & 0x0F) + 1;
	aarch64->wp_num_available = aarch64->wp_num;
	aarch64->wp_list = calloc(aarch64->wp_num, sizeof(struct aarch64_brp));
	for (i = 0; i < aarch64->wp_num; i++) {
		aarch64->wp_list[i].used = 0;
		aarch64->wp_list[i].type = BRP_NORMAL;
		aarch64->wp_list[i].value = 0;
		aarch64->wp_list[i].control = 0;
		aarch64->wp_list[i].BRPn = i;
	}

	LOG_DEBUG("Configured %i hw breakpoints, %i watchpoints",
		aarch64->brp_num, aarch64->wp_num);

	target->state = TARGET_UNKNOWN;
	target->debug_reason = DBG_REASON_NOTHALTED;
	aarch64->isrmasking_mode = AARCH64_ISRMASK_ON;
	target_set_examined(target);
	return ERROR_OK;
}

static int aarch64_examine(struct target *target)
{
	int retval = ERROR_OK;

	/* don't re-probe hardware after each reset */
	if (!target_was_examined(target))
		retval = aarch64_examine_first(target);

	/* Configure core debug access */
	if (retval == ERROR_OK)
		retval = aarch64_init_debug_access(target);

	return retval;
}

/*
 *	Cortex-A8 target creation and initialization
 */

static int aarch64_init_target(struct command_context *cmd_ctx,
	struct target *target)
{
	/* examine_first() does a bunch of this */
	arm_semihosting_init(target);
	return ERROR_OK;
}

static int aarch64_init_arch_info(struct target *target,
	struct aarch64_common *aarch64, struct adiv5_dap *dap)
{
	struct armv8_common *armv8 = &aarch64->armv8_common;

	/* Setup struct aarch64_common */
	aarch64->common_magic = AARCH64_COMMON_MAGIC;
	armv8->arm.dap = dap;

	/* register arch-specific functions */
	armv8->examine_debug_reason = NULL;
	armv8->post_debug_entry = aarch64_post_debug_entry;
	armv8->pre_restore_context = NULL;
	armv8->armv8_mmu.read_physical_memory = aarch64_read_phys_memory;

	armv8_init_arch_info(target, armv8);
	target_register_timer_callback(aarch64_handle_target_request, 1,
		TARGET_TIMER_TYPE_PERIODIC, target);

	return ERROR_OK;
}

static int aarch64_target_create(struct target *target, Jim_Interp *interp)
{
	struct aarch64_private_config *pc = target->private_config;
	struct aarch64_common *aarch64;

	if (adiv5_verify_config(&pc->adiv5_config) != ERROR_OK)
		return ERROR_FAIL;

	aarch64 = calloc(1, sizeof(struct aarch64_common));
	if (aarch64 == NULL) {
		LOG_ERROR("Out of memory");
		return ERROR_FAIL;
	}

	return aarch64_init_arch_info(target, aarch64, pc->adiv5_config.dap);
}

static void aarch64_deinit_target(struct target *target)
{
	struct aarch64_common *aarch64 = target_to_aarch64(target);
	struct armv8_common *armv8 = &aarch64->armv8_common;
	struct arm_dpm *dpm = &armv8->dpm;

	armv8_free_reg_cache(target);
	free(aarch64->brp_list);
	free(dpm->dbp);
	free(dpm->dwp);
	free(target->private_config);
	free(aarch64);
}

static int aarch64_mmu(struct target *target, int *enabled)
{
	if (target->state != TARGET_HALTED) {
		LOG_ERROR("%s: target %s not halted", __func__, target_name(target));
		return ERROR_TARGET_INVALID;
	}

	*enabled = target_to_aarch64(target)->armv8_common.armv8_mmu.mmu_enabled;
	return ERROR_OK;
}

static int aarch64_virt2phys(struct target *target, target_addr_t virt,
			     target_addr_t *phys)
{
	return armv8_mmu_translate_va_pa(target, virt, phys, 1);
}

/*
 * private target configuration items
 */
enum aarch64_cfg_param {
	CFG_CTI,
};

static const Jim_Nvp nvp_config_opts[] = {
	{ .name = "-cti", .value = CFG_CTI },
	{ .name = NULL, .value = -1 }
};

static int aarch64_jim_configure(struct target *target, Jim_GetOptInfo *goi)
{
	struct aarch64_private_config *pc;
	Jim_Nvp *n;
	int e;

	pc = (struct aarch64_private_config *)target->private_config;
	if (pc == NULL) {
			pc = calloc(1, sizeof(struct aarch64_private_config));
			pc->adiv5_config.ap_num = DP_APSEL_INVALID;
			target->private_config = pc;
	}

	/*
	 * Call adiv5_jim_configure() to parse the common DAP options
	 * It will return JIM_CONTINUE if it didn't find any known
	 * options, JIM_OK if it correctly parsed the topmost option
	 * and JIM_ERR if an error occurred during parameter evaluation.
	 * For JIM_CONTINUE, we check our own params.
	 *
	 * adiv5_jim_configure() assumes 'private_config' to point to
	 * 'struct adiv5_private_config'. Override 'private_config'!
	 */
	target->private_config = &pc->adiv5_config;
	e = adiv5_jim_configure(target, goi);
	target->private_config = pc;
	if (e != JIM_CONTINUE)
		return e;

	/* parse config or cget options ... */
	if (goi->argc > 0) {
		Jim_SetEmptyResult(goi->interp);

		/* check first if topmost item is for us */
		e = Jim_Nvp_name2value_obj(goi->interp, nvp_config_opts,
				goi->argv[0], &n);
		if (e != JIM_OK)
			return JIM_CONTINUE;

		e = Jim_GetOpt_Obj(goi, NULL);
		if (e != JIM_OK)
			return e;

		switch (n->value) {
		case CFG_CTI: {
			if (goi->isconfigure) {
				Jim_Obj *o_cti;
				struct arm_cti *cti;
				e = Jim_GetOpt_Obj(goi, &o_cti);
				if (e != JIM_OK)
					return e;
				cti = cti_instance_by_jim_obj(goi->interp, o_cti);
				if (cti == NULL) {
					Jim_SetResultString(goi->interp, "CTI name invalid!", -1);
					return JIM_ERR;
				}
				pc->cti = cti;
			} else {
				if (goi->argc != 0) {
					Jim_WrongNumArgs(goi->interp,
							goi->argc, goi->argv,
							"NO PARAMS");
					return JIM_ERR;
				}

				if (pc == NULL || pc->cti == NULL) {
					Jim_SetResultString(goi->interp, "CTI not configured", -1);
					return JIM_ERR;
				}
				Jim_SetResultString(goi->interp, arm_cti_name(pc->cti), -1);
			}
			break;
		}

		default:
			return JIM_CONTINUE;
		}
	}

	return JIM_OK;
}

COMMAND_HANDLER(aarch64_handle_cache_info_command)
{
	struct target *target = get_current_target(CMD_CTX);
	struct armv8_common *armv8 = target_to_armv8(target);

	return armv8_handle_cache_info_command(CMD,
			&armv8->armv8_mmu.armv8_cache);
}

COMMAND_HANDLER(aarch64_handle_dbginit_command)
{
	struct target *target = get_current_target(CMD_CTX);
	if (!target_was_examined(target)) {
		LOG_ERROR("target not examined yet");
		return ERROR_FAIL;
	}

	return aarch64_init_debug_access(target);
}

COMMAND_HANDLER(aarch64_handle_disassemble_command)
{
	struct target *target = get_current_target(CMD_CTX);

	if (target == NULL) {
		LOG_ERROR("No target selected");
		return ERROR_FAIL;
	}

	struct aarch64_common *aarch64 = target_to_aarch64(target);

	if (aarch64->common_magic != AARCH64_COMMON_MAGIC) {
		command_print(CMD, "current target isn't an AArch64");
		return ERROR_FAIL;
	}

	int count = 1;
	target_addr_t address;

	switch (CMD_ARGC) {
		case 2:
			COMMAND_PARSE_NUMBER(int, CMD_ARGV[1], count);
		/* FALL THROUGH */
		case 1:
			COMMAND_PARSE_ADDRESS(CMD_ARGV[0], address);
			break;
		default:
			return ERROR_COMMAND_SYNTAX_ERROR;
	}

	return a64_disassemble(CMD, target, address, count);
}

COMMAND_HANDLER(aarch64_mask_interrupts_command)
{
	struct target *target = get_current_target(CMD_CTX);
	struct aarch64_common *aarch64 = target_to_aarch64(target);

	static const Jim_Nvp nvp_maskisr_modes[] = {
		{ .name = "off", .value = AARCH64_ISRMASK_OFF },
		{ .name = "on", .value = AARCH64_ISRMASK_ON },
		{ .name = NULL, .value = -1 },
	};
	const Jim_Nvp *n;

	if (CMD_ARGC > 0) {
		n = Jim_Nvp_name2value_simple(nvp_maskisr_modes, CMD_ARGV[0]);
		if (n->name == NULL) {
			LOG_ERROR("Unknown parameter: %s - should be off or on", CMD_ARGV[0]);
			return ERROR_COMMAND_SYNTAX_ERROR;
		}

		aarch64->isrmasking_mode = n->value;
	}

	n = Jim_Nvp_value2name_simple(nvp_maskisr_modes, aarch64->isrmasking_mode);
	command_print(CMD, "aarch64 interrupt mask %s", n->name);

	return ERROR_OK;
}

static int jim_mcrmrc(Jim_Interp *interp, int argc, Jim_Obj * const *argv)
{
	struct command *c = jim_to_command(interp);
	struct command_context *context;
	struct target *target;
	struct arm *arm;
	int retval;
	bool is_mcr = false;
	int arg_cnt = 0;

	if (!strcmp(c->name, "mcr")) {
		is_mcr = true;
		arg_cnt = 7;
	} else {
		arg_cnt = 6;
	}

	context = current_command_context(interp);
	assert(context != NULL);

	target = get_current_target(context);
	if (target == NULL) {
		LOG_ERROR("%s: no current target", __func__);
		return JIM_ERR;
	}
	if (!target_was_examined(target)) {
		LOG_ERROR("%s: not yet examined", target_name(target));
		return JIM_ERR;
	}

	arm = target_to_arm(target);
	if (!is_arm(arm)) {
		LOG_ERROR("%s: not an ARM", target_name(target));
		return JIM_ERR;
	}

	if (target->state != TARGET_HALTED)
		return ERROR_TARGET_NOT_HALTED;

	if (arm->core_state == ARM_STATE_AARCH64) {
		LOG_ERROR("%s: not 32-bit arm target", target_name(target));
		return JIM_ERR;
	}

	if (argc != arg_cnt) {
		LOG_ERROR("%s: wrong number of arguments", __func__);
		return JIM_ERR;
	}

	int cpnum;
	uint32_t op1;
	uint32_t op2;
	uint32_t CRn;
	uint32_t CRm;
	uint32_t value;
	long l;

	/* NOTE:  parameter sequence matches ARM instruction set usage:
	 *	MCR	pNUM, op1, rX, CRn, CRm, op2	; write CP from rX
	 *	MRC	pNUM, op1, rX, CRn, CRm, op2	; read CP into rX
	 * The "rX" is necessarily omitted; it uses Tcl mechanisms.
	 */
	retval = Jim_GetLong(interp, argv[1], &l);
	if (retval != JIM_OK)
		return retval;
	if (l & ~0xf) {
		LOG_ERROR("%s: %s %d out of range", __func__,
			"coprocessor", (int) l);
		return JIM_ERR;
	}
	cpnum = l;

	retval = Jim_GetLong(interp, argv[2], &l);
	if (retval != JIM_OK)
		return retval;
	if (l & ~0x7) {
		LOG_ERROR("%s: %s %d out of range", __func__,
			"op1", (int) l);
		return JIM_ERR;
	}
	op1 = l;

	retval = Jim_GetLong(interp, argv[3], &l);
	if (retval != JIM_OK)
		return retval;
	if (l & ~0xf) {
		LOG_ERROR("%s: %s %d out of range", __func__,
			"CRn", (int) l);
		return JIM_ERR;
	}
	CRn = l;

	retval = Jim_GetLong(interp, argv[4], &l);
	if (retval != JIM_OK)
		return retval;
	if (l & ~0xf) {
		LOG_ERROR("%s: %s %d out of range", __func__,
			"CRm", (int) l);
		return JIM_ERR;
	}
	CRm = l;

	retval = Jim_GetLong(interp, argv[5], &l);
	if (retval != JIM_OK)
		return retval;
	if (l & ~0x7) {
		LOG_ERROR("%s: %s %d out of range", __func__,
			"op2", (int) l);
		return JIM_ERR;
	}
	op2 = l;

	value = 0;

	if (is_mcr == true) {
		retval = Jim_GetLong(interp, argv[6], &l);
		if (retval != JIM_OK)
			return retval;
		value = l;

		/* NOTE: parameters reordered! */
		/* ARMV4_5_MCR(cpnum, op1, 0, CRn, CRm, op2) */
		retval = arm->mcr(target, cpnum, op1, op2, CRn, CRm, value);
		if (retval != ERROR_OK)
			return JIM_ERR;
	} else {
		/* NOTE: parameters reordered! */
		/* ARMV4_5_MRC(cpnum, op1, 0, CRn, CRm, op2) */
		retval = arm->mrc(target, cpnum, op1, op2, CRn, CRm, &value);
		if (retval != ERROR_OK)
			return JIM_ERR;

		Jim_SetResult(interp, Jim_NewIntObj(interp, value));
	}

	return JIM_OK;
}

static const struct command_registration aarch64_exec_command_handlers[] = {
	{
		.name = "cache_info",
		.handler = aarch64_handle_cache_info_command,
		.mode = COMMAND_EXEC,
		.help = "display information about target caches",
		.usage = "",
	},
	{
		.name = "dbginit",
		.handler = aarch64_handle_dbginit_command,
		.mode = COMMAND_EXEC,
		.help = "Initialize core debug",
		.usage = "",
	},
	{
		.name = "disassemble",
		.handler = aarch64_handle_disassemble_command,
		.mode = COMMAND_EXEC,
		.help = "Disassemble instructions",
		.usage = "address [count]",
	},
	{
		.name = "maskisr",
		.handler = aarch64_mask_interrupts_command,
		.mode = COMMAND_ANY,
		.help = "mask aarch64 interrupts during single-step",
		.usage = "['on'|'off']",
	},
	{
		.name = "mcr",
		.mode = COMMAND_EXEC,
		.jim_handler = jim_mcrmrc,
		.help = "write coprocessor register",
		.usage = "cpnum op1 CRn CRm op2 value",
	},
	{
		.name = "mrc",
		.mode = COMMAND_EXEC,
		.jim_handler = jim_mcrmrc,
		.help = "read coprocessor register",
		.usage = "cpnum op1 CRn CRm op2",
	},
	{
		.chain = smp_command_handlers,
	},


	COMMAND_REGISTRATION_DONE
};

extern const struct command_registration semihosting_common_handlers[];

static const struct command_registration aarch64_command_handlers[] = {
	{
		.name = "arm",
		.mode = COMMAND_ANY,
		.help = "ARM Command Group",
		.usage = "",
		.chain = semihosting_common_handlers
	},
	{
		.chain = armv8_command_handlers,
	},
	{
		.name = "aarch64",
		.mode = COMMAND_ANY,
		.help = "Aarch64 command group",
		.usage = "",
		.chain = aarch64_exec_command_handlers,
	},
	COMMAND_REGISTRATION_DONE
};

struct target_type aarch64_target = {
	.name = "aarch64",

	.poll = aarch64_poll,
	.arch_state = armv8_arch_state,

	.halt = aarch64_halt,
	.resume = aarch64_resume,
	.step = aarch64_step,

	.assert_reset = aarch64_assert_reset,
	.deassert_reset = aarch64_deassert_reset,

	/* REVISIT allow exporting VFP3 registers ... */
	.get_gdb_arch = armv8_get_gdb_arch,
	.get_gdb_reg_list = armv8_get_gdb_reg_list,

	.read_memory = aarch64_read_memory,
	.write_memory = aarch64_write_memory,

	.add_breakpoint = aarch64_add_breakpoint,
	.add_context_breakpoint = aarch64_add_context_breakpoint,
	.add_hybrid_breakpoint = aarch64_add_hybrid_breakpoint,
	.remove_breakpoint = aarch64_remove_breakpoint,
	.add_watchpoint = aarch64_add_watchpoint,
	.remove_watchpoint = aarch64_remove_watchpoint,
	.hit_watchpoint = aarch64_hit_watchpoint,

	.commands = aarch64_command_handlers,
	.target_create = aarch64_target_create,
	.target_jim_configure = aarch64_jim_configure,
	.init_target = aarch64_init_target,
	.deinit_target = aarch64_deinit_target,
	.examine = aarch64_examine,

	.read_phys_memory = aarch64_read_phys_memory,
	.write_phys_memory = aarch64_write_phys_memory,
	.mmu = aarch64_mmu,
	.virt2phys = aarch64_virt2phys,
};<|MERGE_RESOLUTION|>--- conflicted
+++ resolved
@@ -195,17 +195,14 @@
 
 	retval = armv8->dpm.instr_write_data_r0(&armv8->dpm, instr,
 				aarch64->system_control_reg_curr);
-<<<<<<< HEAD
     
     if (retval == ERROR_OK && !enable)
         aarch64->mmu_ever_disabled = true;
     
-=======
 
 	if (target_mode != ARM_MODE_ANY)
 		armv8_dpm_modeswitch(&armv8->dpm, ARM_MODE_ANY);
 
->>>>>>> a115b589
 	return retval;
 }
 
