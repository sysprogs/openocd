/***************************************************************************
 *   Copyright (C) 2015 by David Ung                                       *
 *                                                                         *
 *   Copyright (C) 2018 by Liviu Ionescu                                   *
 *   <ilg@livius.net>                                                      *
 *                                                                         *
 *   This program is free software; you can redistribute it and/or modify  *
 *   it under the terms of the GNU General Public License as published by  *
 *   the Free Software Foundation; either version 2 of the License, or     *
 *   (at your option) any later version.                                   *
 *                                                                         *
 *   This program is distributed in the hope that it will be useful,       *
 *   but WITHOUT ANY WARRANTY; without even the implied warranty of        *
 *   MERCHANTABILITY or FITNESS FOR A PARTICULAR PURPOSE.  See the         *
 *   GNU General Public License for more details.                          *
 *                                                                         *
 *   You should have received a copy of the GNU General Public License     *
 *   along with this program; if not, write to the                         *
 *   Free Software Foundation, Inc.,                                       *
 ***************************************************************************/

#ifdef HAVE_CONFIG_H
#include "config.h"
#endif

#include <helper/replacements.h>

#include "armv8.h"
#include "arm_disassembler.h"

#include "register.h"
#include <helper/binarybuffer.h>
#include <helper/command.h>

#include <stdlib.h>
#include <string.h>
#include <unistd.h>

#include "armv8_opcodes.h"
#include "target.h"
#include "target_type.h"
#include "semihosting_common.h"

static const char * const armv8_state_strings[] = {
	"AArch32", "Thumb", "Jazelle", "ThumbEE", "AArch64",
};

static const struct {
	const char *name;
	unsigned psr;
} armv8_mode_data[] = {
	{
		.name = "USR",
		.psr = ARM_MODE_USR,
	},
	{
		.name = "FIQ",
		.psr = ARM_MODE_FIQ,
	},
	{
		.name = "IRQ",
		.psr = ARM_MODE_IRQ,
	},
	{
		.name = "SVC",
		.psr = ARM_MODE_SVC,
	},
	{
		.name = "MON",
		.psr = ARM_MODE_MON,
	},
	{
		.name = "ABT",
		.psr = ARM_MODE_ABT,
	},
	{
		.name = "SYS",
		.psr = ARM_MODE_SYS,
	},
	{
		.name = "EL0T",
		.psr = ARMV8_64_EL0T,
	},
	{
		.name = "EL1T",
		.psr = ARMV8_64_EL1T,
	},
	{
		.name = "EL1H",
		.psr = ARMV8_64_EL1H,
	},
	{
		.name = "EL2T",
		.psr = ARMV8_64_EL2T,
	},
	{
		.name = "EL2H",
		.psr = ARMV8_64_EL2H,
	},
	{
		.name = "EL3T",
		.psr = ARMV8_64_EL3T,
	},
	{
		.name = "EL3H",
		.psr = ARMV8_64_EL3H,
	},
};

/** Map PSR mode bits to the name of an ARM processor operating mode. */
const char *armv8_mode_name(unsigned psr_mode)
{
	for (unsigned i = 0; i < ARRAY_SIZE(armv8_mode_data); i++) {
		if (armv8_mode_data[i].psr == psr_mode)
			return armv8_mode_data[i].name;
	}
	LOG_ERROR("unrecognized psr mode: %#02x", psr_mode);
	return "UNRECOGNIZED";
}

static int armv8_read_reg(struct armv8_common *armv8, int regnum, uint64_t *regval)
{
	struct arm_dpm *dpm = &armv8->dpm;
	int retval;
	uint32_t value;
	uint64_t value_64;

	switch (regnum) {
	case 0 ... 30:
		retval = dpm->instr_read_data_dcc_64(dpm,
				ARMV8_MSR_GP(SYSTEM_DBG_DBGDTR_EL0, regnum), &value_64);
		break;
	case ARMV8_SP:
		retval = dpm->instr_read_data_r0_64(dpm,
				ARMV8_MOVFSP_64(0), &value_64);
		break;
	case ARMV8_PC:
		retval = dpm->instr_read_data_r0_64(dpm,
				ARMV8_MRS_DLR(0), &value_64);
		break;
	case ARMV8_xPSR:
		retval = dpm->instr_read_data_r0(dpm,
				ARMV8_MRS_DSPSR(0), &value);
		value_64 = value;
		break;
	case ARMV8_FPSR:
		retval = dpm->instr_read_data_r0(dpm,
				ARMV8_MRS_FPSR(0), &value);
		value_64 = value;
		break;
	case ARMV8_FPCR:
		retval = dpm->instr_read_data_r0(dpm,
				ARMV8_MRS_FPCR(0), &value);
		value_64 = value;
		break;
	case ARMV8_ELR_EL1:
		retval = dpm->instr_read_data_r0_64(dpm,
				ARMV8_MRS(SYSTEM_ELR_EL1, 0), &value_64);
		break;
	case ARMV8_ELR_EL2:
		retval = dpm->instr_read_data_r0_64(dpm,
				ARMV8_MRS(SYSTEM_ELR_EL2, 0), &value_64);
		break;
	case ARMV8_ELR_EL3:
		retval = dpm->instr_read_data_r0_64(dpm,
				ARMV8_MRS(SYSTEM_ELR_EL3, 0), &value_64);
		break;
	case ARMV8_ESR_EL1:
		retval = dpm->instr_read_data_r0(dpm,
				ARMV8_MRS(SYSTEM_ESR_EL1, 0), &value);
		value_64 = value;
		break;
	case ARMV8_ESR_EL2:
		retval = dpm->instr_read_data_r0(dpm,
				ARMV8_MRS(SYSTEM_ESR_EL2, 0), &value);
		value_64 = value;
		break;
	case ARMV8_ESR_EL3:
		retval = dpm->instr_read_data_r0(dpm,
				ARMV8_MRS(SYSTEM_ESR_EL3, 0), &value);
		value_64 = value;
		break;
	case ARMV8_SPSR_EL1:
		retval = dpm->instr_read_data_r0(dpm,
				ARMV8_MRS(SYSTEM_SPSR_EL1, 0), &value);
		value_64 = value;
		break;
	case ARMV8_SPSR_EL2:
		retval = dpm->instr_read_data_r0(dpm,
				ARMV8_MRS(SYSTEM_SPSR_EL2, 0), &value);
		value_64 = value;
		break;
	case ARMV8_SPSR_EL3:
		retval = dpm->instr_read_data_r0(dpm,
				ARMV8_MRS(SYSTEM_SPSR_EL3, 0), &value);
		value_64 = value;
		break;
	default:
		retval = ERROR_FAIL;
		break;
	}

	if (retval == ERROR_OK && regval != NULL)
		*regval = value_64;
	else
		retval = ERROR_FAIL;

	return retval;
}

static int armv8_read_reg_simdfp_aarch64(struct armv8_common *armv8, int regnum, uint64_t *lvalue, uint64_t *hvalue)
{
	int retval = ERROR_FAIL;
	struct arm_dpm *dpm = &armv8->dpm;

	switch (regnum) {
	case ARMV8_V0 ... ARMV8_V31:
		retval = dpm->instr_read_data_r0_64(dpm,
				ARMV8_MOV_GPR_VFP(0, (regnum - ARMV8_V0), 1), hvalue);
		if (retval != ERROR_OK)
			return retval;
		retval = dpm->instr_read_data_r0_64(dpm,
				ARMV8_MOV_GPR_VFP(0, (regnum - ARMV8_V0), 0), lvalue);
		break;

	default:
		retval = ERROR_FAIL;
		break;
	}

	return retval;
}

static int armv8_write_reg(struct armv8_common *armv8, int regnum, uint64_t value_64)
{
	struct arm_dpm *dpm = &armv8->dpm;
	int retval;
	uint32_t value;

	switch (regnum) {
	case 0 ... 30:
		retval = dpm->instr_write_data_dcc_64(dpm,
			ARMV8_MRS(SYSTEM_DBG_DBGDTR_EL0, regnum),
			value_64);
		break;
	case ARMV8_SP:
		retval = dpm->instr_write_data_r0_64(dpm,
			ARMV8_MOVTSP_64(0),
			value_64);
		break;
	case ARMV8_PC:
		retval = dpm->instr_write_data_r0_64(dpm,
			ARMV8_MSR_DLR(0),
			value_64);
		break;
	case ARMV8_xPSR:
		value = value_64;
		retval = dpm->instr_write_data_r0(dpm,
			ARMV8_MSR_DSPSR(0),
			value);
		break;
	case ARMV8_FPSR:
		value = value_64;
		retval = dpm->instr_write_data_r0(dpm,
			ARMV8_MSR_FPSR(0),
			value);
		break;
	case ARMV8_FPCR:
		value = value_64;
		retval = dpm->instr_write_data_r0(dpm,
			ARMV8_MSR_FPCR(0),
			value);
		break;
	/* registers clobbered by taking exception in debug state */
	case ARMV8_ELR_EL1:
		retval = dpm->instr_write_data_r0_64(dpm,
				ARMV8_MSR_GP(SYSTEM_ELR_EL1, 0), value_64);
		break;
	case ARMV8_ELR_EL2:
		retval = dpm->instr_write_data_r0_64(dpm,
				ARMV8_MSR_GP(SYSTEM_ELR_EL2, 0), value_64);
		break;
	case ARMV8_ELR_EL3:
		retval = dpm->instr_write_data_r0_64(dpm,
				ARMV8_MSR_GP(SYSTEM_ELR_EL3, 0), value_64);
		break;
	case ARMV8_ESR_EL1:
		value = value_64;
		retval = dpm->instr_write_data_r0(dpm,
				ARMV8_MSR_GP(SYSTEM_ESR_EL1, 0), value);
		break;
	case ARMV8_ESR_EL2:
		value = value_64;
		retval = dpm->instr_write_data_r0(dpm,
				ARMV8_MSR_GP(SYSTEM_ESR_EL2, 0), value);
		break;
	case ARMV8_ESR_EL3:
		value = value_64;
		retval = dpm->instr_write_data_r0(dpm,
				ARMV8_MSR_GP(SYSTEM_ESR_EL3, 0), value);
		break;
	case ARMV8_SPSR_EL1:
		value = value_64;
		retval = dpm->instr_write_data_r0(dpm,
				ARMV8_MSR_GP(SYSTEM_SPSR_EL1, 0), value);
		break;
	case ARMV8_SPSR_EL2:
		value = value_64;
		retval = dpm->instr_write_data_r0(dpm,
				ARMV8_MSR_GP(SYSTEM_SPSR_EL2, 0), value);
		break;
	case ARMV8_SPSR_EL3:
		value = value_64;
		retval = dpm->instr_write_data_r0(dpm,
				ARMV8_MSR_GP(SYSTEM_SPSR_EL3, 0), value);
		break;
	default:
		retval = ERROR_FAIL;
		break;
	}

	return retval;
}

static int armv8_write_reg_simdfp_aarch64(struct armv8_common *armv8, int regnum, uint64_t lvalue, uint64_t hvalue)
{
	int retval = ERROR_FAIL;
	struct arm_dpm *dpm = &armv8->dpm;

	switch (regnum) {
	case ARMV8_V0 ... ARMV8_V31:
		retval = dpm->instr_write_data_r0_64(dpm,
				ARMV8_MOV_VFP_GPR((regnum - ARMV8_V0), 0, 1), hvalue);
		if (retval != ERROR_OK)
			return retval;
		retval = dpm->instr_write_data_r0_64(dpm,
				ARMV8_MOV_VFP_GPR((regnum - ARMV8_V0), 0, 0), lvalue);
		break;

	default:
		retval = ERROR_FAIL;
		break;
	}

	return retval;
}

static int armv8_read_reg32(struct armv8_common *armv8, int regnum, uint64_t *regval)
{
	struct arm_dpm *dpm = &armv8->dpm;
	uint32_t value = 0;
	int retval;

	switch (regnum) {
	case ARMV8_R0 ... ARMV8_R14:
		/* return via DCC:  "MCR p14, 0, Rnum, c0, c5, 0" */
		retval = dpm->instr_read_data_dcc(dpm,
			ARMV4_5_MCR(14, 0, regnum, 0, 5, 0),
			&value);
		break;
	case ARMV8_SP:
		retval = dpm->instr_read_data_dcc(dpm,
			ARMV4_5_MCR(14, 0, 13, 0, 5, 0),
			&value);
		break;
	case ARMV8_PC:
		retval = dpm->instr_read_data_r0(dpm,
			ARMV8_MRC_DLR(0),
			&value);
		break;
	case ARMV8_xPSR:
		retval = dpm->instr_read_data_r0(dpm,
			ARMV8_MRC_DSPSR(0),
			&value);
		break;
	case ARMV8_ELR_EL1: /* mapped to LR_svc */
		retval = dpm->instr_read_data_dcc(dpm,
				ARMV4_5_MCR(14, 0, 14, 0, 5, 0),
				&value);
		break;
	case ARMV8_ELR_EL2: /* mapped to ELR_hyp */
		retval = dpm->instr_read_data_r0(dpm,
				ARMV8_MRS_T1(0, 14, 0, 1),
				&value);
		break;
	case ARMV8_ELR_EL3: /* mapped to LR_mon */
		retval = dpm->instr_read_data_dcc(dpm,
				ARMV4_5_MCR(14, 0, 14, 0, 5, 0),
				&value);
		break;
	case ARMV8_ESR_EL1: /* mapped to DFSR */
		retval = dpm->instr_read_data_r0(dpm,
				ARMV4_5_MRC(15, 0, 0, 5, 0, 0),
				&value);
		break;
	case ARMV8_ESR_EL2: /* mapped to HSR */
		retval = dpm->instr_read_data_r0(dpm,
				ARMV4_5_MRC(15, 4, 0, 5, 2, 0),
				&value);
		break;
	case ARMV8_ESR_EL3: /* FIXME: no equivalent in aarch32? */
		retval = ERROR_FAIL;
		break;
	case ARMV8_SPSR_EL1: /* mapped to SPSR_svc */
		retval = dpm->instr_read_data_r0(dpm,
				ARMV8_MRS_xPSR_T1(1, 0),
				&value);
		break;
	case ARMV8_SPSR_EL2: /* mapped to SPSR_hyp */
		retval = dpm->instr_read_data_r0(dpm,
				ARMV8_MRS_xPSR_T1(1, 0),
				&value);
		break;
	case ARMV8_SPSR_EL3: /* mapped to SPSR_mon */
		retval = dpm->instr_read_data_r0(dpm,
				ARMV8_MRS_xPSR_T1(1, 0),
				&value);
		break;
	case ARMV8_FPSR:
		/* "VMRS r0, FPSCR"; then return via DCC */
		retval = dpm->instr_read_data_r0(dpm,
			ARMV4_5_VMRS(0), &value);
		break;
	default:
		retval = ERROR_FAIL;
		break;
	}

	if (retval == ERROR_OK && regval != NULL)
		*regval = value;

	return retval;
}

static int armv8_read_reg_simdfp_aarch32(struct armv8_common *armv8, int regnum, uint64_t *lvalue, uint64_t *hvalue)
{
	int retval = ERROR_FAIL;
	struct arm_dpm *dpm = &armv8->dpm;
	struct reg *reg_r1 = dpm->arm->core_cache->reg_list + ARMV8_R1;
	uint32_t value_r0 = 0, value_r1 = 0;
	unsigned num = (regnum - ARMV8_V0) << 1;

	switch (regnum) {
	case ARMV8_V0 ... ARMV8_V15:
		/* we are going to write R1, mark it dirty */
		reg_r1->dirty = true;
		/* move from double word register to r0:r1: "vmov r0, r1, vm"
		 * then read r0 via dcc
		 */
		retval = dpm->instr_read_data_r0(dpm,
				ARMV4_5_VMOV(1, 1, 0, (num >> 4), (num & 0xf)),
				&value_r0);
		/* read r1 via dcc */
		retval = dpm->instr_read_data_dcc(dpm,
				ARMV4_5_MCR(14, 0, 1, 0, 5, 0),
				&value_r1);
		if (retval == ERROR_OK) {
			*lvalue = value_r1;
			*lvalue = ((*lvalue) << 32) | value_r0;
		} else
			return retval;

		num++;
		/* repeat above steps for high 64 bits of V register */
		retval = dpm->instr_read_data_r0(dpm,
				ARMV4_5_VMOV(1, 1, 0, (num >> 4), (num & 0xf)),
				&value_r0);
		retval = dpm->instr_read_data_dcc(dpm,
				ARMV4_5_MCR(14, 0, 1, 0, 5, 0),
				&value_r1);
		if (retval == ERROR_OK) {
			*hvalue = value_r1;
			*hvalue = ((*hvalue) << 32) | value_r0;
		} else
			return retval;
		break;
	default:
		retval = ERROR_FAIL;
		break;
	}

	return retval;
}

static int armv8_write_reg32(struct armv8_common *armv8, int regnum, uint64_t value)
{
	struct arm_dpm *dpm = &armv8->dpm;
	int retval;

	switch (regnum) {
	case ARMV8_R0 ... ARMV8_R14:
		/* load register from DCC:  "MRC p14, 0, Rnum, c0, c5, 0" */
		retval = dpm->instr_write_data_dcc(dpm,
				ARMV4_5_MRC(14, 0, regnum, 0, 5, 0), value);
		break;
	case ARMV8_SP:
		retval = dpm->instr_write_data_dcc(dpm,
				ARMV4_5_MRC(14, 0, 13, 0, 5, 0), value);
			break;
	case ARMV8_PC:/* PC
		 * read r0 from DCC; then "MOV pc, r0" */
		retval = dpm->instr_write_data_r0(dpm,
				ARMV8_MCR_DLR(0), value);
		break;
	case ARMV8_xPSR: /* CPSR */
		/* read r0 from DCC, then "MCR r0, DSPSR" */
		retval = dpm->instr_write_data_r0(dpm,
				ARMV8_MCR_DSPSR(0), value);
		break;
	case ARMV8_ELR_EL1: /* mapped to LR_svc */
		retval = dpm->instr_write_data_dcc(dpm,
				ARMV4_5_MRC(14, 0, 14, 0, 5, 0),
				value);
		break;
	case ARMV8_ELR_EL2: /* mapped to ELR_hyp */
		retval = dpm->instr_write_data_r0(dpm,
				ARMV8_MSR_GP_T1(0, 14, 0, 1),
				value);
		break;
	case ARMV8_ELR_EL3: /* mapped to LR_mon */
		retval = dpm->instr_write_data_dcc(dpm,
				ARMV4_5_MRC(14, 0, 14, 0, 5, 0),
				value);
		break;
	case ARMV8_ESR_EL1: /* mapped to DFSR */
		retval = dpm->instr_write_data_r0(dpm,
				ARMV4_5_MCR(15, 0, 0, 5, 0, 0),
				value);
		break;
	case ARMV8_ESR_EL2: /* mapped to HSR */
		retval = dpm->instr_write_data_r0(dpm,
				ARMV4_5_MCR(15, 4, 0, 5, 2, 0),
				value);
		break;
	case ARMV8_ESR_EL3: /* FIXME: no equivalent in aarch32? */
		retval = ERROR_FAIL;
		break;
	case ARMV8_SPSR_EL1: /* mapped to SPSR_svc */
		retval = dpm->instr_write_data_r0(dpm,
				ARMV8_MSR_GP_xPSR_T1(1, 0, 15),
				value);
		break;
	case ARMV8_SPSR_EL2: /* mapped to SPSR_hyp */
		retval = dpm->instr_write_data_r0(dpm,
				ARMV8_MSR_GP_xPSR_T1(1, 0, 15),
				value);
		break;
	case ARMV8_SPSR_EL3: /* mapped to SPSR_mon */
		retval = dpm->instr_write_data_r0(dpm,
				ARMV8_MSR_GP_xPSR_T1(1, 0, 15),
				value);
		break;
	case ARMV8_FPSR:
		/* move to r0 from DCC, then "VMSR FPSCR, r0" */
		retval = dpm->instr_write_data_r0(dpm,
			ARMV4_5_VMSR(0), value);
		break;
	default:
		retval = ERROR_FAIL;
		break;
	}

	return retval;

}

static int armv8_write_reg_simdfp_aarch32(struct armv8_common *armv8, int regnum, uint64_t lvalue, uint64_t hvalue)
{
	int retval = ERROR_FAIL;
	struct arm_dpm *dpm = &armv8->dpm;
	struct reg *reg_r1 = dpm->arm->core_cache->reg_list + ARMV8_R1;
	uint32_t value_r0 = 0, value_r1 = 0;
	unsigned num = (regnum - ARMV8_V0) << 1;

	switch (regnum) {
	case ARMV8_V0 ... ARMV8_V15:
		/* we are going to write R1, mark it dirty */
		reg_r1->dirty = true;
		value_r1 = lvalue >> 32;
		value_r0 = lvalue & 0xFFFFFFFF;
		/* write value_r1 to r1 via dcc */
		retval = dpm->instr_write_data_dcc(dpm,
			ARMV4_5_MRC(14, 0, 1, 0, 5, 0),
			value_r1);
		/* write value_r0 to r0 via dcc then,
		 * move to double word register from r0:r1: "vmov vm, r0, r1"
		 */
		retval = dpm->instr_write_data_r0(dpm,
			ARMV4_5_VMOV(0, 1, 0, (num >> 4), (num & 0xf)),
			value_r0);

		num++;
		/* repeat above steps for high 64 bits of V register */
		value_r1 = hvalue >> 32;
		value_r0 = hvalue & 0xFFFFFFFF;
		retval = dpm->instr_write_data_dcc(dpm,
			ARMV4_5_MRC(14, 0, 1, 0, 5, 0),
			value_r1);
		retval = dpm->instr_write_data_r0(dpm,
			ARMV4_5_VMOV(0, 1, 0, (num >> 4), (num & 0xf)),
			value_r0);
		break;
	default:
		retval = ERROR_FAIL;
		break;
	}

	return retval;
}

void armv8_select_reg_access(struct armv8_common *armv8, bool is_aarch64)
{
	if (is_aarch64) {
		armv8->read_reg_u64 = armv8_read_reg;
		armv8->write_reg_u64 = armv8_write_reg;
		armv8->read_reg_u128 = armv8_read_reg_simdfp_aarch64;
		armv8->write_reg_u128 = armv8_write_reg_simdfp_aarch64;

	} else {
		armv8->read_reg_u64 = armv8_read_reg32;
		armv8->write_reg_u64 = armv8_write_reg32;
		armv8->read_reg_u128 = armv8_read_reg_simdfp_aarch32;
		armv8->write_reg_u128 = armv8_write_reg_simdfp_aarch32;
	}
}

/*  retrieve core id cluster id  */
int armv8_read_mpidr(struct armv8_common *armv8)
{
	int retval = ERROR_FAIL;
	struct arm *arm = &armv8->arm;
	struct arm_dpm *dpm = armv8->arm.dpm;
	uint32_t mpidr;

	retval = dpm->prepare(dpm);
	if (retval != ERROR_OK)
		goto done;

	/* check if we're in an unprivileged mode */
	if (armv8_curel_from_core_mode(arm->core_mode) < SYSTEM_CUREL_EL1) {
		retval = armv8_dpm_modeswitch(dpm, ARMV8_64_EL1H);
		if (retval != ERROR_OK)
			return retval;
	}

	retval = dpm->instr_read_data_r0(dpm, armv8_opcode(armv8, READ_REG_MPIDR), &mpidr);
	if (retval != ERROR_OK)
		goto done;
	if (mpidr & 1U<<31) {
		armv8->multi_processor_system = (mpidr >> 30) & 1;
		armv8->cluster_id = (mpidr >> 8) & 0xf;
		armv8->cpu_id = mpidr & 0x3;
		LOG_INFO("%s cluster %x core %x %s", target_name(armv8->arm.target),
			armv8->cluster_id,
			armv8->cpu_id,
			armv8->multi_processor_system == 0 ? "multi core" : "single core");
	} else
		LOG_ERROR("mpidr not in multiprocessor format");

done:
	armv8_dpm_modeswitch(dpm, ARM_MODE_ANY);
	dpm->finish(dpm);
	return retval;
}

/**
 * Configures host-side ARM records to reflect the specified CPSR.
 * Later, code can use arm_reg_current() to map register numbers
 * according to how they are exposed by this mode.
 */
void armv8_set_cpsr(struct arm *arm, uint32_t cpsr)
{
	uint32_t mode = cpsr & 0x1F;

	/* NOTE:  this may be called very early, before the register
	 * cache is set up.  We can't defend against many errors, in
	 * particular against CPSRs that aren't valid *here* ...
	 */
	if (arm->cpsr) {
		buf_set_u32(arm->cpsr->value, 0, 32, cpsr);
		arm->cpsr->valid = true;
		arm->cpsr->dirty = false;
	}

	/* Older ARMs won't have the J bit */
	enum arm_state state = 0xFF;

	if ((cpsr & 0x10) != 0) {
		/* Aarch32 state */
		if (cpsr & (1 << 5)) {	/* T */
			if (cpsr & (1 << 24)) { /* J */
				LOG_WARNING("ThumbEE -- incomplete support");
				state = ARM_STATE_THUMB_EE;
			} else
				state = ARM_STATE_THUMB;
		} else {
			if (cpsr & (1 << 24)) { /* J */
				LOG_ERROR("Jazelle state handling is BROKEN!");
				state = ARM_STATE_JAZELLE;
			} else
				state = ARM_STATE_ARM;
		}
	} else {
		/* Aarch64 state */
		state = ARM_STATE_AARCH64;
	}

	arm->core_state = state;
	arm->core_mode = mode;

	LOG_DEBUG("set CPSR %#8.8x: %s mode, %s state", (unsigned) cpsr,
		armv8_mode_name(arm->core_mode),
		armv8_state_strings[arm->core_state]);
}

static void armv8_show_fault_registers32(struct armv8_common *armv8)
{
	uint32_t dfsr, ifsr, dfar, ifar;
	struct arm_dpm *dpm = armv8->arm.dpm;
	int retval;

	retval = dpm->prepare(dpm);
	if (retval != ERROR_OK)
		return;

	/* ARMV4_5_MRC(cpnum, op1, r0, CRn, CRm, op2) */

	/* c5/c0 - {data, instruction} fault status registers */
	retval = dpm->instr_read_data_r0(dpm,
			ARMV4_5_MRC(15, 0, 0, 5, 0, 0),
			&dfsr);
	if (retval != ERROR_OK)
		goto done;

	retval = dpm->instr_read_data_r0(dpm,
			ARMV4_5_MRC(15, 0, 0, 5, 0, 1),
			&ifsr);
	if (retval != ERROR_OK)
		goto done;

	/* c6/c0 - {data, instruction} fault address registers */
	retval = dpm->instr_read_data_r0(dpm,
			ARMV4_5_MRC(15, 0, 0, 6, 0, 0),
			&dfar);
	if (retval != ERROR_OK)
		goto done;

	retval = dpm->instr_read_data_r0(dpm,
			ARMV4_5_MRC(15, 0, 0, 6, 0, 2),
			&ifar);
	if (retval != ERROR_OK)
		goto done;

	LOG_USER("Data fault registers        DFSR: %8.8" PRIx32
		", DFAR: %8.8" PRIx32, dfsr, dfar);
	LOG_USER("Instruction fault registers IFSR: %8.8" PRIx32
		", IFAR: %8.8" PRIx32, ifsr, ifar);

done:
	/* (void) */ dpm->finish(dpm);
}

static __attribute__((unused)) void armv8_show_fault_registers(struct target *target)
{
	struct armv8_common *armv8 = target_to_armv8(target);

	if (armv8->arm.core_state != ARM_STATE_AARCH64)
		armv8_show_fault_registers32(armv8);
}

static uint8_t armv8_pa_size(uint32_t ps)
{
	uint8_t ret = 0;
	switch (ps) {
		case 0:
			ret = 32;
			break;
		case 1:
			ret = 36;
			break;
		case 2:
			ret = 40;
			break;
		case 3:
			ret = 42;
			break;
		case 4:
			ret = 44;
			break;
		case 5:
			ret = 48;
			break;
		default:
			LOG_INFO("Unknow physicall address size");
			break;
	}
	return ret;
}

static __attribute__((unused)) int armv8_read_ttbcr32(struct target *target)
{
	struct armv8_common *armv8 = target_to_armv8(target);
	struct arm_dpm *dpm = armv8->arm.dpm;
	uint32_t ttbcr, ttbcr_n;
	int retval = dpm->prepare(dpm);
	if (retval != ERROR_OK)
		goto done;
	/*  MRC p15,0,<Rt>,c2,c0,2 ; Read CP15 Translation Table Base Control Register*/
	retval = dpm->instr_read_data_r0(dpm,
			ARMV4_5_MRC(15, 0, 0, 2, 0, 2),
			&ttbcr);
	if (retval != ERROR_OK)
		goto done;

	LOG_DEBUG("ttbcr %" PRIx32, ttbcr);

	ttbcr_n = ttbcr & 0x7;
	armv8->armv8_mmu.ttbcr = ttbcr;

	/*
	 * ARM Architecture Reference Manual (ARMv7-A and ARMv7-Redition),
	 * document # ARM DDI 0406C
	 */
	armv8->armv8_mmu.ttbr_range[0]  = 0xffffffff >> ttbcr_n;
	armv8->armv8_mmu.ttbr_range[1] = 0xffffffff;
	armv8->armv8_mmu.ttbr_mask[0] = 0xffffffff << (14 - ttbcr_n);
	armv8->armv8_mmu.ttbr_mask[1] = 0xffffffff << 14;

	LOG_DEBUG("ttbr1 %s, ttbr0_mask %" PRIx32 " ttbr1_mask %" PRIx32,
		  (ttbcr_n != 0) ? "used" : "not used",
		  armv8->armv8_mmu.ttbr_mask[0],
		  armv8->armv8_mmu.ttbr_mask[1]);

done:
	dpm->finish(dpm);
	return retval;
}

static __attribute__((unused)) int armv8_read_ttbcr(struct target *target)
{
	struct armv8_common *armv8 = target_to_armv8(target);
	struct arm_dpm *dpm = armv8->arm.dpm;
	struct arm *arm = &armv8->arm;
	uint32_t ttbcr;
	uint64_t ttbcr_64;

	int retval = dpm->prepare(dpm);
	if (retval != ERROR_OK)
		goto done;

	/* claaer ttrr1_used and ttbr0_mask */
	memset(&armv8->armv8_mmu.ttbr1_used, 0, sizeof(armv8->armv8_mmu.ttbr1_used));
	memset(&armv8->armv8_mmu.ttbr0_mask, 0, sizeof(armv8->armv8_mmu.ttbr0_mask));

	switch (armv8_curel_from_core_mode(arm->core_mode)) {
	case SYSTEM_CUREL_EL3:
		retval = dpm->instr_read_data_r0(dpm,
				ARMV8_MRS(SYSTEM_TCR_EL3, 0),
				&ttbcr);
		retval += dpm->instr_read_data_r0_64(dpm,
				ARMV8_MRS(SYSTEM_TTBR0_EL3, 0),
				&armv8->ttbr_base);
		if (retval != ERROR_OK)
			goto done;
		armv8->va_size = 64 - (ttbcr & 0x3F);
		armv8->pa_size = armv8_pa_size((ttbcr >> 16) & 7);
		armv8->page_size = (ttbcr >> 14) & 3;
		break;
	case SYSTEM_CUREL_EL2:
		retval = dpm->instr_read_data_r0(dpm,
				ARMV8_MRS(SYSTEM_TCR_EL2, 0),
				&ttbcr);
		retval += dpm->instr_read_data_r0_64(dpm,
				ARMV8_MRS(SYSTEM_TTBR0_EL2, 0),
				&armv8->ttbr_base);
		if (retval != ERROR_OK)
			goto done;
		armv8->va_size = 64 - (ttbcr & 0x3F);
		armv8->pa_size = armv8_pa_size((ttbcr >> 16) & 7);
		armv8->page_size = (ttbcr >> 14) & 3;
		break;
	case SYSTEM_CUREL_EL0:
		armv8_dpm_modeswitch(dpm, ARMV8_64_EL1H);
		/* fall through */
	case SYSTEM_CUREL_EL1:
		retval = dpm->instr_read_data_r0_64(dpm,
				ARMV8_MRS(SYSTEM_TCR_EL1, 0),
				&ttbcr_64);
		armv8->va_size = 64 - (ttbcr_64 & 0x3F);
		armv8->pa_size = armv8_pa_size((ttbcr_64 >> 32) & 7);
		armv8->page_size = (ttbcr_64 >> 14) & 3;
		armv8->armv8_mmu.ttbr1_used = (((ttbcr_64 >> 16) & 0x3F) != 0) ? 1 : 0;
		armv8->armv8_mmu.ttbr0_mask  = 0x0000FFFFFFFFFFFF;
		retval += dpm->instr_read_data_r0_64(dpm,
				ARMV8_MRS(SYSTEM_TTBR0_EL1 | (armv8->armv8_mmu.ttbr1_used), 0),
				&armv8->ttbr_base);
		if (retval != ERROR_OK)
			goto done;
		break;
	default:
		LOG_ERROR("unknow core state");
		retval = ERROR_FAIL;
		break;
	}
	if (retval != ERROR_OK)
		goto done;

	if (armv8->armv8_mmu.ttbr1_used == 1)
		LOG_INFO("TTBR0 access above %" PRIx64, (uint64_t)(armv8->armv8_mmu.ttbr0_mask));

done:
	armv8_dpm_modeswitch(dpm, ARM_MODE_ANY);
	dpm->finish(dpm);
	return retval;
}

/*  method adapted to cortex A : reused arm v4 v5 method*/
int armv8_mmu_translate_va(struct target *target,  target_addr_t va, target_addr_t *val)
{
	return ERROR_OK;
}

/*  V8 method VA TO PA  */
int armv8_mmu_translate_va_pa(struct target *target, target_addr_t va,
	target_addr_t *val, int meminfo)
{
	struct armv8_common *armv8 = target_to_armv8(target);
	struct arm *arm = target_to_arm(target);
	struct arm_dpm *dpm = &armv8->dpm;
	enum arm_mode target_mode = ARM_MODE_ANY;
	uint32_t retval;
	uint32_t instr = 0;
	uint64_t par;

	static const char * const shared_name[] = {
			"Non-", "UNDEFINED ", "Outer ", "Inner "
	};

	static const char * const secure_name[] = {
			"Secure", "Not Secure"
	};

	if (target->state != TARGET_HALTED) {
		LOG_WARNING("target %s not halted", target_name(target));
		return ERROR_TARGET_NOT_HALTED;
	}

	retval = dpm->prepare(dpm);
	if (retval != ERROR_OK)
		return retval;

	switch (armv8_curel_from_core_mode(arm->core_mode)) {
	case SYSTEM_CUREL_EL0:
		instr = ARMV8_SYS(SYSTEM_ATS12E0R, 0);
		/* can only execute instruction at EL2 */
		target_mode = ARMV8_64_EL2H;
		break;
	case SYSTEM_CUREL_EL1:
		instr = ARMV8_SYS(SYSTEM_ATS12E1R, 0);
		/* can only execute instruction at EL2 */
		target_mode = ARMV8_64_EL2H;
		break;
	case SYSTEM_CUREL_EL2:
		instr = ARMV8_SYS(SYSTEM_ATS1E2R, 0);
		break;
	case SYSTEM_CUREL_EL3:
		instr = ARMV8_SYS(SYSTEM_ATS1E3R, 0);
		break;

	default:
		break;
	};

	if (target_mode != ARM_MODE_ANY)
		armv8_dpm_modeswitch(dpm, target_mode);

	/* write VA to R0 and execute translation instruction */
	retval = dpm->instr_write_data_r0_64(dpm, instr, (uint64_t)va);
	/* read result from PAR_EL1 */
	if (retval == ERROR_OK)
		retval = dpm->instr_read_data_r0_64(dpm, ARMV8_MRS(SYSTEM_PAR_EL1, 0), &par);

	/* switch back to saved PE mode */
	if (target_mode != ARM_MODE_ANY)
		armv8_dpm_modeswitch(dpm, ARM_MODE_ANY);

	dpm->finish(dpm);

	if (retval != ERROR_OK)
		return retval;

	if (par & 1) {
		LOG_ERROR("Address translation failed at stage %i, FST=%x, PTW=%i",
				((int)(par >> 9) & 1)+1, (int)(par >> 1) & 0x3f, (int)(par >> 8) & 1);

		*val = 0;
		retval = ERROR_FAIL;
	} else {
		*val = (par & 0xFFFFFFFFF000UL) | (va & 0xFFF);
		if (meminfo) {
			int SH = (par >> 7) & 3;
			int NS = (par >> 9) & 1;
			int ATTR = (par >> 56) & 0xFF;

			char *memtype = (ATTR & 0xF0) == 0 ? "Device Memory" : "Normal Memory";

			LOG_USER("%sshareable, %s",
					shared_name[SH], secure_name[NS]);
			LOG_USER("%s", memtype);
		}
	}

	return retval;
}

COMMAND_HANDLER(armv8_handle_exception_catch_command)
{
	struct target *target = get_current_target(CMD_CTX);
	struct armv8_common *armv8 = target_to_armv8(target);
	uint32_t edeccr = 0;
	unsigned int argp = 0;
	int retval;

	static const Jim_Nvp nvp_ecatch_modes[] = {
		{ .name = "off",       .value = 0 },
		{ .name = "nsec_el1",  .value = (1 << 5) },
		{ .name = "nsec_el2",  .value = (2 << 5) },
		{ .name = "nsec_el12", .value = (3 << 5) },
		{ .name = "sec_el1",   .value = (1 << 1) },
		{ .name = "sec_el3",   .value = (4 << 1) },
		{ .name = "sec_el13",  .value = (5 << 1) },
		{ .name = NULL, .value = -1 },
	};
	const Jim_Nvp *n;

	if (CMD_ARGC == 0) {
		const char *sec = NULL, *nsec = NULL;

		retval = mem_ap_read_atomic_u32(armv8->debug_ap,
					armv8->debug_base + CPUV8_DBG_ECCR, &edeccr);
		if (retval != ERROR_OK)
			return retval;

		n = Jim_Nvp_value2name_simple(nvp_ecatch_modes, edeccr & 0x0f);
		if (n->name != NULL)
			sec = n->name;

		n = Jim_Nvp_value2name_simple(nvp_ecatch_modes, edeccr & 0xf0);
		if (n->name != NULL)
			nsec = n->name;

		if (sec == NULL || nsec == NULL) {
			LOG_WARNING("Exception Catch: unknown exception catch configuration: EDECCR = %02x", edeccr & 0xff);
			return ERROR_FAIL;
		}

		command_print(CMD, "Exception Catch: Secure: %s, Non-Secure: %s", sec, nsec);
		return ERROR_OK;
	}

	while (CMD_ARGC > argp) {
		n = Jim_Nvp_name2value_simple(nvp_ecatch_modes, CMD_ARGV[argp]);
		if (n->name == NULL) {
			LOG_ERROR("Unknown option: %s", CMD_ARGV[argp]);
			return ERROR_FAIL;
		}

		LOG_DEBUG("found: %s", n->name);

		edeccr |= n->value;
		argp++;
	}

	retval = mem_ap_write_atomic_u32(armv8->debug_ap,
				armv8->debug_base + CPUV8_DBG_ECCR, edeccr);
	if (retval != ERROR_OK)
		return retval;

	return ERROR_OK;
}

int armv8_handle_cache_info_command(struct command_invocation *cmd,
	struct armv8_cache_common *armv8_cache)
{
	if (armv8_cache->info == -1) {
		command_print(cmd, "cache not yet identified");
		return ERROR_OK;
	}

	if (armv8_cache->display_cache_info)
		armv8_cache->display_cache_info(cmd, armv8_cache);
	return ERROR_OK;
}

static int armv8_setup_semihosting(struct target *target, int enable)
{
	struct arm *arm = target_to_arm(target);

	if (arm->core_state != ARM_STATE_AARCH64) {
		LOG_ERROR("semihosting only supported in AArch64 state\n");
		return ERROR_FAIL;
	}

	return ERROR_OK;
}

int armv8_init_arch_info(struct target *target, struct armv8_common *armv8)
{
	struct arm *arm = &armv8->arm;
	arm->arch_info = armv8;
	target->arch_info = &armv8->arm;
	arm->setup_semihosting = armv8_setup_semihosting;
	/*  target is useful in all function arm v4 5 compatible */
	armv8->arm.target = target;
	armv8->arm.common_magic = ARM_COMMON_MAGIC;
	armv8->common_magic = ARMV8_COMMON_MAGIC;

	armv8->armv8_mmu.armv8_cache.l2_cache = NULL;
	armv8->armv8_mmu.armv8_cache.info = -1;
	armv8->armv8_mmu.armv8_cache.flush_all_data_cache = NULL;
	armv8->armv8_mmu.armv8_cache.display_cache_info = NULL;
	return ERROR_OK;
}

int armv8_aarch64_state(struct target *target)
{
	struct arm *arm = target_to_arm(target);

	if (arm->common_magic != ARM_COMMON_MAGIC) {
		LOG_ERROR("BUG: called for a non-ARM target");
		return ERROR_FAIL;
	}

	LOG_USER("target halted in %s state due to %s, current mode: %s\n"
		"cpsr: 0x%8.8" PRIx32 " pc: 0x%" PRIx64 "%s",
		armv8_state_strings[arm->core_state],
		debug_reason_name(target),
		armv8_mode_name(arm->core_mode),
		buf_get_u32(arm->cpsr->value, 0, 32),
		buf_get_u64(arm->pc->value, 0, 64),
		(target->semihosting && target->semihosting->is_active) ? ", semihosting" : "");

	return ERROR_OK;
}

int armv8_arch_state(struct target *target)
{
	static const char * const state[] = {
		"disabled", "enabled"
	};

	struct armv8_common *armv8 = target_to_armv8(target);
	struct arm *arm = &armv8->arm;

	if (armv8->common_magic != ARMV8_COMMON_MAGIC) {
		LOG_ERROR("BUG: called for a non-Armv8 target");
		return ERROR_COMMAND_SYNTAX_ERROR;
	}

	if (arm->core_state == ARM_STATE_AARCH64)
		armv8_aarch64_state(target);
	else
		arm_arch_state(target);

	LOG_USER("MMU: %s, D-Cache: %s, I-Cache: %s",
		state[armv8->armv8_mmu.mmu_enabled],
		state[armv8->armv8_mmu.armv8_cache.d_u_cache_enabled],
		state[armv8->armv8_mmu.armv8_cache.i_cache_enabled]);

	if (arm->core_mode == ARM_MODE_ABT)
		armv8_show_fault_registers(target);

	if (target->debug_reason == DBG_REASON_WATCHPOINT)
		LOG_USER("Watchpoint triggered at PC %#08x",
			(unsigned) armv8->dpm.wp_pc);

	return ERROR_OK;
}

static struct reg_data_type aarch64_vector_base_types[] = {
	{REG_TYPE_IEEE_DOUBLE, "ieee_double", 0, {NULL} },
	{REG_TYPE_UINT64, "uint64", 0, {NULL} },
	{REG_TYPE_INT64, "int64", 0, {NULL} },
	{REG_TYPE_IEEE_SINGLE, "ieee_single", 0, {NULL} },
	{REG_TYPE_UINT32, "uint32", 0, {NULL} },
	{REG_TYPE_INT32, "int32", 0, {NULL} },
	{REG_TYPE_UINT16, "uint16", 0, {NULL} },
	{REG_TYPE_INT16, "int16", 0, {NULL} },
	{REG_TYPE_UINT8, "uint8", 0, {NULL} },
	{REG_TYPE_INT8, "int8", 0, {NULL} },
	{REG_TYPE_UINT128, "uint128", 0, {NULL} },
	{REG_TYPE_INT128, "int128", 0, {NULL} }
};

static struct reg_data_type_vector aarch64_vector_types[] = {
	{aarch64_vector_base_types + 0, 2},
	{aarch64_vector_base_types + 1, 2},
	{aarch64_vector_base_types + 2, 2},
	{aarch64_vector_base_types + 3, 4},
	{aarch64_vector_base_types + 4, 4},
	{aarch64_vector_base_types + 5, 4},
	{aarch64_vector_base_types + 6, 8},
	{aarch64_vector_base_types + 7, 8},
	{aarch64_vector_base_types + 8, 16},
	{aarch64_vector_base_types + 9, 16},
	{aarch64_vector_base_types + 10, 01},
	{aarch64_vector_base_types + 11, 01},
};

static struct reg_data_type aarch64_fpu_vector[] = {
	{REG_TYPE_ARCH_DEFINED, "v2d",  REG_TYPE_CLASS_VECTOR, {aarch64_vector_types + 0} },
	{REG_TYPE_ARCH_DEFINED, "v2u",  REG_TYPE_CLASS_VECTOR, {aarch64_vector_types + 1} },
	{REG_TYPE_ARCH_DEFINED, "v2i",  REG_TYPE_CLASS_VECTOR, {aarch64_vector_types + 2} },
	{REG_TYPE_ARCH_DEFINED, "v4f",  REG_TYPE_CLASS_VECTOR, {aarch64_vector_types + 3} },
	{REG_TYPE_ARCH_DEFINED, "v4u",  REG_TYPE_CLASS_VECTOR, {aarch64_vector_types + 4} },
	{REG_TYPE_ARCH_DEFINED, "v4i",  REG_TYPE_CLASS_VECTOR, {aarch64_vector_types + 5} },
	{REG_TYPE_ARCH_DEFINED, "v8u",  REG_TYPE_CLASS_VECTOR, {aarch64_vector_types + 6} },
	{REG_TYPE_ARCH_DEFINED, "v8i",  REG_TYPE_CLASS_VECTOR, {aarch64_vector_types + 7} },
	{REG_TYPE_ARCH_DEFINED, "v16u", REG_TYPE_CLASS_VECTOR, {aarch64_vector_types + 8} },
	{REG_TYPE_ARCH_DEFINED, "v16i", REG_TYPE_CLASS_VECTOR, {aarch64_vector_types + 9} },
	{REG_TYPE_ARCH_DEFINED, "v1u",  REG_TYPE_CLASS_VECTOR, {aarch64_vector_types + 10} },
	{REG_TYPE_ARCH_DEFINED, "v1i",  REG_TYPE_CLASS_VECTOR, {aarch64_vector_types + 11} },
};

static struct reg_data_type_union_field aarch64_union_fields_vnd[] = {
	{"f", aarch64_fpu_vector + 0, aarch64_union_fields_vnd + 1},
	{"u", aarch64_fpu_vector + 1, aarch64_union_fields_vnd + 2},
	{"s", aarch64_fpu_vector + 2, NULL},
};

static struct reg_data_type_union_field aarch64_union_fields_vns[] = {
	{"f", aarch64_fpu_vector + 3, aarch64_union_fields_vns + 1},
	{"u", aarch64_fpu_vector + 4, aarch64_union_fields_vns + 2},
	{"s", aarch64_fpu_vector + 5, NULL},
};

static struct reg_data_type_union_field aarch64_union_fields_vnh[] = {
	{"u", aarch64_fpu_vector + 6, aarch64_union_fields_vnh + 1},
	{"s", aarch64_fpu_vector + 7, NULL},
};

static struct reg_data_type_union_field aarch64_union_fields_vnb[] = {
	{"u", aarch64_fpu_vector + 8, aarch64_union_fields_vnb + 1},
	{"s", aarch64_fpu_vector + 9, NULL},
};

static struct reg_data_type_union_field aarch64_union_fields_vnq[] = {
	{"u", aarch64_fpu_vector + 10, aarch64_union_fields_vnq + 1},
	{"s", aarch64_fpu_vector + 11, NULL},
};

static struct reg_data_type_union aarch64_union_types[] = {
	{aarch64_union_fields_vnd},
	{aarch64_union_fields_vns},
	{aarch64_union_fields_vnh},
	{aarch64_union_fields_vnb},
	{aarch64_union_fields_vnq},
};

static struct reg_data_type aarch64_fpu_union[] = {
	{REG_TYPE_ARCH_DEFINED, "vnd", REG_TYPE_CLASS_UNION, {.reg_type_union = aarch64_union_types + 0} },
	{REG_TYPE_ARCH_DEFINED, "vns", REG_TYPE_CLASS_UNION, {.reg_type_union = aarch64_union_types + 1} },
	{REG_TYPE_ARCH_DEFINED, "vnh", REG_TYPE_CLASS_UNION, {.reg_type_union = aarch64_union_types + 2} },
	{REG_TYPE_ARCH_DEFINED, "vnb", REG_TYPE_CLASS_UNION, {.reg_type_union = aarch64_union_types + 3} },
	{REG_TYPE_ARCH_DEFINED, "vnq", REG_TYPE_CLASS_UNION, {.reg_type_union = aarch64_union_types + 4} },
};

static struct reg_data_type_union_field aarch64v_union_fields[] = {
	{"d", aarch64_fpu_union + 0, aarch64v_union_fields + 1},
	{"s", aarch64_fpu_union + 1, aarch64v_union_fields + 2},
	{"h", aarch64_fpu_union + 2, aarch64v_union_fields + 3},
	{"b", aarch64_fpu_union + 3, aarch64v_union_fields + 4},
	{"q", aarch64_fpu_union + 4, NULL},
};

static struct reg_data_type_union aarch64v_union[] = {
	{aarch64v_union_fields}
};

static struct reg_data_type aarch64v[] = {
	{REG_TYPE_ARCH_DEFINED, "aarch64v", REG_TYPE_CLASS_UNION,
		{.reg_type_union = aarch64v_union} },
};

static struct reg_data_type_bitfield aarch64_cpsr_bits[] = {
	{  0, 0 , REG_TYPE_UINT8 },
	{  2, 3,  REG_TYPE_UINT8 },
	{  4, 4 , REG_TYPE_UINT8 },
	{  6, 6 , REG_TYPE_BOOL },
	{  7, 7 , REG_TYPE_BOOL },
	{  8, 8 , REG_TYPE_BOOL },
	{  9, 9 , REG_TYPE_BOOL },
	{ 20, 20, REG_TYPE_BOOL },
	{ 21, 21, REG_TYPE_BOOL },
	{ 28, 28, REG_TYPE_BOOL },
	{ 29, 29, REG_TYPE_BOOL },
	{ 30, 30, REG_TYPE_BOOL },
	{ 31, 31, REG_TYPE_BOOL },
};

static struct reg_data_type_flags_field aarch64_cpsr_fields[] = {
	{ "SP",  aarch64_cpsr_bits + 0,  aarch64_cpsr_fields + 1 },
	{ "EL",  aarch64_cpsr_bits + 1,  aarch64_cpsr_fields + 2 },
	{ "nRW", aarch64_cpsr_bits + 2,  aarch64_cpsr_fields + 3 },
	{ "F"  , aarch64_cpsr_bits + 3,  aarch64_cpsr_fields + 4 },
	{ "I"  , aarch64_cpsr_bits + 4,  aarch64_cpsr_fields + 5 },
	{ "A"  , aarch64_cpsr_bits + 5,  aarch64_cpsr_fields + 6 },
	{ "D"  , aarch64_cpsr_bits + 6,  aarch64_cpsr_fields + 7 },
	{ "IL" , aarch64_cpsr_bits + 7,  aarch64_cpsr_fields + 8 },
	{ "SS" , aarch64_cpsr_bits + 8,  aarch64_cpsr_fields + 9 },
	{ "V"  , aarch64_cpsr_bits + 9,  aarch64_cpsr_fields + 10 },
	{ "C"  , aarch64_cpsr_bits + 10, aarch64_cpsr_fields + 11 },
	{ "Z"  , aarch64_cpsr_bits + 11, aarch64_cpsr_fields + 12 },
	{ "N"  , aarch64_cpsr_bits + 12, NULL }
};

static struct reg_data_type_flags aarch64_cpsr_flags[] = {
	{ 4, aarch64_cpsr_fields }
};

static struct reg_data_type aarch64_flags_cpsr[] = {
	{REG_TYPE_ARCH_DEFINED, "cpsr_flags", REG_TYPE_CLASS_FLAGS,
		{.reg_type_flags = aarch64_cpsr_flags} },
};

static const struct {
	unsigned id;
	const char *name;
	unsigned bits;
	enum arm_mode mode;
	enum reg_type type;
	const char *group;
	const char *feature;
	struct reg_data_type *data_type;
} armv8_regs[] = {
	{ ARMV8_R0,  "x0",  64, ARM_MODE_ANY, REG_TYPE_UINT64, "general", "org.gnu.gdb.aarch64.core", NULL},
	{ ARMV8_R1,  "x1",  64, ARM_MODE_ANY, REG_TYPE_UINT64, "general", "org.gnu.gdb.aarch64.core", NULL},
	{ ARMV8_R2,  "x2",  64, ARM_MODE_ANY, REG_TYPE_UINT64, "general", "org.gnu.gdb.aarch64.core", NULL},
	{ ARMV8_R3,  "x3",  64, ARM_MODE_ANY, REG_TYPE_UINT64, "general", "org.gnu.gdb.aarch64.core", NULL},
	{ ARMV8_R4,  "x4",  64, ARM_MODE_ANY, REG_TYPE_UINT64, "general", "org.gnu.gdb.aarch64.core", NULL},
	{ ARMV8_R5,  "x5",  64, ARM_MODE_ANY, REG_TYPE_UINT64, "general", "org.gnu.gdb.aarch64.core", NULL},
	{ ARMV8_R6,  "x6",  64, ARM_MODE_ANY, REG_TYPE_UINT64, "general", "org.gnu.gdb.aarch64.core", NULL},
	{ ARMV8_R7,  "x7",  64, ARM_MODE_ANY, REG_TYPE_UINT64, "general", "org.gnu.gdb.aarch64.core", NULL},
	{ ARMV8_R8,  "x8",  64, ARM_MODE_ANY, REG_TYPE_UINT64, "general", "org.gnu.gdb.aarch64.core", NULL},
	{ ARMV8_R9,  "x9",  64, ARM_MODE_ANY, REG_TYPE_UINT64, "general", "org.gnu.gdb.aarch64.core", NULL},
	{ ARMV8_R10, "x10", 64, ARM_MODE_ANY, REG_TYPE_UINT64, "general", "org.gnu.gdb.aarch64.core", NULL},
	{ ARMV8_R11, "x11", 64, ARM_MODE_ANY, REG_TYPE_UINT64, "general", "org.gnu.gdb.aarch64.core", NULL},
	{ ARMV8_R12, "x12", 64, ARM_MODE_ANY, REG_TYPE_UINT64, "general", "org.gnu.gdb.aarch64.core", NULL},
	{ ARMV8_R13, "x13", 64, ARM_MODE_ANY, REG_TYPE_UINT64, "general", "org.gnu.gdb.aarch64.core", NULL},
	{ ARMV8_R14, "x14", 64, ARM_MODE_ANY, REG_TYPE_UINT64, "general", "org.gnu.gdb.aarch64.core", NULL},
	{ ARMV8_R15, "x15", 64, ARM_MODE_ANY, REG_TYPE_UINT64, "general", "org.gnu.gdb.aarch64.core", NULL},
	{ ARMV8_R16, "x16", 64, ARM_MODE_ANY, REG_TYPE_UINT64, "general", "org.gnu.gdb.aarch64.core", NULL},
	{ ARMV8_R17, "x17", 64, ARM_MODE_ANY, REG_TYPE_UINT64, "general", "org.gnu.gdb.aarch64.core", NULL},
	{ ARMV8_R18, "x18", 64, ARM_MODE_ANY, REG_TYPE_UINT64, "general", "org.gnu.gdb.aarch64.core", NULL},
	{ ARMV8_R19, "x19", 64, ARM_MODE_ANY, REG_TYPE_UINT64, "general", "org.gnu.gdb.aarch64.core", NULL},
	{ ARMV8_R20, "x20", 64, ARM_MODE_ANY, REG_TYPE_UINT64, "general", "org.gnu.gdb.aarch64.core", NULL},
	{ ARMV8_R21, "x21", 64, ARM_MODE_ANY, REG_TYPE_UINT64, "general", "org.gnu.gdb.aarch64.core", NULL},
	{ ARMV8_R22, "x22", 64, ARM_MODE_ANY, REG_TYPE_UINT64, "general", "org.gnu.gdb.aarch64.core", NULL},
	{ ARMV8_R23, "x23", 64, ARM_MODE_ANY, REG_TYPE_UINT64, "general", "org.gnu.gdb.aarch64.core", NULL},
	{ ARMV8_R24, "x24", 64, ARM_MODE_ANY, REG_TYPE_UINT64, "general", "org.gnu.gdb.aarch64.core", NULL},
	{ ARMV8_R25, "x25", 64, ARM_MODE_ANY, REG_TYPE_UINT64, "general", "org.gnu.gdb.aarch64.core", NULL},
	{ ARMV8_R26, "x26", 64, ARM_MODE_ANY, REG_TYPE_UINT64, "general", "org.gnu.gdb.aarch64.core", NULL},
	{ ARMV8_R27, "x27", 64, ARM_MODE_ANY, REG_TYPE_UINT64, "general", "org.gnu.gdb.aarch64.core", NULL},
	{ ARMV8_R28, "x28", 64, ARM_MODE_ANY, REG_TYPE_UINT64, "general", "org.gnu.gdb.aarch64.core", NULL},
	{ ARMV8_R29, "x29", 64, ARM_MODE_ANY, REG_TYPE_UINT64, "general", "org.gnu.gdb.aarch64.core", NULL},
	{ ARMV8_R30, "x30", 64, ARM_MODE_ANY, REG_TYPE_UINT64, "general", "org.gnu.gdb.aarch64.core", NULL},

	{ ARMV8_SP, "sp", 64, ARM_MODE_ANY, REG_TYPE_DATA_PTR, "general", "org.gnu.gdb.aarch64.core", NULL},
	{ ARMV8_PC, "pc", 64, ARM_MODE_ANY, REG_TYPE_CODE_PTR, "general", "org.gnu.gdb.aarch64.core", NULL},
	{ ARMV8_xPSR, "cpsr", 32, ARM_MODE_ANY, REG_TYPE_ARCH_DEFINED,
		"general", "org.gnu.gdb.aarch64.core", aarch64_flags_cpsr},
	{ ARMV8_V0,  "v0",  128, ARM_MODE_ANY, REG_TYPE_ARCH_DEFINED, "simdfp", "org.gnu.gdb.aarch64.fpu", aarch64v},
	{ ARMV8_V1,  "v1",  128, ARM_MODE_ANY, REG_TYPE_ARCH_DEFINED, "simdfp", "org.gnu.gdb.aarch64.fpu", aarch64v},
	{ ARMV8_V2,  "v2",  128, ARM_MODE_ANY, REG_TYPE_ARCH_DEFINED, "simdfp", "org.gnu.gdb.aarch64.fpu", aarch64v},
	{ ARMV8_V3,  "v3",  128, ARM_MODE_ANY, REG_TYPE_ARCH_DEFINED, "simdfp", "org.gnu.gdb.aarch64.fpu", aarch64v},
	{ ARMV8_V4,  "v4",  128, ARM_MODE_ANY, REG_TYPE_ARCH_DEFINED, "simdfp", "org.gnu.gdb.aarch64.fpu", aarch64v},
	{ ARMV8_V5,  "v5",  128, ARM_MODE_ANY, REG_TYPE_ARCH_DEFINED, "simdfp", "org.gnu.gdb.aarch64.fpu", aarch64v},
	{ ARMV8_V6,  "v6",  128, ARM_MODE_ANY, REG_TYPE_ARCH_DEFINED, "simdfp", "org.gnu.gdb.aarch64.fpu", aarch64v},
	{ ARMV8_V7,  "v7",  128, ARM_MODE_ANY, REG_TYPE_ARCH_DEFINED, "simdfp", "org.gnu.gdb.aarch64.fpu", aarch64v},
	{ ARMV8_V8,  "v8",  128, ARM_MODE_ANY, REG_TYPE_ARCH_DEFINED, "simdfp", "org.gnu.gdb.aarch64.fpu", aarch64v},
	{ ARMV8_V9,  "v9",  128, ARM_MODE_ANY, REG_TYPE_ARCH_DEFINED, "simdfp", "org.gnu.gdb.aarch64.fpu", aarch64v},
	{ ARMV8_V10, "v10", 128, ARM_MODE_ANY, REG_TYPE_ARCH_DEFINED, "simdfp", "org.gnu.gdb.aarch64.fpu", aarch64v},
	{ ARMV8_V11, "v11", 128, ARM_MODE_ANY, REG_TYPE_ARCH_DEFINED, "simdfp", "org.gnu.gdb.aarch64.fpu", aarch64v},
	{ ARMV8_V12, "v12", 128, ARM_MODE_ANY, REG_TYPE_ARCH_DEFINED, "simdfp", "org.gnu.gdb.aarch64.fpu", aarch64v},
	{ ARMV8_V13, "v13", 128, ARM_MODE_ANY, REG_TYPE_ARCH_DEFINED, "simdfp", "org.gnu.gdb.aarch64.fpu", aarch64v},
	{ ARMV8_V14, "v14", 128, ARM_MODE_ANY, REG_TYPE_ARCH_DEFINED, "simdfp", "org.gnu.gdb.aarch64.fpu", aarch64v},
	{ ARMV8_V15, "v15", 128, ARM_MODE_ANY, REG_TYPE_ARCH_DEFINED, "simdfp", "org.gnu.gdb.aarch64.fpu", aarch64v},
	{ ARMV8_V16, "v16", 128, ARM_MODE_ANY, REG_TYPE_ARCH_DEFINED, "simdfp", "org.gnu.gdb.aarch64.fpu", aarch64v},
	{ ARMV8_V17, "v17", 128, ARM_MODE_ANY, REG_TYPE_ARCH_DEFINED, "simdfp", "org.gnu.gdb.aarch64.fpu", aarch64v},
	{ ARMV8_V18, "v18", 128, ARM_MODE_ANY, REG_TYPE_ARCH_DEFINED, "simdfp", "org.gnu.gdb.aarch64.fpu", aarch64v},
	{ ARMV8_V19, "v19", 128, ARM_MODE_ANY, REG_TYPE_ARCH_DEFINED, "simdfp", "org.gnu.gdb.aarch64.fpu", aarch64v},
	{ ARMV8_V20, "v20", 128, ARM_MODE_ANY, REG_TYPE_ARCH_DEFINED, "simdfp", "org.gnu.gdb.aarch64.fpu", aarch64v},
	{ ARMV8_V21, "v21", 128, ARM_MODE_ANY, REG_TYPE_ARCH_DEFINED, "simdfp", "org.gnu.gdb.aarch64.fpu", aarch64v},
	{ ARMV8_V22, "v22", 128, ARM_MODE_ANY, REG_TYPE_ARCH_DEFINED, "simdfp", "org.gnu.gdb.aarch64.fpu", aarch64v},
	{ ARMV8_V23, "v23", 128, ARM_MODE_ANY, REG_TYPE_ARCH_DEFINED, "simdfp", "org.gnu.gdb.aarch64.fpu", aarch64v},
	{ ARMV8_V24, "v24", 128, ARM_MODE_ANY, REG_TYPE_ARCH_DEFINED, "simdfp", "org.gnu.gdb.aarch64.fpu", aarch64v},
	{ ARMV8_V25, "v25", 128, ARM_MODE_ANY, REG_TYPE_ARCH_DEFINED, "simdfp", "org.gnu.gdb.aarch64.fpu", aarch64v},
	{ ARMV8_V26, "v26", 128, ARM_MODE_ANY, REG_TYPE_ARCH_DEFINED, "simdfp", "org.gnu.gdb.aarch64.fpu", aarch64v},
	{ ARMV8_V27, "v27", 128, ARM_MODE_ANY, REG_TYPE_ARCH_DEFINED, "simdfp", "org.gnu.gdb.aarch64.fpu", aarch64v},
	{ ARMV8_V28, "v28", 128, ARM_MODE_ANY, REG_TYPE_ARCH_DEFINED, "simdfp", "org.gnu.gdb.aarch64.fpu", aarch64v},
	{ ARMV8_V29, "v29", 128, ARM_MODE_ANY, REG_TYPE_ARCH_DEFINED, "simdfp", "org.gnu.gdb.aarch64.fpu", aarch64v},
	{ ARMV8_V30, "v30", 128, ARM_MODE_ANY, REG_TYPE_ARCH_DEFINED, "simdfp", "org.gnu.gdb.aarch64.fpu", aarch64v},
	{ ARMV8_V31, "v31", 128, ARM_MODE_ANY, REG_TYPE_ARCH_DEFINED, "simdfp", "org.gnu.gdb.aarch64.fpu", aarch64v},
	{ ARMV8_FPSR, "fpsr", 32, ARM_MODE_ANY, REG_TYPE_UINT32, "simdfp", "org.gnu.gdb.aarch64.fpu", NULL},
	{ ARMV8_FPCR, "fpcr", 32, ARM_MODE_ANY, REG_TYPE_UINT32, "simdfp", "org.gnu.gdb.aarch64.fpu", NULL},

	{ ARMV8_ELR_EL1, "ELR_EL1", 64, ARMV8_64_EL1H, REG_TYPE_CODE_PTR, "banked", "net.sourceforge.openocd.banked",
														NULL},
	{ ARMV8_ESR_EL1, "ESR_EL1", 32, ARMV8_64_EL1H, REG_TYPE_UINT32, "banked", "net.sourceforge.openocd.banked",
														NULL},
	{ ARMV8_SPSR_EL1, "SPSR_EL1", 32, ARMV8_64_EL1H, REG_TYPE_UINT32, "banked", "net.sourceforge.openocd.banked",
														NULL},

	{ ARMV8_ELR_EL2, "ELR_EL2", 64, ARMV8_64_EL2H, REG_TYPE_CODE_PTR, "banked", "net.sourceforge.openocd.banked",
														NULL},
	{ ARMV8_ESR_EL2, "ESR_EL2", 32, ARMV8_64_EL2H, REG_TYPE_UINT32, "banked", "net.sourceforge.openocd.banked",
														NULL},
	{ ARMV8_SPSR_EL2, "SPSR_EL2", 32, ARMV8_64_EL2H, REG_TYPE_UINT32, "banked", "net.sourceforge.openocd.banked",
														NULL},

	{ ARMV8_ELR_EL3, "ELR_EL3", 64, ARMV8_64_EL3H, REG_TYPE_CODE_PTR, "banked", "net.sourceforge.openocd.banked",
														NULL},
	{ ARMV8_ESR_EL3, "ESR_EL3", 32, ARMV8_64_EL3H, REG_TYPE_UINT32, "banked", "net.sourceforge.openocd.banked",
														NULL},
	{ ARMV8_SPSR_EL3, "SPSR_EL3", 32, ARMV8_64_EL3H, REG_TYPE_UINT32, "banked", "net.sourceforge.openocd.banked",
														NULL},
};

static const struct {
	unsigned id;
	unsigned mapping;
	const char *name;
	unsigned bits;
	enum arm_mode mode;
	enum reg_type type;
	const char *group;
	const char *feature;
} armv8_regs32[] = {
	{ ARMV8_R0, 0,  "r0",  32, ARM_MODE_ANY, REG_TYPE_UINT32, "general", "org.gnu.gdb.arm.core" },
	{ ARMV8_R1, 0,  "r1",  32, ARM_MODE_ANY, REG_TYPE_UINT32, "general", "org.gnu.gdb.arm.core" },
	{ ARMV8_R2, 0,  "r2",  32, ARM_MODE_ANY, REG_TYPE_UINT32, "general", "org.gnu.gdb.arm.core" },
	{ ARMV8_R3, 0,  "r3",  32, ARM_MODE_ANY, REG_TYPE_UINT32, "general", "org.gnu.gdb.arm.core" },
	{ ARMV8_R4, 0,  "r4",  32, ARM_MODE_ANY, REG_TYPE_UINT32, "general", "org.gnu.gdb.arm.core" },
	{ ARMV8_R5, 0,  "r5",  32, ARM_MODE_ANY, REG_TYPE_UINT32, "general", "org.gnu.gdb.arm.core" },
	{ ARMV8_R6, 0,  "r6",  32, ARM_MODE_ANY, REG_TYPE_UINT32, "general", "org.gnu.gdb.arm.core" },
	{ ARMV8_R7, 0,  "r7",  32, ARM_MODE_ANY, REG_TYPE_UINT32, "general", "org.gnu.gdb.arm.core" },
	{ ARMV8_R8, 0,  "r8",  32, ARM_MODE_ANY, REG_TYPE_UINT32, "general", "org.gnu.gdb.arm.core" },
	{ ARMV8_R9, 0,  "r9",  32, ARM_MODE_ANY, REG_TYPE_UINT32, "general", "org.gnu.gdb.arm.core" },
	{ ARMV8_R10, 0, "r10", 32, ARM_MODE_ANY, REG_TYPE_UINT32, "general", "org.gnu.gdb.arm.core" },
	{ ARMV8_R11, 0, "r11", 32, ARM_MODE_ANY, REG_TYPE_UINT32, "general", "org.gnu.gdb.arm.core" },
	{ ARMV8_R12, 0, "r12", 32, ARM_MODE_ANY, REG_TYPE_UINT32, "general", "org.gnu.gdb.arm.core" },
	{ ARMV8_R13, 0, "sp", 32, ARM_MODE_ANY, REG_TYPE_DATA_PTR, "general", "org.gnu.gdb.arm.core" },
	{ ARMV8_R14, 0, "lr",  32, ARM_MODE_ANY, REG_TYPE_CODE_PTR, "general", "org.gnu.gdb.arm.core" },
	{ ARMV8_PC, 0, "pc",   32, ARM_MODE_ANY, REG_TYPE_CODE_PTR, "general", "org.gnu.gdb.arm.core" },
	{ ARMV8_xPSR, 0, "cpsr", 32, ARM_MODE_ANY, REG_TYPE_UINT32, "general", "org.gnu.gdb.arm.core" },
	{ ARMV8_V0, 0, "d0",  64, ARM_MODE_ANY, REG_TYPE_IEEE_DOUBLE, NULL, "org.gnu.gdb.arm.vfp"},
	{ ARMV8_V0, 8, "d1",  64, ARM_MODE_ANY, REG_TYPE_IEEE_DOUBLE, NULL, "org.gnu.gdb.arm.vfp"},
	{ ARMV8_V1, 0, "d2",  64, ARM_MODE_ANY, REG_TYPE_IEEE_DOUBLE, NULL, "org.gnu.gdb.arm.vfp"},
	{ ARMV8_V1, 8, "d3",  64, ARM_MODE_ANY, REG_TYPE_IEEE_DOUBLE, NULL, "org.gnu.gdb.arm.vfp"},
	{ ARMV8_V2, 0, "d4",  64, ARM_MODE_ANY, REG_TYPE_IEEE_DOUBLE, NULL, "org.gnu.gdb.arm.vfp"},
	{ ARMV8_V2, 8, "d5",  64, ARM_MODE_ANY, REG_TYPE_IEEE_DOUBLE, NULL, "org.gnu.gdb.arm.vfp"},
	{ ARMV8_V3, 0, "d6",  64, ARM_MODE_ANY, REG_TYPE_IEEE_DOUBLE, NULL, "org.gnu.gdb.arm.vfp"},
	{ ARMV8_V3, 8, "d7",  64, ARM_MODE_ANY, REG_TYPE_IEEE_DOUBLE, NULL, "org.gnu.gdb.arm.vfp"},
	{ ARMV8_V4, 0, "d8",  64, ARM_MODE_ANY, REG_TYPE_IEEE_DOUBLE, NULL, "org.gnu.gdb.arm.vfp"},
	{ ARMV8_V4, 8, "d9",  64, ARM_MODE_ANY, REG_TYPE_IEEE_DOUBLE, NULL, "org.gnu.gdb.arm.vfp"},
	{ ARMV8_V5, 0, "d10", 64, ARM_MODE_ANY, REG_TYPE_IEEE_DOUBLE, NULL, "org.gnu.gdb.arm.vfp"},
	{ ARMV8_V5, 8, "d11", 64, ARM_MODE_ANY, REG_TYPE_IEEE_DOUBLE, NULL, "org.gnu.gdb.arm.vfp"},
	{ ARMV8_V6, 0, "d12", 64, ARM_MODE_ANY, REG_TYPE_IEEE_DOUBLE, NULL, "org.gnu.gdb.arm.vfp"},
	{ ARMV8_V6, 8, "d13", 64, ARM_MODE_ANY, REG_TYPE_IEEE_DOUBLE, NULL, "org.gnu.gdb.arm.vfp"},
	{ ARMV8_V7, 0, "d14", 64, ARM_MODE_ANY, REG_TYPE_IEEE_DOUBLE, NULL, "org.gnu.gdb.arm.vfp"},
	{ ARMV8_V7, 8, "d15", 64, ARM_MODE_ANY, REG_TYPE_IEEE_DOUBLE, NULL, "org.gnu.gdb.arm.vfp"},
	{ ARMV8_V8, 0, "d16", 64, ARM_MODE_ANY, REG_TYPE_IEEE_DOUBLE, NULL, "org.gnu.gdb.arm.vfp"},
	{ ARMV8_V8, 8, "d17", 64, ARM_MODE_ANY, REG_TYPE_IEEE_DOUBLE, NULL, "org.gnu.gdb.arm.vfp"},
	{ ARMV8_V9, 0, "d18", 64, ARM_MODE_ANY, REG_TYPE_IEEE_DOUBLE, NULL, "org.gnu.gdb.arm.vfp"},
	{ ARMV8_V9, 8, "d19", 64, ARM_MODE_ANY, REG_TYPE_IEEE_DOUBLE, NULL, "org.gnu.gdb.arm.vfp"},
	{ ARMV8_V10, 0, "d20", 64, ARM_MODE_ANY, REG_TYPE_IEEE_DOUBLE, NULL, "org.gnu.gdb.arm.vfp"},
	{ ARMV8_V10, 8, "d21", 64, ARM_MODE_ANY, REG_TYPE_IEEE_DOUBLE, NULL, "org.gnu.gdb.arm.vfp"},
	{ ARMV8_V11, 0, "d22", 64, ARM_MODE_ANY, REG_TYPE_IEEE_DOUBLE, NULL, "org.gnu.gdb.arm.vfp"},
	{ ARMV8_V11, 8, "d23", 64, ARM_MODE_ANY, REG_TYPE_IEEE_DOUBLE, NULL, "org.gnu.gdb.arm.vfp"},
	{ ARMV8_V12, 0, "d24", 64, ARM_MODE_ANY, REG_TYPE_IEEE_DOUBLE, NULL, "org.gnu.gdb.arm.vfp"},
	{ ARMV8_V12, 8, "d25", 64, ARM_MODE_ANY, REG_TYPE_IEEE_DOUBLE, NULL, "org.gnu.gdb.arm.vfp"},
	{ ARMV8_V13, 0, "d26", 64, ARM_MODE_ANY, REG_TYPE_IEEE_DOUBLE, NULL, "org.gnu.gdb.arm.vfp"},
	{ ARMV8_V13, 8, "d27", 64, ARM_MODE_ANY, REG_TYPE_IEEE_DOUBLE, NULL, "org.gnu.gdb.arm.vfp"},
	{ ARMV8_V14, 0, "d28", 64, ARM_MODE_ANY, REG_TYPE_IEEE_DOUBLE, NULL, "org.gnu.gdb.arm.vfp"},
	{ ARMV8_V14, 8, "d29", 64, ARM_MODE_ANY, REG_TYPE_IEEE_DOUBLE, NULL, "org.gnu.gdb.arm.vfp"},
	{ ARMV8_V15, 0, "d30", 64, ARM_MODE_ANY, REG_TYPE_IEEE_DOUBLE, NULL, "org.gnu.gdb.arm.vfp"},
	{ ARMV8_V15, 8, "d31", 64, ARM_MODE_ANY, REG_TYPE_IEEE_DOUBLE, NULL, "org.gnu.gdb.arm.vfp"},
	{ ARMV8_FPSR, 0, "fpscr", 32, ARM_MODE_ANY, REG_TYPE_UINT32, "float", "org.gnu.gdb.arm.vfp"},
};

#define ARMV8_NUM_REGS ARRAY_SIZE(armv8_regs)
#define ARMV8_NUM_REGS32 ARRAY_SIZE(armv8_regs32)

static int armv8_get_core_reg(struct reg *reg)
{
	struct arm_reg *armv8_reg = reg->arch_info;
	struct target *target = armv8_reg->target;
	struct arm *arm = target_to_arm(target);

	if (target->state != TARGET_HALTED)
		return ERROR_TARGET_NOT_HALTED;

	return arm->read_core_reg(target, reg, armv8_reg->num, arm->core_mode);
}

static int armv8_set_core_reg(struct reg *reg, uint8_t *buf)
{
	struct arm_reg *armv8_reg = reg->arch_info;
	struct target *target = armv8_reg->target;
	struct arm *arm = target_to_arm(target);
	uint64_t value = buf_get_u64(buf, 0, reg->size);

	if (target->state != TARGET_HALTED)
		return ERROR_TARGET_NOT_HALTED;

	if (reg->size <= 64) {
		if (reg == arm->cpsr)
			armv8_set_cpsr(arm, (uint32_t)value);
		else {
			buf_set_u64(reg->value, 0, reg->size, value);
			reg->valid = true;
		}
	} else if (reg->size <= 128) {
		uint64_t hvalue = buf_get_u64(buf + 8, 0, reg->size - 64);

		buf_set_u64(reg->value, 0, 64, value);
		buf_set_u64(reg->value + 8, 0, reg->size - 64, hvalue);
		reg->valid = true;
	}

	reg->dirty = true;

	return ERROR_OK;
}

static const struct reg_arch_type armv8_reg_type = {
	.get = armv8_get_core_reg,
	.set = armv8_set_core_reg,
};

static int armv8_get_core_reg32(struct reg *reg)
{
	struct arm_reg *armv8_reg = reg->arch_info;
	struct target *target = armv8_reg->target;
	struct arm *arm = target_to_arm(target);
	struct reg_cache *cache = arm->core_cache;
	struct reg *reg64;
	int retval;

	if (target->state != TARGET_HALTED)
		return ERROR_TARGET_NOT_HALTED;

	/* get the corresponding Aarch64 register */
	reg64 = cache->reg_list + armv8_reg->num;
	if (reg64->valid) {
		reg->valid = true;
		return ERROR_OK;
	}

	retval = arm->read_core_reg(target, reg64, armv8_reg->num, arm->core_mode);
	if (retval == ERROR_OK)
		reg->valid = reg64->valid;

	return retval;
}

static int armv8_set_core_reg32(struct reg *reg, uint8_t *buf)
{
	struct arm_reg *armv8_reg = reg->arch_info;
	struct target *target = armv8_reg->target;
	struct arm *arm = target_to_arm(target);
	struct reg_cache *cache = arm->core_cache;
	struct reg *reg64 = cache->reg_list + armv8_reg->num;
	uint32_t value = buf_get_u32(buf, 0, 32);

	if (target->state != TARGET_HALTED)
		return ERROR_TARGET_NOT_HALTED;

	if (reg64 == arm->cpsr) {
		armv8_set_cpsr(arm, value);
	} else {
		if (reg->size <= 32)
			buf_set_u32(reg->value, 0, 32, value);
		else if (reg->size <= 64) {
			uint64_t value64 = buf_get_u64(buf, 0, 64);
			buf_set_u64(reg->value, 0, 64, value64);
		}
		reg->valid = true;
		reg64->valid = true;
	}

	reg64->dirty = true;

	return ERROR_OK;
}

static const struct reg_arch_type armv8_reg32_type = {
	.get = armv8_get_core_reg32,
	.set = armv8_set_core_reg32,
};

/** Builds cache of architecturally defined registers.  */
struct reg_cache *armv8_build_reg_cache(struct target *target)
{
	struct armv8_common *armv8 = target_to_armv8(target);
	struct arm *arm = &armv8->arm;
	int num_regs = ARMV8_NUM_REGS;
	int num_regs32 = ARMV8_NUM_REGS32;
	struct reg_cache **cache_p = register_get_last_cache_p(&target->reg_cache);
	struct reg_cache *cache = malloc(sizeof(struct reg_cache));
	struct reg_cache *cache32 = malloc(sizeof(struct reg_cache));
	struct reg *reg_list = calloc(num_regs, sizeof(struct reg));
	struct reg *reg_list32 = calloc(num_regs32, sizeof(struct reg));
	struct arm_reg *arch_info = calloc(num_regs, sizeof(struct arm_reg));
	struct reg_feature *feature;
	int i;

	/* Build the process context cache */
	cache->name = "Aarch64 registers";
	cache->next = cache32;
	cache->reg_list = reg_list;
	cache->num_regs = num_regs;

	for (i = 0; i < num_regs; i++) {
		arch_info[i].num = armv8_regs[i].id;
		arch_info[i].mode = armv8_regs[i].mode;
		arch_info[i].target = target;
		arch_info[i].arm = arm;

		reg_list[i].name = armv8_regs[i].name;
		reg_list[i].size = armv8_regs[i].bits;
		reg_list[i].value = &arch_info[i].value[0];
		reg_list[i].type = &armv8_reg_type;
		reg_list[i].arch_info = &arch_info[i];

		reg_list[i].group = armv8_regs[i].group;
		reg_list[i].number = i;
		reg_list[i].exist = true;
		reg_list[i].caller_save = true;	/* gdb defaults to true */

		feature = calloc(1, sizeof(struct reg_feature));
		if (feature) {
			feature->name = armv8_regs[i].feature;
			reg_list[i].feature = feature;
		} else
			LOG_ERROR("unable to allocate feature list");

		reg_list[i].reg_data_type = calloc(1, sizeof(struct reg_data_type));
		if (reg_list[i].reg_data_type) {
			if (armv8_regs[i].data_type == NULL)
				reg_list[i].reg_data_type->type = armv8_regs[i].type;
			else
				*reg_list[i].reg_data_type = *armv8_regs[i].data_type;
		} else
			LOG_ERROR("unable to allocate reg type list");
	}

	arm->cpsr = reg_list + ARMV8_xPSR;
	arm->pc = reg_list + ARMV8_PC;
	arm->core_cache = cache;

	/* shadow cache for ARM mode registers */
	cache32->name = "Aarch32 registers";
	cache32->next = NULL;
	cache32->reg_list = reg_list32;
	cache32->num_regs = num_regs32;

	for (i = 0; i < num_regs32; i++) {
		reg_list32[i].name = armv8_regs32[i].name;
		reg_list32[i].size = armv8_regs32[i].bits;
		reg_list32[i].value = &arch_info[armv8_regs32[i].id].value[armv8_regs32[i].mapping];
		reg_list32[i].type = &armv8_reg32_type;
		reg_list32[i].arch_info = &arch_info[armv8_regs32[i].id];
		reg_list32[i].group = armv8_regs32[i].group;
		reg_list32[i].number = i;
		reg_list32[i].exist = true;
		reg_list32[i].caller_save = true;

		feature = calloc(1, sizeof(struct reg_feature));
		if (feature) {
			feature->name = armv8_regs32[i].feature;
			reg_list32[i].feature = feature;
		} else
			LOG_ERROR("unable to allocate feature list");

		reg_list32[i].reg_data_type = calloc(1, sizeof(struct reg_data_type));
		if (reg_list32[i].reg_data_type)
			reg_list32[i].reg_data_type->type = armv8_regs32[i].type;
		else
			LOG_ERROR("unable to allocate reg type list");
	}

	(*cache_p) = cache;
	return cache;
}

struct reg *armv8_reg_current(struct arm *arm, unsigned regnum)
{
	struct reg *r;

	if (regnum > (ARMV8_LAST_REG - 1))
		return NULL;

	r = arm->core_cache->reg_list + regnum;
	return r;
}

static void armv8_free_cache(struct reg_cache *cache, bool regs32)
{
	struct reg *reg;
	unsigned int i;

	if (!cache)
		return;

	for (i = 0; i < cache->num_regs; i++) {
		reg = &cache->reg_list[i];

		free(reg->feature);
		free(reg->reg_data_type);
	}

	if (!regs32)
		free(cache->reg_list[0].arch_info);
	free(cache->reg_list);
	free(cache);
}

void armv8_free_reg_cache(struct target *target)
{
	struct armv8_common *armv8 = target_to_armv8(target);
	struct arm *arm = &armv8->arm;
	struct reg_cache *cache = NULL, *cache32 = NULL;

	cache = arm->core_cache;
	if (cache != NULL)
		cache32 = cache->next;
	armv8_free_cache(cache32, true);
	armv8_free_cache(cache, false);
	arm->core_cache = NULL;
}

const struct command_registration armv8_command_handlers[] = {
	{
		.name = "catch_exc",
		.handler = armv8_handle_exception_catch_command,
		.mode = COMMAND_EXEC,
		.help = "configure exception catch",
		.usage = "[(nsec_el1,nsec_el2,sec_el1,sec_el3)+,off]",
	},
	COMMAND_REGISTRATION_DONE
};

const char *armv8_get_gdb_arch(struct target *target)
{
	struct arm *arm = target_to_arm(target);
<<<<<<< HEAD
	if (arm->core_state == ARM_STATE_AARCH64)
		return "aarch64";
	else
		return "arm";
=======
	return arm->core_state == ARM_STATE_AARCH64 ? "aarch64" : "arm";
>>>>>>> 9ee9bdd2
}

int armv8_get_gdb_reg_list(struct target *target,
	struct reg **reg_list[], int *reg_list_size,
	enum target_register_class reg_class)
{
	struct arm *arm = target_to_arm(target);
	int i;

	if (arm->core_state == ARM_STATE_AARCH64) {

		LOG_DEBUG("Creating Aarch64 register list for target %s", target_name(target));

		switch (reg_class) {
		case REG_CLASS_GENERAL:
			*reg_list_size = ARMV8_V0;
			*reg_list = malloc(sizeof(struct reg *) * (*reg_list_size));

			for (i = 0; i < *reg_list_size; i++)
					(*reg_list)[i] = armv8_reg_current(arm, i);
			return ERROR_OK;

		case REG_CLASS_ALL:
			*reg_list_size = ARMV8_LAST_REG;
			*reg_list = malloc(sizeof(struct reg *) * (*reg_list_size));

			for (i = 0; i < *reg_list_size; i++)
					(*reg_list)[i] = armv8_reg_current(arm, i);

			return ERROR_OK;

		default:
			LOG_ERROR("not a valid register class type in query.");
			return ERROR_FAIL;
		}
	} else {
		struct reg_cache *cache32 = arm->core_cache->next;

		LOG_DEBUG("Creating Aarch32 register list for target %s", target_name(target));

		switch (reg_class) {
		case REG_CLASS_GENERAL:
			*reg_list_size = ARMV8_R14 + 3;
			*reg_list = malloc(sizeof(struct reg *) * (*reg_list_size));

			for (i = 0; i < *reg_list_size; i++)
				(*reg_list)[i] = cache32->reg_list + i;

			return ERROR_OK;
		case REG_CLASS_ALL:
			*reg_list_size = cache32->num_regs;
			*reg_list = malloc(sizeof(struct reg *) * (*reg_list_size));

			for (i = 0; i < *reg_list_size; i++)
				(*reg_list)[i] = cache32->reg_list + i;

			return ERROR_OK;
		default:
			LOG_ERROR("not a valid register class type in query.");
			return ERROR_FAIL;
		}
	}
}

int armv8_set_dbgreg_bits(struct armv8_common *armv8, unsigned int reg, unsigned long mask, unsigned long value)
{
	uint32_t tmp;

	/* Read register */
	int retval = mem_ap_read_atomic_u32(armv8->debug_ap,
			armv8->debug_base + reg, &tmp);
	if (ERROR_OK != retval)
		return retval;

	/* clear bitfield */
	tmp &= ~mask;
	/* put new value */
	tmp |= value & mask;

	/* write new value */
	retval = mem_ap_write_atomic_u32(armv8->debug_ap,
			armv8->debug_base + reg, tmp);
	return retval;
}<|MERGE_RESOLUTION|>--- conflicted
+++ resolved
@@ -1754,14 +1754,8 @@
 const char *armv8_get_gdb_arch(struct target *target)
 {
 	struct arm *arm = target_to_arm(target);
-<<<<<<< HEAD
-	if (arm->core_state == ARM_STATE_AARCH64)
-		return "aarch64";
-	else
-		return "arm";
-=======
 	return arm->core_state == ARM_STATE_AARCH64 ? "aarch64" : "arm";
->>>>>>> 9ee9bdd2
+
 }
 
 int armv8_get_gdb_reg_list(struct target *target,
