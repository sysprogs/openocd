--- conflicted
+++ resolved
@@ -35,12 +35,8 @@
 extern struct rtos_type embKernel_rtos;
 extern struct rtos_type mqx_rtos;
 extern struct rtos_type uCOS_III_rtos;
-<<<<<<< HEAD
 extern struct rtos_type multicore_rtos;
-=======
 extern struct rtos_type nuttx_rtos;
-
->>>>>>> 2a3b709a
 static struct rtos_type *rtos_types[] = {
 	&ThreadX_rtos,
 	&FreeRTOS_rtos,
@@ -50,12 +46,8 @@
 	&embKernel_rtos,
 	&mqx_rtos,
 	&uCOS_III_rtos,
-<<<<<<< HEAD
-	&multicore_rtos,	NULL
-=======
 	&nuttx_rtos,
-	NULL
->>>>>>> 2a3b709a
+	&multicore_rtos,
 };
 
 int rtos_thread_packet(struct connection *connection, const char *packet, int packet_size);
