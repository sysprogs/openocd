/***************************************************************************
 *   Copyright (C) 2011 by Broadcom Corporation                            *
 *   Evan Hunter - ehunter@broadcom.com                                    *
 *                                                                         *
 *   This program is free software; you can redistribute it and/or modify  *
 *   it under the terms of the GNU General Public License as published by  *
 *   the Free Software Foundation; either version 2 of the License, or     *
 *   (at your option) any later version.                                   *
 *                                                                         *
 *   This program is distributed in the hope that it will be useful,       *
 *   but WITHOUT ANY WARRANTY; without even the implied warranty of        *
 *   MERCHANTABILITY or FITNESS FOR A PARTICULAR PURPOSE.  See the         *
 *   GNU General Public License for more details.                          *
 *                                                                         *
 *   You should have received a copy of the GNU General Public License     *
 *   along with this program.  If not, see <http://www.gnu.org/licenses/>. *
 ***************************************************************************/

#ifdef HAVE_CONFIG_H
#include "config.h"
#endif

#include "rtos.h"
#include "target/target.h"
#include "helper/log.h"
#include "helper/binarybuffer.h"
#include "server/gdb_server.h"

/* RTOSs */
extern struct rtos_type FreeRTOS_rtos;
extern struct rtos_type ThreadX_rtos;
extern struct rtos_type eCos_rtos;
extern struct rtos_type Linux_os;
extern struct rtos_type chibios_rtos;
extern struct rtos_type chromium_ec_rtos;
extern struct rtos_type embKernel_rtos;
extern struct rtos_type mqx_rtos;
extern struct rtos_type uCOS_III_rtos;
extern struct rtos_type multicore_rtos;
extern struct rtos_type nuttx_rtos;
extern struct rtos_type hwthread_rtos;
extern struct rtos_type riot_rtos;

static struct rtos_type *rtos_types[] = {
	&ThreadX_rtos,
	&FreeRTOS_rtos,
	&eCos_rtos,
	&Linux_os,
	&chibios_rtos,
	&chromium_ec_rtos,
	&embKernel_rtos,
	&mqx_rtos,
	&uCOS_III_rtos,
	&nuttx_rtos,
<<<<<<< HEAD
	&multicore_rtos,
=======
	&riot_rtos,
	/* keep this as last, as it always matches with rtos auto */
>>>>>>> 480ba8ca
	&hwthread_rtos,
	NULL
};

int rtos_thread_packet(struct connection *connection, const char *packet, int packet_size);

int rtos_smp_init(struct target *target)
{
	if (target->rtos->type->smp_init)
		return target->rtos->type->smp_init(target);
	return ERROR_TARGET_INIT_FAILED;
}

static int rtos_target_for_threadid(struct connection *connection, int64_t threadid, struct target **t)
{
	struct target *curr = get_target_from_connection(connection);
	if (t)
		*t = curr;

	return ERROR_OK;
}

static int os_alloc(struct target *target, struct rtos_type *ostype)
{
	struct rtos *os = target->rtos = calloc(1, sizeof(struct rtos));

	if (!os)
		return JIM_ERR;

	os->type = ostype;
	os->current_threadid = -1;
	os->current_thread = 0;
	os->symbols = NULL;
	os->target = target;

	/* RTOS drivers can override the packet handler in _create(). */
	os->gdb_thread_packet = rtos_thread_packet;
	os->gdb_target_for_threadid = rtos_target_for_threadid;

	return JIM_OK;
}

static void os_free(struct target *target)
{
	if (!target->rtos)
		return;

	if (target->rtos->symbols)
		free(target->rtos->symbols);

	free(target->rtos);
	target->rtos = NULL;
}

static int os_alloc_create(struct target *target, struct rtos_type *ostype)
{
	int ret = os_alloc(target, ostype);

	if (JIM_OK == ret) {
		ret = target->rtos->type->create(target);
		if (ret != JIM_OK)
			os_free(target);
	}

	return ret;
}

int rtos_create(Jim_GetOptInfo *goi, struct target *target)
{
	int x;
	const char *cp;
	Jim_Obj *res;
	int e;

	if (!goi->isconfigure && goi->argc != 0) {
		Jim_WrongNumArgs(goi->interp, goi->argc, goi->argv, "NO PARAMS");
		return JIM_ERR;
	}

	os_free(target);

	e = Jim_GetOpt_String(goi, &cp, NULL);
	if (e != JIM_OK)
		return e;

	if (0 == strcmp(cp, "auto")) {
		/* Auto detect tries to look up all symbols for each RTOS,
		 * and runs the RTOS driver's _detect() function when GDB
		 * finds all symbols for any RTOS. See rtos_qsymbol(). */
		target->rtos_auto_detect = true;

		/* rtos_qsymbol() will iterate over all RTOSes. Allocate
		 * target->rtos here, and set it to the first RTOS type. */
		return os_alloc(target, rtos_types[0]);
	}

	for (x = 0; rtos_types[x]; x++)
		if (0 == strcmp(cp, rtos_types[x]->name))
			return os_alloc_create(target, rtos_types[x]);

	Jim_SetResultFormatted(goi->interp, "Unknown RTOS type %s, try one of: ", cp);
	res = Jim_GetResult(goi->interp);
	for (x = 0; rtos_types[x]; x++)
		Jim_AppendStrings(goi->interp, res, rtos_types[x]->name, ", ", NULL);
	Jim_AppendStrings(goi->interp, res, " or auto", NULL);

	return JIM_ERR;
}

void rtos_destroy(struct target *target)
{
	os_free(target);
}

int gdb_thread_packet(struct connection *connection, char const *packet, int packet_size)
{
	struct target *target = get_target_from_connection(connection);
	if (target->rtos == NULL)
		return rtos_thread_packet(connection, packet, packet_size);	/* thread not
										 *found*/
	return target->rtos->gdb_thread_packet(connection, packet, packet_size);
}

static symbol_table_elem_t *next_symbol(struct rtos *os, char *cur_symbol, uint64_t cur_addr)
{
	symbol_table_elem_t *s;

	if (!os->symbols)
		os->type->get_symbol_list_to_lookup(&os->symbols);

	if (!cur_symbol[0])
		return &os->symbols[0];

	for (s = os->symbols; s->symbol_name; s++)
		if (!strcmp(s->symbol_name, cur_symbol)) {
			s->address = cur_addr;
			s++;
			return s;
		}

	return NULL;
}

/* searches for 'symbol' in the lookup table for 'os' and returns TRUE,
 * if 'symbol' is not declared optional */
static bool is_symbol_mandatory(const struct rtos *os, const char *symbol)
{
	for (symbol_table_elem_t *s = os->symbols; s->symbol_name; ++s) {
		if (!strcmp(s->symbol_name, symbol))
			return !s->optional;
	}
	return false;
}

/* rtos_qsymbol() processes and replies to all qSymbol packets from GDB.
 *
 * GDB sends a qSymbol:: packet (empty address, empty name) to notify
 * that it can now answer qSymbol::hexcodedname queries, to look up symbols.
 *
 * If the qSymbol packet has no address that means GDB did not find the
 * symbol, in which case auto-detect will move on to try the next RTOS.
 *
 * rtos_qsymbol() then calls the next_symbol() helper function, which
 * iterates over symbol names for the current RTOS until it finds the
 * symbol in the received GDB packet, and then returns the next entry
 * in the list of symbols.
 *
 * If GDB replied about the last symbol for the RTOS and the RTOS was
 * specified explicitly, then no further symbol lookup is done. When
 * auto-detecting, the RTOS driver _detect() function must return success.
 *
 * rtos_qsymbol() returns 1 if an RTOS has been detected, or 0 otherwise.
 */
int rtos_qsymbol(struct connection *connection, char const *packet, int packet_size)
{
	int rtos_detected = 0;
	uint64_t addr = 0;
	size_t reply_len;
	char reply[GDB_BUFFER_SIZE + 1], cur_sym[GDB_BUFFER_SIZE / 2 + 1] = ""; /* Extra byte for null-termination */
	symbol_table_elem_t *next_sym = NULL;
	struct target *target = get_target_from_connection(connection);
	struct rtos *os = target->rtos;

	reply_len = sprintf(reply, "OK");

	if (!os)
		goto done;

	/* Decode any symbol name in the packet*/
	size_t len = unhexify((uint8_t *)cur_sym, strchr(packet + 8, ':') + 1, strlen(strchr(packet + 8, ':') + 1));
	cur_sym[len] = 0;

	if ((strcmp(packet, "qSymbol::") != 0) &&               /* GDB is not offering symbol lookup for the first time */
	    (!sscanf(packet, "qSymbol:%" SCNx64 ":", &addr)) && /* GDB did not find an address for a symbol */
	    is_symbol_mandatory(os, cur_sym)) {					/* the symbol is mandatory for this RTOS */

		/* GDB could not find an address for the previous symbol */
		if (!target->rtos_auto_detect) {
			LOG_WARNING("RTOS %s not detected. (GDB could not find symbol \'%s\')", os->type->name, cur_sym);
			goto done;
		} else {
			/* Autodetecting RTOS - try next RTOS */
			if (!rtos_try_next(target)) {
				LOG_WARNING("No RTOS could be auto-detected!");
				goto done;
			}

			/* Next RTOS selected - invalidate current symbol */
			cur_sym[0] = '\x00';
		}
	}
	next_sym = next_symbol(os, cur_sym, addr);

	if (!next_sym->symbol_name) {
		/* No more symbols need looking up */

		if (!target->rtos_auto_detect) {
			rtos_detected = 1;
			goto done;
		}

		if (os->type->detect_rtos(target)) {
			LOG_INFO("Auto-detected RTOS: %s", os->type->name);
			rtos_detected = 1;
			goto done;
		} else {
			LOG_WARNING("No RTOS could be auto-detected!");
			goto done;
		}
	}

	if (8 + (strlen(next_sym->symbol_name) * 2) + 1 > sizeof(reply)) {
		LOG_ERROR("ERROR: RTOS symbol '%s' name is too long for GDB!", next_sym->symbol_name);
		goto done;
	}

	reply_len = snprintf(reply, sizeof(reply), "qSymbol:");
	reply_len += hexify(reply + reply_len,
		(const uint8_t *)next_sym->symbol_name, strlen(next_sym->symbol_name),
		sizeof(reply) - reply_len);

done:
	gdb_put_packet(connection, reply, reply_len);
	return rtos_detected;
}

int rtos_thread_packet(struct connection *connection, char const *packet, int packet_size)
{
	struct target *target = get_target_from_connection(connection);

	if (strncmp(packet, "qThreadExtraInfo,", 17) == 0) {
		if ((target->rtos != NULL) && (target->rtos->thread_details != NULL) &&
				(target->rtos->thread_count != 0)) {
			threadid_t threadid = 0;
			int found = -1;
			sscanf(packet, "qThreadExtraInfo,%" SCNx64, &threadid);

			if ((target->rtos != NULL) && (target->rtos->thread_details != NULL)) {
				int thread_num;
				for (thread_num = 0; thread_num < target->rtos->thread_count; thread_num++) {
					if (target->rtos->thread_details[thread_num].threadid == threadid) {
						if (target->rtos->thread_details[thread_num].exists)
							found = thread_num;
					}
				}
			}
			if (found == -1) {
				gdb_put_packet(connection, "E01", 3);	/* thread not found */
				return ERROR_OK;
			}

			struct thread_detail *detail = &target->rtos->thread_details[found];

			int str_size = 0;
			if (detail->thread_name_str != NULL)
				str_size += strlen(detail->thread_name_str);
			if (detail->extra_info_str != NULL)
				str_size += strlen(detail->extra_info_str);

			char *tmp_str = calloc(str_size + 9, sizeof(char));
			char *tmp_str_ptr = tmp_str;

			if (detail->thread_name_str != NULL)
				tmp_str_ptr += sprintf(tmp_str_ptr, "Name: %s", detail->thread_name_str);
			if (detail->extra_info_str != NULL) {
				if (tmp_str_ptr != tmp_str)
					tmp_str_ptr += sprintf(tmp_str_ptr, ", ");
				tmp_str_ptr += sprintf(tmp_str_ptr, "%s", detail->extra_info_str);
			}

			assert(strlen(tmp_str) ==
				(size_t) (tmp_str_ptr - tmp_str));

			char *hex_str = malloc(strlen(tmp_str) * 2 + 1);
			size_t pkt_len = hexify(hex_str, (const uint8_t *)tmp_str,
				strlen(tmp_str), strlen(tmp_str) * 2 + 1);

			gdb_put_packet(connection, hex_str, pkt_len);
			free(hex_str);
			free(tmp_str);
			return ERROR_OK;

		}
		gdb_put_packet(connection, "", 0);
		return ERROR_OK;
	} else if (strncmp(packet, "qSymbol", 7) == 0) {
		if (rtos_qsymbol(connection, packet, packet_size) == 1) {
			if (target->rtos_auto_detect == true) {
				target->rtos_auto_detect = false;
				target->rtos->type->create(target);
			}
			target->rtos->type->update_threads(target->rtos);
		}
		return ERROR_OK;
	} else if (strncmp(packet, "qfThreadInfo", 12) == 0) {
		int i;
		if (target->rtos != NULL) {
			if (target->rtos->thread_count == 0) {
				gdb_put_packet(connection, "l", 1);
			} else {
				/*thread id are 16 char +1 for ',' */
				char *out_str = malloc(17 * target->rtos->thread_count + 1);
				char *tmp_str = out_str;
				for (i = 0; i < target->rtos->thread_count; i++) {
					tmp_str += sprintf(tmp_str, "%c%016" PRIx64, i == 0 ? 'm' : ',',
										target->rtos->thread_details[i].threadid);
				}
				gdb_put_packet(connection, out_str, strlen(out_str));
				free(out_str);
			}
		} else
			gdb_put_packet(connection, "l", 1);

		return ERROR_OK;
	} else if (strncmp(packet, "qsThreadInfo", 12) == 0) {
		gdb_put_packet(connection, "l", 1);
		return ERROR_OK;
	} else if (strncmp(packet, "qAttached", 9) == 0) {
		gdb_put_packet(connection, "1", 1);
		return ERROR_OK;
	} else if (strncmp(packet, "qOffsets", 8) == 0) {
		char offsets[] = "Text=0;Data=0;Bss=0";
		gdb_put_packet(connection, offsets, sizeof(offsets)-1);
		return ERROR_OK;
	} else if (strncmp(packet, "qCRC:", 5) == 0) {
		/* make sure we check this before "qC" packet below
		 * otherwise it gets incorrectly handled */
		return GDB_THREAD_PACKET_NOT_CONSUMED;
	} else if (strncmp(packet, "qC", 2) == 0) {
		if (target->rtos != NULL) {
			char buffer[19];
			int size;
			size = snprintf(buffer, 19, "QC%016" PRIx64, target->rtos->current_thread);
			gdb_put_packet(connection, buffer, size);
		} else
			gdb_put_packet(connection, "QC0", 3);
		return ERROR_OK;
	} else if (packet[0] == 'T') {	/* Is thread alive? */
		threadid_t threadid;
		int found = -1;
		sscanf(packet, "T%" SCNx64, &threadid);
		if ((target->rtos != NULL) && (target->rtos->thread_details != NULL)) {
			int thread_num;
			for (thread_num = 0; thread_num < target->rtos->thread_count; thread_num++) {
				if (target->rtos->thread_details[thread_num].threadid == threadid) {
					if (target->rtos->thread_details[thread_num].exists)
						found = thread_num;
				}
			}
		}
		if (found != -1)
			gdb_put_packet(connection, "OK", 2);	/* thread alive */
		else
			gdb_put_packet(connection, "E01", 3);	/* thread not found */
		return ERROR_OK;
	} else if (packet[0] == 'H') {	/* Set current thread ( 'c' for step and continue, 'g' for
					 * all other operations ) */
		if ((packet[1] == 'g') && (target->rtos != NULL)) {
			threadid_t threadid;
			sscanf(packet, "Hg%16" SCNx64, &threadid);
			LOG_DEBUG("RTOS: GDB requested to set current thread to 0x%" PRIx64, threadid);
			/* threadid of 0 indicates target should choose */
			if (threadid == 0)
				target->rtos->current_threadid = target->rtos->current_thread;
			else
				target->rtos->current_threadid = threadid;
		}
		gdb_put_packet(connection, "OK", 2);
		return ERROR_OK;
	}

	return GDB_THREAD_PACKET_NOT_CONSUMED;
}

static int rtos_put_gdb_reg_list(struct connection *connection,
		struct rtos_reg *reg_list, int num_regs)
{
	size_t num_bytes = 1; /* NUL */
	for (int i = 0; i < num_regs; ++i)
		num_bytes += DIV_ROUND_UP(reg_list[i].size, 8) * 2;

	char *hex = malloc(num_bytes);
	char *hex_p = hex;

	for (int i = 0; i < num_regs; ++i) {
		size_t count = DIV_ROUND_UP(reg_list[i].size, 8);
		size_t n = hexify(hex_p, reg_list[i].value, count, num_bytes);
		hex_p += n;
		num_bytes -= n;
	}

	gdb_put_packet(connection, hex, strlen(hex));
	free(hex);

	return ERROR_OK;
}

/** Look through all registers to find this register. */
int rtos_get_gdb_reg(struct connection *connection, int reg_num)
{
	struct target *target = get_target_from_connection(connection);
	int64_t current_threadid = target->rtos->current_threadid;
	if ((target->rtos != NULL) && (current_threadid != -1) &&
			(current_threadid != 0) &&
			((current_threadid != target->rtos->current_thread) ||
			(target->smp))) {	/* in smp several current thread are possible */
		struct rtos_reg *reg_list;
		int num_regs;

		LOG_DEBUG("getting register %d for thread 0x%" PRIx64
				  ", target->rtos->current_thread=0x%" PRIx64,
										reg_num,
										current_threadid,
										target->rtos->current_thread);

		int retval;
		if (target->rtos->type->get_thread_reg) {
			reg_list = calloc(1, sizeof(*reg_list));
			num_regs = 1;
			retval = target->rtos->type->get_thread_reg(target->rtos,
					current_threadid, reg_num, &reg_list[0]);
			if (retval != ERROR_OK) {
				LOG_ERROR("RTOS: failed to get register %d", reg_num);
				return retval;
			}
		} else {
			retval = target->rtos->type->get_thread_reg_list(target->rtos,
					current_threadid,
					&reg_list,
					&num_regs);
			if (retval != ERROR_OK) {
				LOG_ERROR("RTOS: failed to get register list");
				return retval;
			}
		}

		for (int i = 0; i < num_regs; ++i) {
			if (reg_list[i].number == (uint32_t)reg_num) {
				rtos_put_gdb_reg_list(connection, reg_list + i, 1);
				free(reg_list);
				return ERROR_OK;
			}
		}

		free(reg_list);
	}
	return ERROR_FAIL;
}

/** Return a list of general registers. */
int rtos_get_gdb_reg_list(struct connection *connection)
{
	struct target *target = get_target_from_connection(connection);
	int64_t current_threadid = target->rtos->current_threadid;
	if ((target->rtos != NULL) && (current_threadid != -1) &&
			(current_threadid != 0) &&
			((current_threadid != target->rtos->current_thread) ||
			(target->smp))) {	/* in smp several current thread are possible */
		struct rtos_reg *reg_list;
		int num_regs;

		LOG_DEBUG("RTOS: getting register list for thread 0x%" PRIx64
				  ", target->rtos->current_thread=0x%" PRIx64 "\r\n",
										current_threadid,
										target->rtos->current_thread);

		int retval = target->rtos->type->get_thread_reg_list(target->rtos,
				current_threadid,
				&reg_list,
				&num_regs);
		if (retval != ERROR_OK) {
			LOG_ERROR("RTOS: failed to get register list");
			return retval;
		}

		rtos_put_gdb_reg_list(connection, reg_list, num_regs);
		free(reg_list);

		return ERROR_OK;
	}
	return ERROR_FAIL;
}

int rtos_set_reg(struct connection *connection, int reg_num,
		uint8_t *reg_value)
{
	struct target *target = get_target_from_connection(connection);
	int64_t current_threadid = target->rtos->current_threadid;
	if ((target->rtos != NULL) &&
			(target->rtos->type->set_reg != NULL) &&
			(current_threadid != -1) &&
			(current_threadid != 0)) {
		return target->rtos->type->set_reg(target->rtos, reg_num, reg_value);
	}
	return ERROR_FAIL;
}

int rtos_generic_stack_read(struct target *target,
	const struct rtos_register_stacking *stacking,
	int64_t stack_ptr,
	struct rtos_reg **reg_list,
	int *num_regs)
{
	int retval;

	if (stack_ptr == 0) {
		LOG_ERROR("Error: null stack pointer in thread");
		return -5;
	}
	/* Read the stack */
	uint8_t *stack_data = malloc(stacking->stack_registers_size);
	uint32_t address = stack_ptr;

	if (stacking->stack_growth_direction == 1)
		address -= stacking->stack_registers_size;
	retval = target_read_buffer(target, address, stacking->stack_registers_size, stack_data);
	if (retval != ERROR_OK) {
		free(stack_data);
		LOG_ERROR("Error reading stack frame from thread");
		return retval;
	}
	LOG_DEBUG("RTOS: Read stack frame at 0x%" PRIx32, address);

#if 0
		LOG_OUTPUT("Stack Data :");
		for (i = 0; i < stacking->stack_registers_size; i++)
			LOG_OUTPUT("%02X", stack_data[i]);
		LOG_OUTPUT("\r\n");
#endif

	int64_t new_stack_ptr;
	if (stacking->calculate_process_stack != NULL) {
		new_stack_ptr = stacking->calculate_process_stack(target,
				stack_data, stacking, stack_ptr);
	} else {
		new_stack_ptr = stack_ptr - stacking->stack_growth_direction *
			stacking->stack_registers_size;
	}

	*reg_list = calloc(stacking->num_output_registers, sizeof(struct rtos_reg));
	*num_regs = stacking->num_output_registers;

	for (int i = 0; i < stacking->num_output_registers; ++i) {
		(*reg_list)[i].number = stacking->register_offsets[i].number;
		(*reg_list)[i].size = stacking->register_offsets[i].width_bits;

		int offset = stacking->register_offsets[i].offset;
		if (offset == -2)
			buf_cpy(&new_stack_ptr, (*reg_list)[i].value, (*reg_list)[i].size);
		else if (offset != -1)
			buf_cpy(stack_data + offset, (*reg_list)[i].value, (*reg_list)[i].size);
	}

	free(stack_data);
/*	LOG_OUTPUT("Output register string: %s\r\n", *hex_reg_list); */
	return ERROR_OK;
}

int rtos_try_next(struct target *target)
{
	struct rtos *os = target->rtos;
	struct rtos_type **type = rtos_types;

	if (!os)
		return 0;

	while (*type && os->type != *type)
		type++;

	if (!*type || !*(++type))
		return 0;

	os->type = *type;
	if (os->symbols) {
		free(os->symbols);
		os->symbols = NULL;
	}

	return 1;
}

int rtos_update_threads(struct target *target)
{
	if ((target->rtos != NULL) && (target->rtos->type != NULL))
		target->rtos->type->update_threads(target->rtos);
	return ERROR_OK;
}

void rtos_free_threadlist(struct rtos *rtos)
{
	if (rtos->thread_details) {
		int j;

		for (j = 0; j < rtos->thread_count; j++) {
			struct thread_detail *current_thread = &rtos->thread_details[j];
			free(current_thread->thread_name_str);
			free(current_thread->extra_info_str);
		}
		free(rtos->thread_details);
		rtos->thread_details = NULL;
		rtos->thread_count = 0;
		rtos->current_threadid = -1;
		rtos->current_thread = 0;
	}
}<|MERGE_RESOLUTION|>--- conflicted
+++ resolved
@@ -52,12 +52,9 @@
 	&mqx_rtos,
 	&uCOS_III_rtos,
 	&nuttx_rtos,
-<<<<<<< HEAD
 	&multicore_rtos,
-=======
 	&riot_rtos,
 	/* keep this as last, as it always matches with rtos auto */
->>>>>>> 480ba8ca
 	&hwthread_rtos,
 	NULL
 };
