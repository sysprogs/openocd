--- conflicted
+++ resolved
@@ -82,9 +82,6 @@
 	int (*clean)(struct target *target);
 	char * (*ps_command)(struct target *target);
 	int (*set_reg)(struct rtos *rtos, uint32_t reg_num, uint8_t *reg_value);
-<<<<<<< HEAD
-    int (*step_hook)(struct target *target, int current, uint32_t address, int handle_breakpoints);
-=======
 	/* Implement these if different threads in the RTOS can see memory
 	 * differently (for instance because address translation might be different
 	 * for each thread). */
@@ -92,7 +89,7 @@
 			uint8_t *buffer);
 	int (*write_buffer)(struct rtos *rtos, target_addr_t address, uint32_t size,
 			const uint8_t *buffer);
->>>>>>> ae6de2f9
+    int (*step_hook)(struct target *target, int current, uint32_t address, int handle_breakpoints);
 };
 
 struct stack_register_offset {
