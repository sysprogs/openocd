--- conflicted
+++ resolved
@@ -81,12 +81,8 @@
 	int (*get_symbol_list_to_lookup)(symbol_table_elem_t *symbol_list[]);
 	int (*clean)(struct target *target);
 	char * (*ps_command)(struct target *target);
-<<<<<<< HEAD
-    
-    int(*step_hook)(struct target *target, int current, uint32_t address, int handle_breakpoints);
-=======
 	int (*set_reg)(struct rtos *rtos, uint32_t reg_num, uint8_t *reg_value);
->>>>>>> 08195413
+    int (*step_hook)(struct target *target, int current, uint32_t address, int handle_breakpoints);
 };
 
 struct stack_register_offset {
