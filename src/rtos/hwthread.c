--- conflicted
+++ resolved
@@ -257,26 +257,17 @@
 		return ERROR_FAIL;
 	}
 
-<<<<<<< HEAD
-	for (int i = 0; i < *rtos_reg_list_size; i++) {
-		if (!reg_list[i]->valid)
-			reg_list[i]->type->get(reg_list[i]);
-		
-		(*rtos_reg_list)[i].number = (*reg_list)[i].number;
-		(*rtos_reg_list)[i].size = (*reg_list)[i].size;
-		memcpy((*rtos_reg_list)[i].value, (*reg_list)[i].value,
-		       ((*reg_list)[i].size + 7) / 8);
-=======
 	j = 0;
 	for (int i = 0; i < reg_list_size; i++) {
 		if (reg_list[i] == NULL || reg_list[i]->exist == false || reg_list[i]->hidden)
 			continue;
+		if (!reg_list[i]->valid)
+			reg_list[i]->type->get(reg_list[i]);
 		(*rtos_reg_list)[j].number = (*reg_list)[i].number;
 		(*rtos_reg_list)[j].size = (*reg_list)[i].size;
 		memcpy((*rtos_reg_list)[j].value, (*reg_list)[i].value,
-				((*reg_list)[i].size + 7) / 8);
+		       ((*reg_list)[i].size + 7) / 8);
 		j++;
->>>>>>> c69b4dea
 	}
 	free(reg_list);
 
