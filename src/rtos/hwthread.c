/***************************************************************************
 *                                                                         *
 *   This program is free software; you can redistribute it and/or modify  *
 *   it under the terms of the GNU General Public License as published by  *
 *   the Free Software Foundation; either version 2 of the License, or     *
 *   (at your option) any later version.                                   *
 *                                                                         *
 *   This program is distributed in the hope that it will be useful,       *
 *   but WITHOUT ANY WARRANTY; without even the implied warranty of        *
 *   MERCHANTABILITY or FITNESS FOR A PARTICULAR PURPOSE.  See the         *
 *   GNU General Public License for more details.                          *
 *                                                                         *
 *   You should have received a copy of the GNU General Public License     *
 *   along with this program.  If not, see <http://www.gnu.org/licenses/>. *
 ***************************************************************************/

#ifdef HAVE_CONFIG_H
#include "config.h"
#endif

#include <helper/time_support.h>
#include <jtag/jtag.h>
#include "target/target.h"
#include "target/target_type.h"
#include "target/register.h"
#include "rtos.h"
#include "helper/log.h"
#include "helper/types.h"
#include "server/gdb_server.h"

static bool hwthread_detect_rtos(struct target *target);
static int hwthread_create(struct target *target);
static int hwthread_update_threads(struct rtos *rtos);
static int hwthread_get_thread_reg(struct rtos *rtos, int64_t thread_id,
		uint32_t reg_num, struct rtos_reg *rtos_reg);
static int hwthread_get_thread_reg_list(struct rtos *rtos, int64_t thread_id,
					struct rtos_reg **reg_list, int *num_regs);
static int hwthread_get_symbol_list_to_lookup(struct symbol_table_elem *symbol_list[]);
static int hwthread_smp_init(struct target *target);
static int hwthread_set_reg(struct rtos *rtos, uint32_t reg_num, uint8_t *reg_value);
static int hwthread_read_buffer(struct rtos *rtos, target_addr_t address,
		uint32_t size, uint8_t *buffer);
static int hwthread_write_buffer(struct rtos *rtos, target_addr_t address,
		uint32_t size, const uint8_t *buffer);

#define HW_THREAD_NAME_STR_SIZE (32)

extern int rtos_thread_packet(struct connection *connection, const char *packet, int packet_size);

static inline threadid_t threadid_from_target(const struct target *target)
{
	return target->coreid + 1;
}

const struct rtos_type hwthread_rtos = {
	.name = "hwthread",
	.detect_rtos = hwthread_detect_rtos,
	.create = hwthread_create,
	.update_threads = hwthread_update_threads,
	.get_thread_reg_list = hwthread_get_thread_reg_list,
	.get_thread_reg = hwthread_get_thread_reg,
	.get_symbol_list_to_lookup = hwthread_get_symbol_list_to_lookup,
	.smp_init = hwthread_smp_init,
	.set_reg = hwthread_set_reg,
	.read_buffer = hwthread_read_buffer,
	.write_buffer = hwthread_write_buffer,
};

struct hwthread_params {
	int dummy_param;
};

static int hwthread_fill_thread(struct rtos *rtos, struct target *curr, int thread_num)
{
	char tmp_str[HW_THREAD_NAME_STR_SIZE];
	threadid_t tid = threadid_from_target(curr);

	memset(tmp_str, 0, HW_THREAD_NAME_STR_SIZE);

	/* thread-id is the core-id of this core inside the SMP group plus 1 */
	rtos->thread_details[thread_num].threadid = tid;
	/* create the thread name */
	rtos->thread_details[thread_num].exists = true;
	rtos->thread_details[thread_num].thread_name_str = strdup(target_name(curr));
	snprintf(tmp_str, HW_THREAD_NAME_STR_SIZE-1, "state: %s", debug_reason_name(curr));
	rtos->thread_details[thread_num].extra_info_str = strdup(tmp_str);

	return ERROR_OK;
}

static int hwthread_update_threads(struct rtos *rtos)
{
	int threads_found = 0;
	int thread_list_size = 0;
	struct target_list *head;
	struct target *target;
	int64_t current_thread = 0;
	enum target_debug_reason current_reason = DBG_REASON_UNDEFINED;

	if (!rtos)
		return -1;

	target = rtos->target;

	/* wipe out previous thread details if any */
	rtos_free_threadlist(rtos);

	/* determine the number of "threads" */
	if (target->smp) {
		for (head = target->head; head; head = head->next) {
			struct target *curr = head->target;

			if (!target_was_examined(curr))
				continue;

			++thread_list_size;
		}
	} else
		thread_list_size = 1;

	/* create space for new thread details */
	rtos->thread_details = malloc(sizeof(struct thread_detail) * thread_list_size);

	if (target->smp) {
		/* loop over all threads */
		for (head = target->head; head; head = head->next) {
			struct target *curr = head->target;

			if (!target_was_examined(curr))
				continue;

			threadid_t tid = threadid_from_target(curr);

			hwthread_fill_thread(rtos, curr, threads_found);

			/* find an interesting thread to set as current */
			switch (current_reason) {
			case DBG_REASON_UNDEFINED:
				current_reason = curr->debug_reason;
				current_thread = tid;
				break;
			case DBG_REASON_SINGLESTEP:
				/* single-step can only be overridden by itself */
				if (curr->debug_reason == DBG_REASON_SINGLESTEP) {
					if (tid == rtos->current_threadid)
						current_thread = tid;
				}
				break;
			case DBG_REASON_BREAKPOINT:
				/* single-step overrides breakpoint */
				if (curr->debug_reason == DBG_REASON_SINGLESTEP) {
					current_reason = curr->debug_reason;
					current_thread = tid;
				} else
				/* multiple breakpoints, prefer gdbs' threadid */
				if (curr->debug_reason == DBG_REASON_BREAKPOINT) {
					if (tid == rtos->current_threadid)
						current_thread = tid;
				}
				break;
			case DBG_REASON_WATCHPOINT:
				/* breakpoint and single-step override watchpoint */
				if (curr->debug_reason == DBG_REASON_SINGLESTEP ||
						curr->debug_reason == DBG_REASON_BREAKPOINT) {
					current_reason = curr->debug_reason;
					current_thread = tid;
				}
				break;
			case DBG_REASON_DBGRQ:
				/* all other reasons override debug-request */
				if (curr->debug_reason == DBG_REASON_SINGLESTEP ||
						curr->debug_reason == DBG_REASON_WATCHPOINT ||
						curr->debug_reason == DBG_REASON_BREAKPOINT) {
					current_reason = curr->debug_reason;
					current_thread = tid;
				} else
				if (curr->debug_reason == DBG_REASON_DBGRQ) {
					if (tid == rtos->current_threadid)
						current_thread = tid;
				}

				break;

			default:
				break;
			}

			threads_found++;
		}
	} else {
		hwthread_fill_thread(rtos, target, threads_found);
		current_thread = threadid_from_target(target);
		threads_found++;
	}

	rtos->thread_count = threads_found;

	/* we found an interesting thread, set it as current */
	if (current_thread != 0)
		rtos->current_thread = current_thread;
	else if (rtos->current_threadid != 0)
		rtos->current_thread = rtos->current_threadid;
	else
		rtos->current_thread = threadid_from_target(target);

	LOG_DEBUG("%s current_thread=%i", __func__, (int)rtos->current_thread);
	return 0;
}

static int hwthread_smp_init(struct target *target)
{
	return hwthread_update_threads(target->rtos);
}

static struct target *hwthread_find_thread(struct target *target, int64_t thread_id)
{
	/* Find the thread with that thread_id */
	if (!target)
		return NULL;
	if (target->smp) {
		for (struct target_list *head = target->head; head; head = head->next) {
			if (thread_id == threadid_from_target(head->target))
				return head->target;
		}
	} else if (thread_id == threadid_from_target(target)) {
		return target;
	}
	return NULL;
}

static int hwthread_get_thread_reg_list(struct rtos *rtos, int64_t thread_id,
		struct rtos_reg **rtos_reg_list, int *rtos_reg_list_size)
{
	if (!rtos)
		return ERROR_FAIL;

	struct target *target = rtos->target;

	struct target *curr = hwthread_find_thread(target, thread_id);
<<<<<<< HEAD
	if (curr == NULL)
			return ERROR_FAIL;
=======
	if (!curr)
		return ERROR_FAIL;
>>>>>>> ae6de2f9

	if (!target_was_examined(curr))
		return ERROR_FAIL;

	int reg_list_size;
	struct reg **reg_list;
	int retval = target_get_gdb_reg_list(curr, &reg_list, &reg_list_size,
			REG_CLASS_GENERAL);
	if (retval != ERROR_OK)
		return retval;

	int j = 0;
	for (int i = 0; i < reg_list_size; i++) {
		if (!reg_list[i] || reg_list[i]->exist == false || reg_list[i]->hidden)
			continue;
		j++;
	}
	*rtos_reg_list_size = j;
	*rtos_reg_list = calloc(*rtos_reg_list_size, sizeof(struct rtos_reg));
	if (!*rtos_reg_list) {
		free(reg_list);
		return ERROR_FAIL;
	}

	j = 0;
	for (int i = 0; i < reg_list_size; i++) {
		if (!reg_list[i] || reg_list[i]->exist == false || reg_list[i]->hidden)
			continue;
		if (!reg_list[i]->valid)
			reg_list[i]->type->get(reg_list[i]);
		(*rtos_reg_list)[j].number = (*reg_list)[i].number;
		(*rtos_reg_list)[j].size = (*reg_list)[i].size;
		memcpy((*rtos_reg_list)[j].value, (*reg_list)[i].value,
		       ((*reg_list)[i].size + 7) / 8);
		j++;
	}
	free(reg_list);

	return ERROR_OK;
}

static int hwthread_get_thread_reg(struct rtos *rtos, int64_t thread_id,
		uint32_t reg_num, struct rtos_reg *rtos_reg)
{
	if (!rtos)
		return ERROR_FAIL;

	struct target *target = rtos->target;

	struct target *curr = hwthread_find_thread(target, thread_id);
	if (!curr) {
		LOG_ERROR("Couldn't find RTOS thread for id %" PRId64 ".", thread_id);
		return ERROR_FAIL;
	}

	if (!target_was_examined(curr)) {
		LOG_ERROR("Target %d hasn't been examined yet.", curr->coreid);
		return ERROR_FAIL;
	}

	struct reg *reg = register_get_by_number(curr->reg_cache, reg_num, true);
	if (!reg) {
		LOG_ERROR("Couldn't find register %" PRIu32 " in thread %" PRId64 ".", reg_num,
				thread_id);
		return ERROR_FAIL;
	}

	if (reg->type->get(reg) != ERROR_OK)
		return ERROR_FAIL;

	rtos_reg->number = reg->number;
	rtos_reg->size = reg->size;
	unsigned bytes = (reg->size + 7) / 8;
	assert(bytes <= sizeof(rtos_reg->value));
	memcpy(rtos_reg->value, reg->value, bytes);

	return ERROR_OK;
}

static int hwthread_set_reg(struct rtos *rtos, uint32_t reg_num, uint8_t *reg_value)
{
	if (!rtos)
		return ERROR_FAIL;

	struct target *target = rtos->target;

	struct target *curr = hwthread_find_thread(target, rtos->current_thread);
	if (!curr)
		return ERROR_FAIL;

	struct reg *reg = register_get_by_number(curr->reg_cache, reg_num, true);
	if (!reg)
		return ERROR_FAIL;

	return reg->type->set(reg, reg_value);
}

static int hwthread_get_symbol_list_to_lookup(struct symbol_table_elem *symbol_list[])
{
	/* return an empty list, we don't have any symbols to look up */
	*symbol_list = calloc(1, sizeof(struct symbol_table_elem));
	(*symbol_list)[0].symbol_name = NULL;
	return 0;
}

static int hwthread_target_for_threadid(struct connection *connection, int64_t thread_id, struct target **p_target)
{
	struct target *target = get_target_from_connection(connection);

	struct target *curr = hwthread_find_thread(target, thread_id);
<<<<<<< HEAD
	if (curr == NULL)
			return ERROR_FAIL;
=======
	if (!curr)
		return ERROR_FAIL;
>>>>>>> ae6de2f9

	*p_target = curr;

	return ERROR_OK;
}

static bool hwthread_detect_rtos(struct target *target)
{
	/* always return 0, avoid auto-detection */
	return false;
}

static int hwthread_thread_packet(struct connection *connection, const char *packet, int packet_size)
{
	struct target *target = get_target_from_connection(connection);

	struct target *curr = NULL;
	int64_t current_threadid;

	if (packet[0] == 'H' && packet[1] == 'g') {
		sscanf(packet, "Hg%16" SCNx64, &current_threadid);

		if (current_threadid > 0) {
			if (hwthread_target_for_threadid(connection, current_threadid, &curr) != ERROR_OK) {
				LOG_ERROR("hwthread: cannot find thread id %"PRId64, current_threadid);
				gdb_put_packet(connection, "E01", 3);
				return ERROR_FAIL;
			}
			target->rtos->current_thread = current_threadid;
		} else
		if (current_threadid == 0 || current_threadid == -1)
			target->rtos->current_thread = threadid_from_target(target);

		target->rtos->current_threadid = current_threadid;

		gdb_put_packet(connection, "OK", 2);
		return ERROR_OK;
	}

	return rtos_thread_packet(connection, packet, packet_size);
}

static int hwthread_create(struct target *target)
{
	LOG_INFO("Hardware thread awareness created");

	target->rtos->rtos_specific_params = NULL;
	target->rtos->current_thread = 0;
	target->rtos->thread_details = NULL;
	target->rtos->gdb_target_for_threadid = hwthread_target_for_threadid;
	target->rtos->gdb_thread_packet = hwthread_thread_packet;
	return 0;
}

static int hwthread_read_buffer(struct rtos *rtos, target_addr_t address,
		uint32_t size, uint8_t *buffer)
{
	if (!rtos)
		return ERROR_FAIL;

	struct target *target = rtos->target;

	struct target *curr = hwthread_find_thread(target, rtos->current_thread);
	if (!curr)
		return ERROR_FAIL;

	return target_read_buffer(curr, address, size, buffer);
}

static int hwthread_write_buffer(struct rtos *rtos, target_addr_t address,
		uint32_t size, const uint8_t *buffer)
{
	if (!rtos)
		return ERROR_FAIL;

	struct target *target = rtos->target;

	struct target *curr = hwthread_find_thread(target, rtos->current_thread);
	if (!curr)
		return ERROR_FAIL;

	return target_write_buffer(curr, address, size, buffer);
}<|MERGE_RESOLUTION|>--- conflicted
+++ resolved
@@ -237,13 +237,8 @@
 	struct target *target = rtos->target;
 
 	struct target *curr = hwthread_find_thread(target, thread_id);
-<<<<<<< HEAD
-	if (curr == NULL)
+	if (!curr)
 			return ERROR_FAIL;
-=======
-	if (!curr)
-		return ERROR_FAIL;
->>>>>>> ae6de2f9
 
 	if (!target_was_examined(curr))
 		return ERROR_FAIL;
@@ -354,13 +349,8 @@
 	struct target *target = get_target_from_connection(connection);
 
 	struct target *curr = hwthread_find_thread(target, thread_id);
-<<<<<<< HEAD
-	if (curr == NULL)
+	if (!curr)
 			return ERROR_FAIL;
-=======
-	if (!curr)
-		return ERROR_FAIL;
->>>>>>> ae6de2f9
 
 	*p_target = curr;
 
