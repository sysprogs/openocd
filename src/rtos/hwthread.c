--- conflicted
+++ resolved
@@ -34,13 +34,8 @@
 static int hwthread_get_thread_reg(struct rtos *rtos, int64_t thread_id,
 		uint32_t reg_num, struct rtos_reg *rtos_reg);
 static int hwthread_get_thread_reg_list(struct rtos *rtos, int64_t thread_id,
-<<<<<<< HEAD
 					struct rtos_reg **reg_list, int *num_regs);
-static int hwthread_get_symbol_list_to_lookup(symbol_table_elem_t *symbol_list[]);
-=======
-		struct rtos_reg **reg_list, int *num_regs);
 static int hwthread_get_symbol_list_to_lookup(struct symbol_table_elem *symbol_list[]);
->>>>>>> 6405d35f
 static int hwthread_smp_init(struct target *target);
 static int hwthread_set_reg(struct rtos *rtos, uint32_t reg_num, uint8_t *reg_value);
 
